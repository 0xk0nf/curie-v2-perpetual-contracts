import { MockContract } from "@eth-optimism/smock"
import { expect } from "chai"
import { parseEther, parseUnits } from "ethers/lib/utils"
import { ethers, waffle } from "hardhat"
import {
    BaseToken,
    InsuranceFund,
    TestAccountBalance,
    TestClearingHouse,
    TestERC20,
    TestExchange,
    UniswapV3Pool,
    Vault,
} from "../../typechain"
import { ClearingHouseFixture, createClearingHouseFixture } from "../clearingHouse/fixtures"
import { addOrder, b2qExactOutput, closePosition, q2bExactInput } from "../helper/clearingHouseHelper"
import { initMarket } from "../helper/marketHelper"
import { deposit } from "../helper/token"
import { forwardBothTimestamps, initiateBothTimestamps } from "../shared/time"
import { syncIndexToMarketPrice, syncMarkPriceToMarketPrice } from "../shared/utilities"

describe("Vault test", () => {
    const [admin, alice, bob] = waffle.provider.getWallets()
    const loadFixture: ReturnType<typeof waffle.createFixtureLoader> = waffle.createFixtureLoader([admin])
    let fixture: ClearingHouseFixture
    let vault: Vault
    let usdc: TestERC20
    let weth: TestERC20
    let wbtc: TestERC20
    let wethPriceFeed: MockContract
    let wbtcPriceFeed: MockContract
    let clearingHouse: TestClearingHouse
    let insuranceFund: InsuranceFund
    let accountBalance: TestAccountBalance
    let exchange: TestExchange
    let pool: UniswapV3Pool
    let baseToken: BaseToken
    let mockedBaseAggregator: MockContract
    let usdcDecimals: number

    beforeEach(async () => {
        fixture = await loadFixture(createClearingHouseFixture())
        vault = fixture.vault
        usdc = fixture.USDC
        weth = fixture.WETH
        wbtc = fixture.WBTC
        wethPriceFeed = fixture.mockedWethPriceFeed
        wbtcPriceFeed = fixture.mockedWbtcPriceFeed
        clearingHouse = fixture.clearingHouse as TestClearingHouse
        insuranceFund = fixture.insuranceFund
        accountBalance = fixture.accountBalance as TestAccountBalance
        exchange = fixture.exchange as TestExchange
        pool = fixture.pool
        baseToken = fixture.baseToken
        mockedBaseAggregator = fixture.mockedBaseAggregator

        usdcDecimals = await usdc.decimals()

        const initPrice = "151.373306858723226652"
        await initMarket(fixture, initPrice)
        await syncMarkPriceToMarketPrice(accountBalance, baseToken.address, pool)
        await syncIndexToMarketPrice(mockedBaseAggregator, pool)

        // set a higher price limit for large orders
        await exchange.setMaxTickCrossedWithinBlock(baseToken.address, "100000")

        // mint and add liquidity
        const amount = parseUnits("1000", usdcDecimals)
        await usdc.mint(alice.address, amount)
        await usdc.connect(alice).approve(vault.address, amount)

        wethPriceFeed.smocked.getPrice.will.return.with(parseUnits("3000", 8))
        wbtcPriceFeed.smocked.getPrice.will.return.with(parseUnits("40000", 8))
        await weth.mint(alice.address, parseEther("10"))
        await weth.connect(alice).approve(vault.address, ethers.constants.MaxUint256)
        await wbtc.mint(alice.address, parseUnits("5", await wbtc.decimals()))
        await wbtc.connect(alice).approve(vault.address, ethers.constants.MaxUint256)

        await usdc.mint(bob.address, parseUnits("1000000", usdcDecimals))
        await deposit(bob, vault, 1000000, usdc)
        await addOrder(fixture, bob, 500, 1000000, 0, 150000)

        // initiate both the real and mocked timestamps to enable hard-coded funding related numbers
        // NOTE: Should be the last step in beforeEach
        await initiateBothTimestamps(clearingHouse)
    })

    describe("# getBalanceByToken", () => {
        it("returns correct collateral token balance", async () => {
            await deposit(alice, vault, 10, weth)
            await deposit(alice, vault, 3, wbtc)

            // balance of alice
            expect(await vault.getBalanceByToken(alice.address, weth.address)).to.eq(parseEther("10"))
            expect(await vault.getBalanceByToken(alice.address, wbtc.address)).to.eq(
                parseUnits("3", await wbtc.decimals()),
            )
            expect(await vault.getBalanceByToken(alice.address, usdc.address)).to.eq("0")

            // balance of bob
            expect(await vault.getBalanceByToken(bob.address, usdc.address)).to.eq(parseUnits("1000000", usdcDecimals))
        })

        it("returns correct settlement token balance without fee, funding payment, realized/unrealized PnL", async () => {
            await deposit(alice, vault, 1000, usdc)

            await weth.mint(bob.address, parseEther("10"))
            await weth.connect(bob).approve(vault.address, ethers.constants.MaxUint256)
            await deposit(bob, vault, 10, weth)

            // simulate fee & unrealized PnL
            await q2bExactInput(fixture, alice, 100, baseToken.address)
            // simulate funding payment
            mockedBaseAggregator.smocked.latestRoundData.will.return.with(async () => {
                return [0, parseUnits("200", 6), 0, 0, 0]
            })
            await accountBalance.mockMarkPrice(baseToken.address, parseEther("200"))
            await forwardBothTimestamps(clearingHouse, 360)

            expect(await vault.getBalanceByToken(alice.address, usdc.address)).to.be.eq(
                parseUnits("1000", usdcDecimals),
            )
            expect(await vault.getBalanceByToken(bob.address, weth.address)).to.be.eq(parseEther("10"))
        })
    })

    describe("# getCollateralTokens", () => {
        it("returns correct collateral tokens when having collaterals", async () => {
            await deposit(alice, vault, 1, weth)
            await deposit(alice, vault, 1, wbtc)

            expect(await vault.getCollateralTokens(alice.address)).to.deep.eq([weth.address, wbtc.address])
        })
    })

    describe("withdraw non-settlement token", () => {
        let amount: ReturnType<typeof parseUnits>
        beforeEach(async () => {
            amount = parseEther("10")
            await deposit(alice, vault, 10, weth)
        })

        it("emit event and update balances", async () => {
            const aliceBalanceBefore = await weth.balanceOf(alice.address)
            const vaultBalanceBefore = await weth.balanceOf(vault.address)

            await expect(vault.connect(alice).withdraw(weth.address, amount))
                .to.emit(vault, "Withdrawn")
                .withArgs(weth.address, alice.address, amount)

            // decrease vault's token balance
            const vaultBalanceAfter = await weth.balanceOf(vault.address)
            expect(vaultBalanceBefore.sub(vaultBalanceAfter)).to.eq(amount)

            // sender's token balance increased
            const aliceBalanceAfter = await weth.balanceOf(alice.address)
            expect(aliceBalanceAfter.sub(aliceBalanceBefore)).to.eq(amount)

            // update sender's balance in vault
            expect(await vault.getBalanceByToken(alice.address, weth.address)).to.eq("0")
        })

        it("force error, not enough freeCollateral", async () => {
            // alice open a position so free collateral is not enough
            await q2bExactInput(fixture, alice, 50, baseToken.address)
            await expect(vault.connect(alice).withdraw(weth.address, amount)).to.be.revertedWith("V_NEFC")
        })

        it("withdrawable weth amount is reducing after trader open position", async () => {
            await q2bExactInput(fixture, alice, 1000, baseToken.address)

            // (weth * wethPrice * collateralRatio - usdcSpent * imRatio) / wethPrice / collateralRatio
            // free collateral of weth: (10 * 3000 * 0.7 - 1000 * 10%) / 3000 / 0.7 = 9.95238095
            const wethFreeCollateral = await vault.getFreeCollateralByToken(alice.address, weth.address)
            await expect(vault.connect(alice).withdraw(weth.address, wethFreeCollateral))
                .to.emit(vault, "Withdrawn")
                .withArgs(weth.address, alice.address, wethFreeCollateral)

            expect(await vault.getFreeCollateralByToken(alice.address, weth.address)).to.be.eq("0")
            expect(await vault.getBalanceByToken(alice.address, weth.address)).to.be.eq(amount.sub(wethFreeCollateral))
        })

        it("with positive realized PnL", async () => {
            // alice open a long position
            await q2bExactInput(fixture, alice, 1000, baseToken.address)
            // bob long so alice has negative realized PnL after closing position
            await q2bExactInput(fixture, bob, 2000, baseToken.address)
            await closePosition(fixture, alice)

            await expect(vault.connect(alice).withdraw(weth.address, amount))
                .to.emit(vault, "Withdrawn")
                .withArgs(weth.address, alice.address, amount)
            // can withdraw up to the amount originally deposited
            expect(await vault.getFreeCollateralByToken(alice.address, weth.address)).to.be.eq("0")
            expect(await vault.getBalanceByToken(alice.address, weth.address)).to.be.eq("0")
        })
    })

    describe("withdraw settlement token", () => {
        let amount: ReturnType<typeof parseUnits>
        beforeEach(async () => {
            amount = parseUnits("100", usdcDecimals)
            await deposit(alice, vault, 100, usdc)
        })

        it("emit event and update balances", async () => {
            const aliceBalanceBefore = await usdc.balanceOf(alice.address)
            const vaultBalanceBefore = await usdc.balanceOf(vault.address)

            await expect(vault.connect(alice).withdraw(usdc.address, amount))
                .to.emit(vault, "Withdrawn")
                .withArgs(usdc.address, alice.address, amount)

            // decrease vault's token balance
            const vaultBalanceAfter = await usdc.balanceOf(vault.address)
            expect(vaultBalanceBefore.sub(vaultBalanceAfter)).to.eq(amount)

            // sender's token balance increased
            const aliceBalanceAfter = await usdc.balanceOf(alice.address)
            expect(aliceBalanceAfter.sub(aliceBalanceBefore)).to.eq(amount)

            // update sender's balance in vault
            expect(await vault.getBalance(alice.address)).to.eq("0")
        })

        it("force error, not enough freeCollateral", async () => {
            // alice open a position so free collateral is not enough
            await q2bExactInput(fixture, alice, 50, baseToken.address)
            await expect(vault.connect(alice).withdraw(usdc.address, amount)).to.be.revertedWith("V_NEFC")
        })

        it("with positive realized PnL", async () => {
            // alice open a long position
            await q2bExactInput(fixture, alice, 300, baseToken.address)
            // bob long so alice has positive realized PnL after closing position
            await q2bExactInput(fixture, bob, 2000, baseToken.address)
            // realized PnL after closing:9.41576439
            await closePosition(fixture, alice)

            await expect(vault.connect(alice).withdraw(usdc.address, parseUnits("5", usdcDecimals)))
                .to.emit(vault, "Withdrawn")
                .withArgs(usdc.address, alice.address, parseUnits("5", usdcDecimals))

            // balance after withdrawal: 100 - 5 + 9.415764 = 104.415764
            expect(await vault.getBalance(alice.address)).to.be.eq(parseUnits("104.415764", usdcDecimals))
            const realizedPnLAfterWithdrawal = (await accountBalance.getPnlAndPendingFee(alice.address))[0]
            // realized PnL is settled after withdrawal
            expect(realizedPnLAfterWithdrawal).to.be.eq("0")
        })

        it("with negative realized PnL", async () => {
            // alice open a long position
            await q2bExactInput(fixture, alice, 300, baseToken.address)
            // bob long so alice has negative realized PnL after closing position
            await b2qExactOutput(fixture, bob, 2000, baseToken.address)
            // realized PnL: -21.26531049
            await closePosition(fixture, alice)

            await expect(vault.connect(alice).withdraw(usdc.address, parseUnits("30", usdcDecimals)))
                .to.emit(vault, "Withdrawn")
                .withArgs(usdc.address, alice.address, parseUnits("30", usdcDecimals))

            // balance after withdrawal: 100 - 30 - 21.26531 = 48.73469
            expect(await vault.getBalance(alice.address)).to.be.eq(parseUnits("48.734689", usdcDecimals))
            const realizedPnLAfterWithdrawal = (await accountBalance.getPnlAndPendingFee(alice.address))[0]
            // realized PnL is settled after withdrawal
            expect(realizedPnLAfterWithdrawal).to.be.eq("0")
        })

        it("settle funding when withdrawing", async () => {
            // alice open a long position
            await q2bExactInput(fixture, alice, 300, baseToken.address)
            // alice will get funding since index price > market price
            mockedBaseAggregator.smocked.latestRoundData.will.return.with(async () => {
                return [0, parseUnits("200", 6), 0, 0, 0]
            })
            await accountBalance.mockMarkPrice(baseToken.address, parseEther("200"))
            await forwardBothTimestamps(clearingHouse, 360)
            // pending funding payment: -0.16422554

            await expect(vault.connect(alice).withdraw(usdc.address, parseUnits("10", usdcDecimals)))
                .to.emit(vault, "Withdrawn")
                .withArgs(usdc.address, alice.address, parseUnits("10", usdcDecimals))

            // owedRealizedPnl (realized funding payment): -0.162868
            // check getBalance = 100 - 10 - (-0.162868) = 90.162868
            expect(await vault.getBalance(alice.address)).to.be.eq(parseUnits("90.162868", usdcDecimals))
            expect(await exchange.getPendingFundingPayment(alice.address, baseToken.address)).to.be.eq("0")
            expect((await accountBalance.getPnlAndPendingFee(alice.address))[2]).to.be.eq("0")
        })
    })

    describe("# getSettlementTokenValue", () => {
        describe("trader has usdc balance", async () => {
            beforeEach(async () => {
                await deposit(alice, vault, 1000, usdc)
                await deposit(alice, vault, 10, weth)
                // position size: 18.88437579
                await q2bExactInput(fixture, alice, 3000, baseToken.address)
            })

            it("trader has negative unrealized pnl and usdc debt", async () => {
                // mock mark price to make trader has loss
                await accountBalance.mockMarkPrice(baseToken.address, parseEther("100"))

                // mock index price to calculate founding payment
                mockedBaseAggregator.smocked.latestRoundData.will.return.with(async () => {
                    return [0, parseUnits("100", 6), 0, 0, 0]
                })

                await forwardBothTimestamps(clearingHouse, 360)
                // unrealized PnL: 100 * 18.88437579 - 3000 = -1111.562421
                // funding payment: 0.786847
                // settlement token value: 1000 - 0.786847 - 1111.562421 = -112.349268
                expect(await vault.getSettlementTokenValue(alice.address)).to.be.eq(
                    parseUnits("-112.349270", usdcDecimals),
                )
            })

            it("trader has negative unrealized pnl and doesn't have usdc debt", async () => {
                // mock mark price to make trader has loss
                await accountBalance.mockMarkPrice(baseToken.address, parseEther("150"))

                // mock index price to calculate founding payment
                mockedBaseAggregator.smocked.latestRoundData.will.return.with(async () => {
                    return [0, parseUnits("150", 6), 0, 0, 0]
                })

                await forwardBothTimestamps(clearingHouse, 360)
                // unrealized PnL: 150 * 18.88437579 - 3000 = -167.3436315
                // funding payment: 1.0395235
                // settlement token value: 1000 - 1.0395235 - 167.3436315 = 831.616845
                expect(await vault.getSettlementTokenValue(alice.address)).to.be.eq(
                    parseUnits("831.616844", usdcDecimals),
                )
            })

            it("trader has positive unrealized pnl", async () => {
                // mock mark price to make trader has profit
                await accountBalance.mockMarkPrice(baseToken.address, parseEther("180"))

                // mock index price to calculate founding payment
                mockedBaseAggregator.smocked.latestRoundData.will.return.with(async () => {
                    return [0, parseUnits("180", 6), 0, 0, 0]
                })

                await forwardBothTimestamps(clearingHouse, 360)
                // unrealized PnL: 180 * 18.88437579 - 3000 = 399.1876422
                // funding payment: -1.3210218
                // settlement token value: 1000 - (-1.3210218) + 399.1876422 = 1400.508664
                expect(await vault.getSettlementTokenValue(alice.address)).to.be.eq(
                    parseUnits("1400.508664", usdcDecimals),
                )
            })

            it("trader is both maker & taker", async () => {
                await syncIndexToMarketPrice(mockedBaseAggregator, pool)

                await addOrder(fixture, alice, 10, 2000, 0, 150000)
                // bob swap, alice get maker fee
                await q2bExactInput(fixture, bob, 3000, baseToken.address)
                // market price: 175.63239005

                // mock mark price to make trader has profit
                await accountBalance.mockMarkPrice(baseToken.address, parseEther("180"))

                // mock index price to calculate founding payment
                mockedBaseAggregator.smocked.latestRoundData.will.return.with(async () => {
                    return [0, parseUnits("180", 6), 0, 0, 0]
                })

                await forwardBothTimestamps(clearingHouse, 360)

                // total position size: 18.52739798
                // total quote balance in order: 60.47455739
                // total open notional: -3000 + 60.47455739 = -2939.52544261
                // unrealized PnL: 18.52739798 * 180 - 2939.52544261 = 395.40619379
                // pending maker fee: 0.549769
                // pending funding payment: -0.371717
                // settlement token value: 1000 + 0.549769 - (-0.371717) + 395.40619379 = 1396.327679
                expect(await vault.getSettlementTokenValue(alice.address)).to.be.closeTo(
                    parseUnits("1396.327679", usdcDecimals),
                    // there can be a little imprecision due to pending funding payment and decimal conversion
                    parseUnits("0.01", usdcDecimals).toNumber(),
                )
            })

            it("trader has positive realized PnL", async () => {
                await syncIndexToMarketPrice(mockedBaseAggregator, pool)

                // bob long, so alice can have positive realized PnL after closing position
                await q2bExactInput(fixture, bob, 1000, baseToken.address)

<<<<<<< HEAD
                // mock mark price to make trader has profit
                await accountBalance.mockMarkPrice(baseToken.address, parseEther("180"))

                // mock index price to calculate founding payment
                mockedBaseAggregator.smocked.latestRoundData.will.return.with(async () => {
                    return [0, parseUnits("180", 6), 0, 0, 0]
                })

=======
>>>>>>> 47952408
                await forwardBothTimestamps(clearingHouse, 360)

                await closePosition(fixture, alice)

                // realized PnL (including funding payment): 12.569457
                // settlement token value: 1000 + 12.569457 = 1012.569457
                expect(await vault.getSettlementTokenValue(alice.address)).to.be.closeTo(
                    parseUnits("1012.569457", usdcDecimals),
                    // there can be a little imprecision due to pending funding payment and decimal conversion
                    parseUnits("0.01", usdcDecimals).toNumber(),
                )
            })

            it("trader has negative realized PnL", async () => {
                await syncIndexToMarketPrice(mockedBaseAggregator, pool)

                // bob short, so alice can have negative realized PnL after closing position
                await b2qExactOutput(fixture, bob, 1000, baseToken.address)

<<<<<<< HEAD
                // mock mark price to make trader has loss
                await accountBalance.mockMarkPrice(baseToken.address, parseEther("180"))

                // mock index price to calculate founding payment
                mockedBaseAggregator.smocked.latestRoundData.will.return.with(async () => {
                    return [0, parseUnits("180", 6), 0, 0, 0]
                })

=======
>>>>>>> 47952408
                await forwardBothTimestamps(clearingHouse, 360)

                await closePosition(fixture, alice)

                // realized PnL (including funding payment): -132.53927
                // settlement token value: 1000 - 132.53927 = 867.460730
                expect(await vault.getSettlementTokenValue(alice.address)).to.be.closeTo(
                    parseUnits("867.460730", usdcDecimals),
                    parseUnits("0.01", usdcDecimals).toNumber(),
                )
            })
        })

        describe("trader doesn't have usdc balance", async () => {
            beforeEach(async () => {
                await deposit(alice, vault, 10, weth)
                // position size: 18.88437579
                await q2bExactInput(fixture, alice, 3000, baseToken.address)
            })

            it("trader has negative unrealized pnl and usdc debt", async () => {
                // mock mark price to make trader has loss
                await accountBalance.mockMarkPrice(baseToken.address, parseEther("100"))

                // mock index price to calculate founding payment
                mockedBaseAggregator.smocked.latestRoundData.will.return.with(async () => {
                    return [0, parseUnits("100", 6), 0, 0, 0]
                })

                await forwardBothTimestamps(clearingHouse, 360)
                // unrealized PnL: 100 * 18.88437579 - 3000 = -1111.562421
                // funding payment: -0.786847
                // settlement token value: -0.786847 - 1111.562421 = -1112.349268
                expect(await vault.getSettlementTokenValue(alice.address)).to.be.eq(
                    parseUnits("-1112.349270", usdcDecimals),
                )
            })

            it("trader has positive unrealized pnl", async () => {
                // mock mark price to make trader has profit
                await accountBalance.mockMarkPrice(baseToken.address, parseEther("180"))

                // mock index price to calculate founding payment
                mockedBaseAggregator.smocked.latestRoundData.will.return.with(async () => {
                    return [0, parseUnits("180", 6), 0, 0, 0]
                })

                await forwardBothTimestamps(clearingHouse, 360)
                // unrealized PnL: 180 * 18.88437579 - 3000 = 399.1876422
                // funding payment: -1.3158838
                // settlement token value: 1.3158838 + 399.1876422 = 400.503526
                expect(await vault.getSettlementTokenValue(alice.address)).to.be.eq(
                    parseUnits("400.503527", usdcDecimals),
                )
            })

            it("trader is both maker & taker", async () => {
                await addOrder(fixture, alice, 10, 2000, 0, 150000)
                // bob swap, alice get maker fee
                await q2bExactInput(fixture, bob, 300, baseToken.address)

<<<<<<< HEAD
                // market price: 175.63239005

                // mock mark price to make trader has profit
                await accountBalance.mockMarkPrice(baseToken.address, parseEther("180"))

                // mock index price to calculate founding payment
=======
                // market price: 164.605506117068038532
>>>>>>> 47952408
                mockedBaseAggregator.smocked.latestRoundData.will.return.with(async () => {
                    return [0, parseUnits("180", 6), 0, 0, 0]
                })

                await forwardBothTimestamps(clearingHouse, 360)

                // total position size: 18.84750169711406076
                // total open notional: -2993.952544261279477388
                // unrealized PnL: 18.84750169711406076 * 180 -2993.952544261279477388 = 398.5977612193
                // pending maker fee: 0.054976870352004751
                // pending funding payment: -1.219374926076949977
                // settlement token value: 0.054976870352004751 - (-1.219374926076949977) + 398.5977612193 = 399.872113
                expect(await vault.getSettlementTokenValue(alice.address)).to.be.closeTo(
                    parseUnits("399.872113", usdcDecimals),
                    // there can be a little imprecision due to pending funding payment and decimal conversion
                    parseUnits("0.01", usdcDecimals).toNumber(),
                )
            })
        })
    })

    describe("# getAccountValue", () => {
        beforeEach(async () => {
            await deposit(alice, vault, 500, usdc)
            await deposit(alice, vault, 0.1, weth)
            await deposit(alice, vault, 0.01, wbtc)
            // position size: 18.88437579
            await q2bExactInput(fixture, alice, 3000, baseToken.address)
        })

        it("trader has negative unrealized pnl", async () => {
            // mock mark price to make trader has loss
            await accountBalance.mockMarkPrice(baseToken.address, parseEther("100"))
            // mock index price to calculate founding payment
            mockedBaseAggregator.smocked.latestRoundData.will.return.with(async () => {
                return [0, parseUnits("100", 6), 0, 0, 0]
            })

            await forwardBothTimestamps(clearingHouse, 360)

            // unrealized PnL: 100 * 18.884375790674023929 - 3000 = -1111.5624209326
            // funding payment: 0.78684899127808433
            // account value: 500 + 0.1 * 3000 * 0.7 + 0.01 * 40000 * 0.7 - 0.78684899127808433 - 1111.5624209326 = -122.349267
            expect(await vault.getAccountValue(alice.address)).to.be.closeTo(
                parseUnits("-122.349267", usdcDecimals),
                // there can be a little imprecision due to pending funding payment and decimal conversion
                parseUnits("0.01", usdcDecimals).toNumber(),
            )
        })

        it("trader has positive unrealized pnl", async () => {
            // mock mark price to make trader has profit
            await accountBalance.mockMarkPrice(baseToken.address, parseEther("180"))
            // mock index price to calculate founding payment
            mockedBaseAggregator.smocked.latestRoundData.will.return.with(async () => {
                return [0, parseUnits("180", 6), 0, 0, 0]
            })

            await forwardBothTimestamps(clearingHouse, 360)
            // unrealized PnL: 180 * 18.88437579 - 3000 = 399.1876422
            // funding payment: -1.326158286620314967
            // account value: 500 + 0.1 * 3000 * 0.7 + 0.01 * 40000 * 0.7 - (-1.326158286620314967) + 399.1876422 = 1390.513800
            expect(await vault.getAccountValue(alice.address)).to.be.closeTo(
                parseUnits("1390.513800", usdcDecimals),
                // there can be a little imprecision due to pending funding payment and decimal conversion
                parseUnits("0.01", usdcDecimals).toNumber(),
            )
        })

        it("trader is both maker & taker", async () => {
            await addOrder(fixture, alice, 10, 2000, 0, 150000)
            // bob swap, alice get maker fee
            await q2bExactInput(fixture, bob, 300, baseToken.address)

<<<<<<< HEAD
            // market price: 175.63239005

            // mock mark price to make trader has profit
            await accountBalance.mockMarkPrice(baseToken.address, parseEther("180"))
            // mock index price to calculate founding payment
=======
            // market price: 164.605506117068038532
>>>>>>> 47952408
            mockedBaseAggregator.smocked.latestRoundData.will.return.with(async () => {
                return [0, parseUnits("180", 6), 0, 0, 0]
            })

            await forwardBothTimestamps(clearingHouse, 360)

            // total position size: 18.84750169711406076
            // total open notional: -2993.952544261279477388
            // unrealized PnL: 18.84750169711406076 * 180 - 2993.952544261279477388 = 398.5977612193
            // pending maker fee: 0.054976870352004751
            // pending funding payment: -1.230993742106468956
            // account value: (500 + 0.1 * 3000 * 0.7 + 0.01 * 40000 * 0.7) + 0.054976870352004751 - (-1.219374926076949977) + 398.5977612193 = 1389.872113
            expect(await vault.getAccountValue(alice.address)).to.be.closeTo(
                parseUnits("1389.872113", usdcDecimals),
                // there can be a little imprecision due to pending funding payment and decimal conversion
                parseUnits("0.1", usdcDecimals).toNumber(),
            )
        })

        it("trader has positive realized PnL", async () => {
            await syncIndexToMarketPrice(mockedBaseAggregator, pool)
            // bob long, so alice can have positive realized PnL after closing position
            await q2bExactInput(fixture, bob, 1000, baseToken.address)

            // mock mark price to make trader has profit
            await accountBalance.mockMarkPrice(baseToken.address, parseEther("180"))
            // mock index price to calculate founding payment
            mockedBaseAggregator.smocked.latestRoundData.will.return.with(async () => {
                return [0, parseUnits("170", 6), 0, 0, 0]
            })

            await forwardBothTimestamps(clearingHouse, 360)

            await closePosition(fixture, alice)

            // realized PnL(including funding): 13.096488
            // account value: 500 + 0.1 * 3000 * 0.7 + 0.01 * 40000 * 0.7 + 13.096488 = 1003.096488
            expect(await vault.getAccountValue(alice.address)).to.be.closeTo(
                parseUnits("1003.096488", usdcDecimals),
                // there can be a little imprecision due to pending funding payment and decimal conversion
                parseUnits("0.01", usdcDecimals).toNumber(),
            )
        })

        it("trader has negative realized PnL", async () => {
            await syncIndexToMarketPrice(mockedBaseAggregator, pool)
            // bob short, so alice can have negative realized PnL after closing position
            await b2qExactOutput(fixture, bob, 1000, baseToken.address)

            // mock mark price to make trader has losee
            await accountBalance.mockMarkPrice(baseToken.address, parseEther("180"))
            // mock index price to calculate founding payment
            mockedBaseAggregator.smocked.latestRoundData.will.return.with(async () => {
                return [0, parseUnits("160", 6), 0, 0, 0]
            })

            await forwardBothTimestamps(clearingHouse, 360)

            await closePosition(fixture, alice)

            // realized PnL(including funding): -132.803228
            // account value: 500 + 0.1 * 3000 * 0.7 + 0.01 * 40000 * 0.7 - 132.803228 = 857.196772
            expect(await vault.getAccountValue(alice.address)).to.be.closeTo(
                parseUnits("857.196772", usdcDecimals),
                // there can be a little imprecision due to pending funding payment and decimal conversion
                parseUnits("0.01", usdcDecimals).toNumber(),
            )
        })
    })
})<|MERGE_RESOLUTION|>--- conflicted
+++ resolved
@@ -385,23 +385,16 @@
                 )
             })
 
+            // TODO: need to check details
             it("trader has positive realized PnL", async () => {
                 await syncIndexToMarketPrice(mockedBaseAggregator, pool)
 
                 // bob long, so alice can have positive realized PnL after closing position
                 await q2bExactInput(fixture, bob, 1000, baseToken.address)
 
-<<<<<<< HEAD
                 // mock mark price to make trader has profit
                 await accountBalance.mockMarkPrice(baseToken.address, parseEther("180"))
 
-                // mock index price to calculate founding payment
-                mockedBaseAggregator.smocked.latestRoundData.will.return.with(async () => {
-                    return [0, parseUnits("180", 6), 0, 0, 0]
-                })
-
-=======
->>>>>>> 47952408
                 await forwardBothTimestamps(clearingHouse, 360)
 
                 await closePosition(fixture, alice)
@@ -415,23 +408,16 @@
                 )
             })
 
+            // TODO: need to check details
             it("trader has negative realized PnL", async () => {
                 await syncIndexToMarketPrice(mockedBaseAggregator, pool)
 
                 // bob short, so alice can have negative realized PnL after closing position
                 await b2qExactOutput(fixture, bob, 1000, baseToken.address)
 
-<<<<<<< HEAD
                 // mock mark price to make trader has loss
                 await accountBalance.mockMarkPrice(baseToken.address, parseEther("180"))
 
-                // mock index price to calculate founding payment
-                mockedBaseAggregator.smocked.latestRoundData.will.return.with(async () => {
-                    return [0, parseUnits("180", 6), 0, 0, 0]
-                })
-
-=======
->>>>>>> 47952408
                 await forwardBothTimestamps(clearingHouse, 360)
 
                 await closePosition(fixture, alice)
@@ -493,16 +479,11 @@
                 // bob swap, alice get maker fee
                 await q2bExactInput(fixture, bob, 300, baseToken.address)
 
-<<<<<<< HEAD
-                // market price: 175.63239005
-
                 // mock mark price to make trader has profit
                 await accountBalance.mockMarkPrice(baseToken.address, parseEther("180"))
 
                 // mock index price to calculate founding payment
-=======
                 // market price: 164.605506117068038532
->>>>>>> 47952408
                 mockedBaseAggregator.smocked.latestRoundData.will.return.with(async () => {
                     return [0, parseUnits("180", 6), 0, 0, 0]
                 })
@@ -536,6 +517,7 @@
         it("trader has negative unrealized pnl", async () => {
             // mock mark price to make trader has loss
             await accountBalance.mockMarkPrice(baseToken.address, parseEther("100"))
+
             // mock index price to calculate founding payment
             mockedBaseAggregator.smocked.latestRoundData.will.return.with(async () => {
                 return [0, parseUnits("100", 6), 0, 0, 0]
@@ -556,6 +538,7 @@
         it("trader has positive unrealized pnl", async () => {
             // mock mark price to make trader has profit
             await accountBalance.mockMarkPrice(baseToken.address, parseEther("180"))
+
             // mock index price to calculate founding payment
             mockedBaseAggregator.smocked.latestRoundData.will.return.with(async () => {
                 return [0, parseUnits("180", 6), 0, 0, 0]
@@ -577,15 +560,11 @@
             // bob swap, alice get maker fee
             await q2bExactInput(fixture, bob, 300, baseToken.address)
 
-<<<<<<< HEAD
-            // market price: 175.63239005
-
             // mock mark price to make trader has profit
             await accountBalance.mockMarkPrice(baseToken.address, parseEther("180"))
+
             // mock index price to calculate founding payment
-=======
             // market price: 164.605506117068038532
->>>>>>> 47952408
             mockedBaseAggregator.smocked.latestRoundData.will.return.with(async () => {
                 return [0, parseUnits("180", 6), 0, 0, 0]
             })
@@ -612,6 +591,7 @@
 
             // mock mark price to make trader has profit
             await accountBalance.mockMarkPrice(baseToken.address, parseEther("180"))
+
             // mock index price to calculate founding payment
             mockedBaseAggregator.smocked.latestRoundData.will.return.with(async () => {
                 return [0, parseUnits("170", 6), 0, 0, 0]
@@ -637,6 +617,7 @@
 
             // mock mark price to make trader has losee
             await accountBalance.mockMarkPrice(baseToken.address, parseEther("180"))
+
             // mock index price to calculate founding payment
             mockedBaseAggregator.smocked.latestRoundData.will.return.with(async () => {
                 return [0, parseUnits("160", 6), 0, 0, 0]
