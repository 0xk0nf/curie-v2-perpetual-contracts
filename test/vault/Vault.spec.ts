import { MockContract } from "@eth-optimism/smock"
import { expect } from "chai"
import { parseUnits } from "ethers/lib/utils"
import { ethers, waffle } from "hardhat"
import { TestERC20, Vault } from "../../typechain"
import { mockedVaultFixture } from "./fixtures"

describe("Vault spec", () => {
    const [admin, alice] = waffle.provider.getWallets()
    const loadFixture: ReturnType<typeof waffle.createFixtureLoader> = waffle.createFixtureLoader([admin])
    let vault: Vault
    let usdc: TestERC20
    let clearingHouse: MockContract
    let insuranceFund: MockContract

    beforeEach(async () => {
        const _fixture = await loadFixture(mockedVaultFixture)
        vault = _fixture.vault
        usdc = _fixture.USDC
        clearingHouse = _fixture.mockedClearingHouse
        insuranceFund = _fixture.mockedInsuranceFund

        // mint
        const amount = parseUnits("1000", await usdc.decimals())
        await usdc.mint(alice.address, amount)
        await usdc.connect(alice).approve(vault.address, amount)

        await usdc.mint(admin.address, amount)
    })

    describe("# initialize", () => {
        it("force error, invalid settlement token address", async () => {
            const vaultFactory = await ethers.getContractFactory("Vault")
            const vault = (await vaultFactory.deploy()) as Vault
            await expect(vault.initialize(insuranceFund.address, alice.address)).to.be.revertedWith("V_STNC")
        })

        it("force error, invalid insuranceFund address", async () => {
            const vaultFactory = await ethers.getContractFactory("Vault")
            const vault = (await vaultFactory.deploy()) as Vault
            await expect(vault.initialize(alice.address, usdc.address)).to.be.revertedWith("V_IFNC")
        })

        it("force error, settlement token not match with insuranceFund", async () => {
            const vaultFactory = await ethers.getContractFactory("Vault")
            const vault = (await vaultFactory.deploy()) as Vault
<<<<<<< HEAD
            insuranceFund.smocked.token.will.return.with(alice.address)
            await expect(vault.initialize(insuranceFund.address, usdc.address)).to.be.revertedWith("V_STNM")
=======
            await expect(vault.initialize(alice.address, alice.address, alice.address)).to.be.revertedWith("V_ANC")
>>>>>>> 9b3e9857
        })
    })

    describe("decimals", () => {
        it("equals to settlement token's decimal")
    })

    describe("set clearingHouse", () => {
        it("correctly set clearingHouse", async () => {
            // set to another contract address
            await vault.setClearingHouse(insuranceFund.address)
        })

        it("force error, not a contract address", async () => {
            await expect(vault.setClearingHouse(admin.address)).to.be.revertedWith("V_ANC")
        })
    })

    describe("admin only simple setter", () => {
        it("setClearingHouse")
        it("setCloseFactor")
        it("setLiquidationIncentive")
        it("setLiquidationOrder")
        it("force error by non-admin")

        it("force error, invalid TrustedForwarder address", async () => {
            await expect(vault.setTrustedForwarder(alice.address)).to.be.revertedWith("V_ANC")
        })
    })

    describe.skip("setLiquidationOrder", () => {
        it("updated liquidationOrder")
        it("force error, the numbers of asset did not match")
        it("force error by non-admin")
    })

    describe.skip("addCollateral", () => {
        it("add an ERC20 with totalWeight, initWeight and IMF-Factor")
        it("force error, none of the input can be 0")
        it("can't add native ETH")
        it("can't add existed collateral")
        it("force error, ERC20 without decimals")
        it("force error by non-admin")
    })

    describe.skip("isCollateral", () => {})

    describe("deposit", () => {
        // @SAMPLE - deposit
        it("sends event", async () => {
            const amount = parseUnits("100", await usdc.decimals())

            // check event has been sent
            await expect(vault.connect(alice).deposit(usdc.address, amount))
                .to.emit(vault, "Deposited")
                .withArgs(usdc.address, alice.address, amount)

            // reduce alice balance
            expect(await usdc.balanceOf(alice.address)).to.eq(parseUnits("900", await usdc.decimals()))

            // increase vault balance
            expect(await usdc.balanceOf(vault.address)).to.eq(parseUnits("100", await usdc.decimals()))

            // update sender's balance
            expect(await vault.balanceOf(alice.address)).to.eq(parseUnits("100", await usdc.decimals()))
        })

        it.skip("non-standard ERC20 (USDT) is supported")

        it("can't add collateral not supported")
    })

    describe("getFreeCollateral", () => {
        it("equals to total collateral value + locked collateral value (0)")
        it("equals to total collateral value + locked collateral value ( > 0)")
        it("force error, clearingHouse not found")
    })

    describe("withdraw settlement token", async () => {
        let amount: ReturnType<typeof parseUnits>
        beforeEach(async () => {
            amount = parseUnits("100", await usdc.decimals())
            await vault.connect(alice).deposit(usdc.address, amount)

            clearingHouse.smocked.settle.will.return.with(0)
            clearingHouse.smocked.getOwedRealizedPnl.will.return.with(0)
            clearingHouse.smocked.getAccountValue.will.return.with(amount)
            clearingHouse.smocked.getTotalInitialMarginRequirement.will.return.with(0)
        })

        it("emit event and update balances", async () => {
            const balanceBefore = await usdc.balanceOf(alice.address)

            await expect(vault.connect(alice).withdraw(usdc.address, amount))
                .to.emit(vault, "Withdrawn")
                .withArgs(usdc.address, alice.address, amount)

            // decrease vault's token balance
            expect(await usdc.balanceOf(vault.address)).to.eq("0")

            const balanceAfter = await usdc.balanceOf(alice.address)
            // sender's token balance increased
            expect(balanceAfter.sub(balanceBefore)).to.eq(amount)

            // update sender's balance in vault
            expect(await vault.balanceOf(alice.address)).to.eq("0")
        })

        it("force error if the freeCollateral is not enough", async () => {
            // account value decreased, so free collateral is not enough
            clearingHouse.smocked.getAccountValue.will.return.with(amount.div(2))

            await expect(vault.connect(alice).withdraw(usdc.address, amount)).to.be.revertedWith("V_NEFC")
        })
    })

    describe.skip("withdraw non-settlement token", () => {
        it("reduce vault's token balance")
        it("increase sender's token balance")
        it("force error if the freeCollateral is not enough")
    })

    // TODO not sure if this is needed
    describe("balanceOf", () => {
        it("is zero by default", async () => {
            expect(await vault.balanceOf(alice.address)).eq(0)
        })

        it("equals to USDC balance if it's the only collateral")
        it("equals multi collateral's USDC value")
    })

    describe.skip("liquidate", () => {
        it("force error, close more than maxCloseFactor")
        it("force error, close less than minCloseFactor")
        it("force error, liquidator can't be the same as the position owner")
        describe("no bad debt", () => {
            it("reduce USDC balance")
            it("increase liquidation asset, WETH")
            it("get cheaper WETH compare to UniswapV3 TWAP")
        })

        describe("has bad debt", () => {
            it("reduce USDC balance")
            it("increase liquidation asset, WETH")
            it("get cheaper WETH compare to UniswapV3 TWAP")
            it("reduce usdcDebt if usdc debt > bad debt")
            it("reduce usdcDebt to 0 if usdc debt <= bad debt, insurance fund cover extra bad debt")
            it("insurance fund cover full bad debt when usdcDebt is 0")
        })
    })
})<|MERGE_RESOLUTION|>--- conflicted
+++ resolved
@@ -10,15 +10,15 @@
     const loadFixture: ReturnType<typeof waffle.createFixtureLoader> = waffle.createFixtureLoader([admin])
     let vault: Vault
     let usdc: TestERC20
-    let clearingHouse: MockContract
     let insuranceFund: MockContract
+    let accountBalance: MockContract
 
     beforeEach(async () => {
         const _fixture = await loadFixture(mockedVaultFixture)
         vault = _fixture.vault
         usdc = _fixture.USDC
-        clearingHouse = _fixture.mockedClearingHouse
         insuranceFund = _fixture.mockedInsuranceFund
+        accountBalance = _fixture.mockedAccountBalance
 
         // mint
         const amount = parseUnits("1000", await usdc.decimals())
@@ -29,43 +29,15 @@
     })
 
     describe("# initialize", () => {
-        it("force error, invalid settlement token address", async () => {
+        it("force error, invalid insurance fund address", async () => {
             const vaultFactory = await ethers.getContractFactory("Vault")
             const vault = (await vaultFactory.deploy()) as Vault
-            await expect(vault.initialize(insuranceFund.address, alice.address)).to.be.revertedWith("V_STNC")
-        })
-
-        it("force error, invalid insuranceFund address", async () => {
-            const vaultFactory = await ethers.getContractFactory("Vault")
-            const vault = (await vaultFactory.deploy()) as Vault
-            await expect(vault.initialize(alice.address, usdc.address)).to.be.revertedWith("V_IFNC")
-        })
-
-        it("force error, settlement token not match with insuranceFund", async () => {
-            const vaultFactory = await ethers.getContractFactory("Vault")
-            const vault = (await vaultFactory.deploy()) as Vault
-<<<<<<< HEAD
-            insuranceFund.smocked.token.will.return.with(alice.address)
-            await expect(vault.initialize(insuranceFund.address, usdc.address)).to.be.revertedWith("V_STNM")
-=======
-            await expect(vault.initialize(alice.address, alice.address, alice.address)).to.be.revertedWith("V_ANC")
->>>>>>> 9b3e9857
+            await expect(vault.initialize(alice.address, alice.address, alice.address)).to.be.revertedWith("V_IFNC")
         })
     })
 
     describe("decimals", () => {
         it("equals to settlement token's decimal")
-    })
-
-    describe("set clearingHouse", () => {
-        it("correctly set clearingHouse", async () => {
-            // set to another contract address
-            await vault.setClearingHouse(insuranceFund.address)
-        })
-
-        it("force error, not a contract address", async () => {
-            await expect(vault.setClearingHouse(admin.address)).to.be.revertedWith("V_ANC")
-        })
     })
 
     describe("admin only simple setter", () => {
@@ -134,10 +106,10 @@
             amount = parseUnits("100", await usdc.decimals())
             await vault.connect(alice).deposit(usdc.address, amount)
 
-            clearingHouse.smocked.settle.will.return.with(0)
-            clearingHouse.smocked.getOwedRealizedPnl.will.return.with(0)
-            clearingHouse.smocked.getAccountValue.will.return.with(amount)
-            clearingHouse.smocked.getTotalInitialMarginRequirement.will.return.with(0)
+            accountBalance.smocked.settle.will.return.with(0)
+            accountBalance.smocked.getOwedRealizedPnl.will.return.with(0)
+            accountBalance.smocked.getTotalUnrealizedPnl.will.return.with(amount)
+            accountBalance.smocked.getTotalDebtValue.will.return.with(0)
         })
 
         it("emit event and update balances", async () => {
@@ -159,8 +131,8 @@
         })
 
         it("force error if the freeCollateral is not enough", async () => {
-            // account value decreased, so free collateral is not enough
-            clearingHouse.smocked.getAccountValue.will.return.with(amount.div(2))
+            // unrealizePnl = -amount, so free collateral is not enough
+            accountBalance.smocked.getTotalUnrealizedPnl.will.return.with(amount.mul(-1))
 
             await expect(vault.connect(alice).withdraw(usdc.address, amount)).to.be.revertedWith("V_NEFC")
         })
