import { MockContract, smockit } from "@eth-optimism/smock"
import { expect } from "chai"
import { parseEther, parseUnits } from "ethers/lib/utils"
import { ethers, waffle } from "hardhat"
import {
    BaseToken,
    ClearingHouseConfig,
    CollateralManager,
    InsuranceFund,
    MarketRegistry,
    OrderBook,
    TestAccountBalance,
    TestClearingHouse,
    TestERC20,
    TestExchange,
    TestVault,
    UniswapV3Pool,
} from "../../typechain"
import { ChainlinkPriceFeedV2 } from "../../typechain/perp-oracle"
import { ClearingHouseFixture, createClearingHouseFixture } from "../clearingHouse/fixtures"
import { addOrder, b2qExactOutput, closePosition, q2bExactInput } from "../helper/clearingHouseHelper"
import { initMarket } from "../helper/marketHelper"
import { getMaxTickRange } from "../helper/number"
import { deposit } from "../helper/token"
import { syncIndexToMarketPrice, syncMarkPriceToMarketPrice } from "../shared/utilities"

describe("Vault liquidate test (assume zero IF fee)", () => {
    const [admin, alice, bob, carol, david] = waffle.provider.getWallets()
    const loadFixture: ReturnType<typeof waffle.createFixtureLoader> = waffle.createFixtureLoader([admin])
    let clearingHouse: TestClearingHouse
    let clearingHouseConfig: ClearingHouseConfig
    let vault: TestVault
    let usdc: TestERC20
    let weth: TestERC20
    let wbtc: TestERC20
    let wethPriceFeed: MockContract
    let wbtcPriceFeed: MockContract
    let insuranceFund: InsuranceFund
    let accountBalance: TestAccountBalance
    let exchange: TestExchange
    let orderBook: OrderBook
    let collateralManager: CollateralManager
    let pool: UniswapV3Pool
    let baseToken: BaseToken
    let marketRegistry: MarketRegistry
    let mockedBaseAggregator: MockContract
    let usdcDecimals: number
    let wbtcDecimals: number
    let fixture: ClearingHouseFixture

    beforeEach(async () => {
        const _fixture = await loadFixture(createClearingHouseFixture())
        clearingHouse = _fixture.clearingHouse as TestClearingHouse
        clearingHouseConfig = _fixture.clearingHouseConfig
        vault = _fixture.vault as TestVault
        usdc = _fixture.USDC
        weth = _fixture.WETH
        wbtc = _fixture.WBTC
        wethPriceFeed = _fixture.mockedWethPriceFeed
        wbtcPriceFeed = _fixture.mockedWbtcPriceFeed
        insuranceFund = _fixture.insuranceFund
        accountBalance = _fixture.accountBalance as TestAccountBalance
        exchange = _fixture.exchange as TestExchange
        orderBook = _fixture.orderBook
        collateralManager = _fixture.collateralManager
        pool = _fixture.pool
        baseToken = _fixture.baseToken
        marketRegistry = _fixture.marketRegistry
        mockedBaseAggregator = _fixture.mockedBaseAggregator
        fixture = _fixture

        usdcDecimals = await usdc.decimals()
        wbtcDecimals = await wbtc.decimals()

        await initMarket(fixture, "151.373306858723226652", 10000, 0, getMaxTickRange(), baseToken.address)
        await syncIndexToMarketPrice(mockedBaseAggregator, pool)
        await syncMarkPriceToMarketPrice(accountBalance, baseToken.address, pool)

        // mint and add liquidity
        const amount = parseUnits("1000", usdcDecimals)
        await usdc.mint(alice.address, amount)
        await usdc.connect(alice).approve(vault.address, amount)

        wethPriceFeed.smocked.getPrice.will.return.with(parseUnits("3000", 8))
        wbtcPriceFeed.smocked.getPrice.will.return.with(parseUnits("38583.34253324", 8))
        await weth.mint(alice.address, parseEther("20"))
        await weth.connect(alice).approve(vault.address, ethers.constants.MaxUint256)
        await wbtc.mint(alice.address, parseUnits("1", await wbtc.decimals()))
        await wbtc.connect(alice).approve(vault.address, ethers.constants.MaxUint256)

        await usdc.mint(bob.address, parseUnits("1000000", usdcDecimals))
        await deposit(bob, vault, 1000000, usdc)
        await addOrder(fixture, bob, 500, 1000000, 0, 150000)

        // Carol will liquidate Alice's position
        const usdcAmount = parseUnits("10000", usdcDecimals)
        await usdc.mint(carol.address, usdcAmount)
        await usdc.connect(carol).approve(vault.address, usdcAmount)

        // increase insuranceFund capacity
        await usdc.mint(insuranceFund.address, parseUnits("1000000", 6))
    })

    describe("# isLiquidatable", async () => {
        describe("trader has position", async () => {
            beforeEach(async () => {
                await deposit(alice, vault, 1000, usdc)
                // position size: 18.88437579
                await q2bExactInput(fixture, alice, 3000)
            })

            it("trader doesn't have usdc debt and margin ratio is above 6.45%", async () => {
                await deposit(alice, vault, 1, weth)
                expect(await vault.isLiquidatable(alice.address)).to.be.false
            })

            describe("collateral margin ratio below 6.45% (6.25% mmRatio + 0.2% mmRatioBuffer)", async () => {
                it("trader is not liquidatable when he/she doesn't have collateral token", async () => {
                    // mock mark price for fixed debt value and position value
                    await accountBalance.mockMarkPrice(baseToken.address, parseEther("116"))
                    // account value: 1000 + (18.88437579 * 116 - 3000) = 190.58759164
                    expect(await vault.getAccountValue(alice.address)).to.be.eq(parseUnits("190.587591", usdcDecimals))
                    // margin ratio: 190.58759164 / 3000 = 0.0635292
                    expect(await vault.isLiquidatable(alice.address)).to.be.false
                })

                it("trader doesn't have usdc debt", async () => {
                    await deposit(alice, vault, 0.01, weth)
                    // mock mark price for fixed debt value and position value
                    await accountBalance.mockMarkPrice(baseToken.address, parseEther("110"))
                    // usdc value: 1000 + (18.88437579 * 110 - 3000) = 77.2813369 > 0
                    expect(await vault.getSettlementTokenValue(alice.address)).to.be.eq(
                        parseUnits("77.281336", usdcDecimals),
                    )
                    // account value: 1000 + 0.01 * 3000 * 0.7 + (18.88437579 * 110 - 3000) = 98.2813369
                    expect(await vault.getAccountValue(alice.address)).to.be.eq(parseUnits("98.281336", usdcDecimals))
                    // 6.45% collateral margin requirement: 18.88437579 * 110 * 0.0645 = 133.98464623
                    // margin ratio: 98.2813369 / 3000 = 0.03276045
                    expect(await vault.isLiquidatable(alice.address)).to.be.true
                })

                it("trader has usdc debt", async () => {
                    await deposit(alice, vault, 0.4, weth)
                    // mock mark price for fixed debt value and position value
                    await accountBalance.mockMarkPrice(baseToken.address, parseEther("65"))
                    // usdc value: 1000 + (18.88437579 * 65 - 3000) = -772.51557365 < 0
                    expect(await vault.getSettlementTokenValue(alice.address)).to.be.eq(
                        parseUnits("-772.515574", usdcDecimals),
                    )
                    // account value: 1000 + 0.4 * 3000 * 0.7 + -1,772.515573 (18.88437579 * 65 - 3000) = 67.484427
                    expect(await vault.getAccountValue(alice.address)).to.be.eq(parseUnits("67.484426", usdcDecimals))
                    // 6.45% collateral margin requirement: 18.88437579 * 65 * 0.0645 = 79.1727455
                    // margin ratio: 67.48442635 / 3000 = 0.02249481
                    expect(await vault.isLiquidatable(alice.address)).to.be.true
                })
            })

            it("usdc debt is greater than the non-settlement token value multiply the debt ratio", async () => {
                await deposit(alice, vault, 0.7, weth)
                // mock mark price for fixed debt value and position value
                await accountBalance.mockMarkPrice(baseToken.address, parseEther("40"))
                // usdc debt: 1000 + (18.88437579 * 40 - 3000) = -1244.6249684
                // non-settlement token value: 0.7 * 3000 * 0.7 = 1470
                // account value: 1000 + 0.7 * 3000 * 0.7 + (18.88437579 * 40 - 3000) = 225.3750316
                // 6.45% collateral margin requirement: 18.88437579 * 70 * 0.0645 = 85.26295669
                // margin ratio: 225.3750316 / 3000 = 0.07512501
                // usdc debt > non-settlement token value * 0.75: 1244.6249684 > 1470 * 0.75
                const accountValue = await vault.getAccountValue(alice.address)
                const mmMarginRequirement = await vault.getMarginRequirementForCollateralLiquidation(alice.address)
                expect(accountValue.mul(10 ** 12)).to.be.gt(mmMarginRequirement)
                expect(await vault.isLiquidatable(alice.address)).to.be.true
            })

            it("usdc debt is greater than the debt threshold", async () => {
                await deposit(alice, vault, 20, weth)
                // mock index price to do long
                mockedBaseAggregator.smocked.latestRoundData.will.return.with(async () => {
                    return [0, parseUnits("300", 6), 0, 0, 0]
                })
                await q2bExactInput(fixture, alice, 27000)
<<<<<<< HEAD
                // mock mark price for fixed debt value and position value
                await accountBalance.mockMarkPrice(baseToken.address, parseEther("75"))
=======
                // mark price: 292.357324025874445567

                mockedBaseAggregator.smocked.latestRoundData.will.return.with(async () => {
                    return [0, parseUnits("75", 6), 0, 0, 0]
                })
>>>>>>> e5d1343d
                // position size: 141.180531
                // usdc debt: 1000 + (141.180531 * 75 - 30000) = -18411.460175
                // account value: 1000 + 20 * 3000 * 0.7 + (141.180531 * 75 - 30000) = 23588.539825
                // 6.45% collateral margin requirement: 141.180531 * 70 * 0.0645 = 637.43009746
                // margin ratio : 23588.539825 / 30000 = 0.78628466
                const accountValue = await vault.getAccountValue(alice.address)
                const mmMarginRequirement = await vault.getMarginRequirementForCollateralLiquidation(alice.address)
                expect(accountValue.mul(10 ** 12)).to.be.gt(mmMarginRequirement)

                // usdc debt < non-settlement token value * 0.75: 18411.460175 < 42000 * 0.75
                const settlementTokenDebt = await vault.getSettlementTokenValue(alice.address)
                expect(settlementTokenDebt).to.be.eq(parseUnits("-18411.460175", usdcDecimals))
                expect(settlementTokenDebt.abs()).to.be.lt(parseUnits("42000", usdcDecimals).mul(75).div(100))

                // usdc debt > debt threshold: 18411.460175 > 10000, thus still liquidatable
                expect(await vault.isLiquidatable(alice.address)).to.be.true

                await collateralManager.setWhitelistedDebtThreshold(alice.address, parseUnits("20000", usdcDecimals))
                // usdc debt < debt threshold: 18411.460175 < 20000, thus not liquidatable
                expect(await vault.isLiquidatable(alice.address)).to.be.false
            })
        })

        describe("trader has no position", async () => {
            beforeEach(async () => {
                await deposit(alice, vault, 1, weth)
                await deposit(alice, vault, 0.1, wbtc)
            })

            it("trader has no debt", async () => {
                expect(await vault.isLiquidatable(alice.address)).to.be.false
            })

            it("trader has usdc debt and not liquidatable, then becomes liquidatable after weth/wbtc price drops", async () => {
                await q2bExactInput(fixture, alice, 3000)
                await b2qExactOutput(fixture, bob, 3000)
                // alice close position and has negative pnl: -276.55275771
                await closePosition(fixture, alice)
                expect(await vault.isLiquidatable(alice.address)).to.be.false

                wethPriceFeed.smocked.getPrice.will.return.with(parseUnits("200", 8))
                wbtcPriceFeed.smocked.getPrice.will.return.with(parseUnits("2000", 8))
                // non-settlement token value: (1 * 200 * 0.7) + (0.1 * 2000 * 0.7) = 280
                // debt > non-settlement token value * 0.75: 276.55275771 > 280 * 0.75
                expect(await vault.isLiquidatable(alice.address)).to.be.true
            })

            it("trader is liquidatable when usdc debt greater than debt threshold", async () => {
                await deposit(alice, vault, 10, weth)

                // mock index price to do long
                mockedBaseAggregator.smocked.latestRoundData.will.return.with(async () => {
                    return [0, parseUnits("200", 6), 0, 0, 0]
                })
                await q2bExactInput(fixture, alice, 10000)
                // market price: 193.258483282323921107

                // mock index price to do short
                mockedBaseAggregator.smocked.latestRoundData.will.return.with(async () => {
                    return [0, parseUnits("100", 6), 0, 0, 0]
                })
                await b2qExactOutput(fixture, bob, 20000)
                // market price: 113.212192136080329948

                // mock index price to do short for closing position
                mockedBaseAggregator.smocked.latestRoundData.will.return.with(async () => {
                    return [0, parseUnits("90", 6), 0, 0, 0]
                })
                // alice's total realized pnl: -4099.33124393
                await closePosition(fixture, alice)
                // market Price: 93.660475463498713498

                expect(await vault.isLiquidatable(alice.address)).to.be.false

                // mock index price to do long
                mockedBaseAggregator.smocked.latestRoundData.will.return.with(async () => {
                    return [0, parseUnits("200", 6), 0, 0, 0]
                })
                await q2bExactInput(fixture, alice, 15000)
                // market price: 145.814586890320505535

                // mock index price to do short
                mockedBaseAggregator.smocked.latestRoundData.will.return.with(async () => {
                    return [0, parseUnits("50", 6), 0, 0, 0]
                })
                await b2qExactOutput(fixture, bob, 25000)
                // market price: 63.97349846992365722

                // alice's total realized pnl: -12185.86442144
                await closePosition(fixture, alice)

                // cuz index price hasn't changed yet, have to close the position to realize the loss
                // to make the collateral liquidatable
                expect(await vault.isLiquidatable(alice.address)).to.be.true

                await collateralManager.setWhitelistedDebtThreshold(alice.address, parseUnits("20000", usdcDecimals))
                expect(await vault.isLiquidatable(alice.address)).to.be.false
            })
        })
    })

    describe("liquidate collateral", async () => {
        let xxx: TestERC20
        const xxxDecimals = 4
        beforeEach(async () => {
            // xxx is a test collateral token with 4 decimals, which is less than usdc's decimals
            const tokenFactory = await ethers.getContractFactory("TestERC20")
            xxx = (await tokenFactory.deploy()) as TestERC20
            await xxx.__TestERC20_init("TestXXXToken", "XXX", xxxDecimals)

            // setup xxx price feed
            const aggregatorFactory = await ethers.getContractFactory("TestAggregatorV3")
            const aggregator = await aggregatorFactory.deploy()
            const chainlinkPriceFeedFactory = await ethers.getContractFactory("ChainlinkPriceFeedV2")
            const xxxPriceFeed = (await chainlinkPriceFeedFactory.deploy(aggregator.address, 0)) as ChainlinkPriceFeedV2
            const mockedXxxPriceFeed = await smockit(xxxPriceFeed)

            // set xxx oracle price with 18 decimals
            mockedXxxPriceFeed.smocked.getPrice.will.return.with(parseEther("101.123456789012345678"))
            mockedXxxPriceFeed.smocked.decimals.will.return.with(18)

            // add xxx token as collateral
            await collateralManager.addCollateral(xxx.address, {
                priceFeed: mockedXxxPriceFeed.address,
                collateralRatio: (0.7e6).toString(),
                discountRatio: (0.1e6).toString(),
                depositCap: parseEther("1000"),
            })

            // mint xxx for alice
            await xxx.mint(alice.address, parseUnits("5", xxxDecimals))
            await xxx.connect(alice).approve(vault.address, ethers.constants.MaxUint256)

            await deposit(alice, vault, 1, weth)
            await deposit(alice, vault, 0.02355323, wbtc)
            await deposit(alice, vault, 1.1237, xxx)

            // mock index price to do long
            mockedBaseAggregator.smocked.latestRoundData.will.return.with(async () => {
                return [0, parseUnits("170", 6), 0, 0, 0]
            })
            await q2bExactInput(fixture, alice, 5000)
            // market price: 171.677208074842359898
        })

        it("force error, not liquidatable", async () => {
            await expect(
                vault.liquidateCollateral(alice.address, weth.address, parseUnits("100", usdcDecimals), true),
            ).to.be.revertedWith("V_NL")

            await expect(
                vault.liquidateCollateral(alice.address, weth.address, parseEther("0.1"), false),
            ).to.be.revertedWith("V_NL")
        })

        it("force error, liquidator doesn't have enough settlement token for liquidation", async () => {
            // Make position has loss and account should be liquidatable
            await accountBalance.mockMarkPrice(baseToken.address, 1)

            await expect(
                vault
                    .connect(david)
                    .liquidateCollateral(alice.address, weth.address, parseUnits("1", usdcDecimals), true),
            ).to.be.revertedWith("ERC20: transfer amount exceeds balance")

            await expect(
                vault.connect(david).liquidateCollateral(alice.address, weth.address, parseEther("0.01"), false),
            ).to.be.revertedWith("ERC20: transfer amount exceeds balance")
        })

        it("usdc debt hits the collateralValueDust, fully liquidation", async () => {
            // david deposit 0.2weth as collateral, worth 600 usd
            // david open a position with open notional 400usd
            await weth.mint(david.address, parseEther("0.2"))
            await weth.connect(david).approve(vault.address, ethers.constants.MaxUint256)
            await deposit(david, vault, 0.2, weth)
            await q2bExactInput(fixture, david, 400)

            // david has 400 usdc debt
            // Make position has loss and account should be liquidatable
            await accountBalance.mockMarkPrice(baseToken.address, 1)

            // liquidate david's weth with maximum amount
            const maxRepaidSettlement = (
                await vault.getMaxRepaidSettlementAndLiquidatableCollateral(david.address, weth.address)
            ).maxRepaidSettlementX10_S

            await expect(
                vault.connect(carol).liquidateCollateral(david.address, weth.address, maxRepaidSettlement, true),
            )
                .emit(vault, "CollateralLiquidated")
                .withArgs(
                    david.address,
                    weth.address,
                    carol.address,
                    parseEther("0.152730049637266133"),
                    parseUnits("400", usdcDecimals),
                    parseUnits("12.371134", usdcDecimals),
                    100000,
                )

            // after liquidation, david should have no more usdc debt
            const usdcValue = await vault.getSettlementTokenValue(david.address)
            expect(usdcValue).to.be.gte("0")
        })

        describe("# liquidateCollateral by settlement token", async () => {
            beforeEach(async () => {
                // usdc debt: 5000.000000
                // max liquidatable value: 2577.319587
                // Make position has loss and account should be liquidatable
                await accountBalance.mockMarkPrice(baseToken.address, 1)
            })

            it("force error, cannot liquidate more than max liquidatable settlement amount", async () => {
                await expect(
                    vault.liquidateCollateral(alice.address, weth.address, parseUnits("5000", usdcDecimals), true),
                ).to.be.revertedWith("V_MSAE")
            })

            it("liquidate trader's weth by using 1000 usdc", async () => {
                const vaultWethBalanceBefore = await weth.balanceOf(vault.address)
                const vaultUsdcBalanceBefore = await usdc.balanceOf(vault.address)

                // liquidate alice's weth with 1000 usdc
                const tx = await vault
                    .connect(carol)
                    .liquidateCollateral(alice.address, weth.address, parseUnits("1000", usdcDecimals), true)

                // liquidated collateral: 1000 / (3000 * 0.9) = 0.37037037
                const liquidatedAmount = parseEther("0.370370370370370371")

                // events checking
                await expect(tx).to.emit(vault, "CollateralLiquidated").withArgs(
                    alice.address,
                    weth.address,
                    carol.address,
                    liquidatedAmount,
                    parseUnits("970", usdcDecimals), // repaid amount: 1000 - 30(insuranceFundFee) = 970
                    parseUnits("30", usdcDecimals), // collateral liquidation insurance fund fee: 1000 * 0.03 (round down) = 30
                    100000,
                )
                await expect(tx).to.emit(weth, "Transfer").withArgs(vault.address, carol.address, liquidatedAmount)
                await expect(tx)
                    .to.emit(usdc, "Transfer")
                    .withArgs(carol.address, vault.address, parseUnits("1000", usdcDecimals))

                // carol's usdc balance: 10000 - 1000 = 9000
                expect(await usdc.balanceOf(carol.address)).to.be.eq(parseUnits("9000", usdcDecimals))
                // weth amount: 1000 / (3000 * 0.9) = 0.37037037
                expect(await weth.balanceOf(carol.address)).to.be.eq(liquidatedAmount)

                // repaid amount: 1000 - 30(insuranceFundFee) = 970
                // alice's usdc debt = 5000.000000 - 970 = 4030.000000
                expect(await vault.getSettlementTokenValue(alice.address)).to.be.eq(
                    parseUnits("-4030.000000", usdcDecimals),
                )
                // alice's weth balance: 1 - 0.370370370370370371 = 0.62962963
                expect(await vault.getBalanceByToken(alice.address, weth.address)).to.be.eq(
                    parseEther("1").sub(liquidatedAmount),
                )
                // alice's usdc balance: 970
                expect(await vault.getBalance(alice.address)).to.be.eq(parseUnits("970", usdcDecimals))

                // collateral liquidation insurance fund fee: 1000 * 0.03 (round down) = 30
                expect(await vault.getBalance(insuranceFund.address)).to.be.eq(parseUnits("30", usdcDecimals))

                // vault's balance
                expect(await weth.balanceOf(vault.address)).to.be.eq(vaultWethBalanceBefore.sub(liquidatedAmount))
                expect(await usdc.balanceOf(vault.address)).to.be.eq(
                    vaultUsdcBalanceBefore.add(parseUnits("1000", usdcDecimals)),
                )

                expect(await vault.getCollateralTokens(alice.address)).to.be.deep.eq([
                    weth.address,
                    wbtc.address,
                    xxx.address,
                ])
            })

            it("liquidate alice's weth with maximum usdc amount", async () => {
                const vaultWethBalanceBefore = await weth.balanceOf(vault.address)
                const vaultUsdcBalanceBefore = await usdc.balanceOf(vault.address)

                // max liquidatable value of weth: 2577.319587
                const maxRepaidSettlement = (
                    await vault.getMaxRepaidSettlementAndLiquidatableCollateral(alice.address, weth.address)
                ).maxRepaidSettlementX10_S

                const tx = await vault
                    .connect(carol)
                    .liquidateCollateral(alice.address, weth.address, maxRepaidSettlement, true)

                // liquidated collateral: 2577.319587 / (3000 * 0.9) = 0.95456281
                const liquidatedAmount = parseEther("0.954562810232913326")

                // events checking
                await expect(tx).to.emit(vault, "CollateralLiquidated").withArgs(
                    alice.address,
                    weth.address,
                    carol.address,
                    liquidatedAmount,
                    parseUnits("2500", usdcDecimals), // repaid amount: 2577.319587 - 77.31958761(insuranceFundFee) = 2500
                    parseUnits("77.319587", usdcDecimals), // collateral liquidation insurance fund fee: 2577.319587 * 0.03 (round down) = 77.319587
                    100000,
                )
                await expect(tx).to.emit(weth, "Transfer").withArgs(vault.address, carol.address, liquidatedAmount)
                await expect(tx)
                    .to.emit(usdc, "Transfer")
                    .withArgs(carol.address, vault.address, parseUnits("2577.319587", usdcDecimals))

                // carol's usdc balance: 10000 - 2577.319587 = 7422.680413
                expect(await usdc.balanceOf(carol.address)).to.be.eq(parseUnits("7422.680413", usdcDecimals))
                expect(await weth.balanceOf(carol.address)).to.be.eq(liquidatedAmount)

                // repaid amount: 2577.319587 - 77.31958761(insuranceFundFee) = 2500
                // alice's usdc debt = 5000.000000 - 2500 = 2500.000000
                expect(await vault.getSettlementTokenValue(alice.address)).to.be.eq(
                    parseUnits("-2500.000000", usdcDecimals),
                )
                // alice's weth balance: 1 - 0.95456281 = 0.04543719
                expect(await vault.getBalanceByToken(alice.address, weth.address)).to.be.eq(
                    parseEther("1").sub(liquidatedAmount),
                )
                // alice's usdc balance: 2500
                expect(await vault.getBalance(alice.address)).to.be.eq(parseUnits("2500", usdcDecimals))

                // collateral liquidation insurance fund fee: 2577.319587 * 0.03 (round down) = 77.319587
                expect(await vault.getBalance(insuranceFund.address)).to.be.eq(parseUnits("77.319587", usdcDecimals))

                // vault's balance
                expect(await weth.balanceOf(vault.address)).to.be.eq(vaultWethBalanceBefore.sub(liquidatedAmount))
                expect(await usdc.balanceOf(vault.address)).to.be.eq(
                    vaultUsdcBalanceBefore.add(parseUnits("2577.319587", usdcDecimals)),
                )

                expect(await vault.getCollateralTokens(alice.address)).to.be.deep.eq([
                    weth.address,
                    wbtc.address,
                    xxx.address,
                ])
            })

            it("liquidate alice's wbtc with maximum usdc amount", async () => {
                const vaultWbtcBalanceBefore = await wbtc.balanceOf(vault.address)
                const vaultUsdcBalanceBefore = await usdc.balanceOf(vault.address)

                // max liquidatable value of wbtc: 817.886106 / 38583.342533243141353154
                const maxRepaidSettlement = (
                    await vault.getMaxRepaidSettlementAndLiquidatableCollateral(alice.address, wbtc.address)
                ).maxRepaidSettlementX10_S

                const tx = await vault
                    .connect(carol)
                    .liquidateCollateral(alice.address, wbtc.address, maxRepaidSettlement, true)

                // liquidated collateral: 817.886106 / (38583.342533243141353154 * 0.9) = 0.02355322998
                const liquidatedAmount = parseUnits("0.02355323", wbtcDecimals)

                // events checking
                await expect(tx).to.emit(vault, "CollateralLiquidated").withArgs(
                    alice.address,
                    wbtc.address,
                    carol.address,
                    liquidatedAmount,
                    parseUnits("793.349523", usdcDecimals), // repaid amount: 817.886106 - 24.536583(insuranceFundFee) = 793.349523
                    parseUnits("24.536583", usdcDecimals), // collateral liquidation insurance fund fee: 817.886106 * 0.03 (round down) = 24.536583
                    100000,
                )
                await expect(tx).to.emit(wbtc, "Transfer").withArgs(vault.address, carol.address, liquidatedAmount)
                await expect(tx)
                    .to.emit(usdc, "Transfer")
                    .withArgs(carol.address, vault.address, parseUnits("817.886106", usdcDecimals))

                // carol's usdc balance: 10000 - 817.886106 = 9182.113894
                expect(await usdc.balanceOf(carol.address)).to.be.eq(parseUnits("9182.113894", usdcDecimals))
                // wbtc amount: 817.886106 / (38583.342533 * 0.9) = 0.02355323
                expect(await wbtc.balanceOf(carol.address)).to.be.eq(liquidatedAmount)

                // repaid amount: 817.886106 - 24.536583(insuranceFundFee) = 793.349523
                // alice's usdc debt = 5000.000000 - 793.349523 = 4206.650477
                expect(await vault.getSettlementTokenValue(alice.address)).to.be.eq(
                    parseUnits("-4206.650477", usdcDecimals),
                )
                // alice's wbtc balance: 0.02355323 - 0.02355323 = 0
                expect(await vault.getBalanceByToken(alice.address, wbtc.address)).to.be.eq(
                    parseUnits("0", wbtcDecimals),
                )
                // alice's usdc balance: 793.349523
                expect(await vault.getBalance(alice.address)).to.be.eq(parseUnits("793.349523", usdcDecimals))

                // collateral liquidation insurance fund fee: 817.886106 * 0.03 (round down) = 24.536583
                expect(await vault.getBalance(insuranceFund.address)).to.be.eq(parseUnits("24.536583", usdcDecimals))

                // vault's balance
                expect(await wbtc.balanceOf(vault.address)).to.be.eq(vaultWbtcBalanceBefore.sub(liquidatedAmount))
                expect(await usdc.balanceOf(vault.address)).to.be.eq(
                    vaultUsdcBalanceBefore.add(parseUnits("817.886106", usdcDecimals)),
                )

                // deregister wbtc collateral
                expect(await vault.getCollateralTokens(alice.address)).to.be.deep.eq([weth.address, xxx.address])
            })

            it("liquidate alice's xxx token, which has lesser decimals than settlement token", async () => {
                const vaultXxxBalanceBefore = await xxx.balanceOf(vault.address)
                const vaultUsdcBalanceBefore = await usdc.balanceOf(vault.address)

                // max liquidatable value of xxx: 102.269185
                const maxRepaidSettlement = (
                    await vault.getMaxRepaidSettlementAndLiquidatableCollateral(alice.address, xxx.address)
                ).maxRepaidSettlementX10_S

                const tx = await vault
                    .connect(carol)
                    .liquidateCollateral(alice.address, xxx.address, maxRepaidSettlement, true)

                // liquidated collateral: 102.269185 / (101.123456789012345678 * 0.9) = 1.1236999939
                const liquidatedAmount = parseUnits("1.1237", xxxDecimals)

                // events checking
                await expect(tx).to.emit(vault, "CollateralLiquidated").withArgs(
                    alice.address,
                    xxx.address,
                    carol.address,
                    liquidatedAmount,
                    parseUnits("99.20111", usdcDecimals), // repaid amount: 102.269185 - 3.068075(insuranceFundFee) = 99.20111
                    parseUnits("3.068075", usdcDecimals), // collateral liquidation insurance fund fee: 102.269185 * 0.03 (round down) = 3.068075
                    100000,
                )
                await expect(tx).to.emit(xxx, "Transfer").withArgs(vault.address, carol.address, liquidatedAmount)
                await expect(tx)
                    .to.emit(usdc, "Transfer")
                    .withArgs(carol.address, vault.address, parseUnits("102.269185", usdcDecimals))

                // carol's usdc balance: 10000 - 102.269185 = 9897.730815
                expect(await usdc.balanceOf(carol.address)).to.be.eq(parseUnits("9897.730815", usdcDecimals))
                // xxx amount: 102.269185 / (101.123456789012345678 * 0.9) = 1.1237
                expect(await xxx.balanceOf(carol.address)).to.be.eq(liquidatedAmount)

                // repaid amount: 102.269185 - 3.068075(insuranceFundFee) = 99.20111
                // alice's usdc debt = 5000.000000 - 99.20111 = 4900.798890
                expect(await vault.getSettlementTokenValue(alice.address)).to.be.eq(
                    parseUnits("-4900.798890", usdcDecimals),
                )
                // alice's xxx balance: 1.1237 - 1.1237 = 0
                expect(await vault.getBalanceByToken(alice.address, xxx.address)).to.be.eq(parseUnits("0", xxxDecimals))
                // alice's usdc balance: 99.20111
                expect(await vault.getBalance(alice.address)).to.be.eq(parseUnits("99.20111", usdcDecimals))

                // collateral liquidation insurance fund fee: 102.269185 * 0.03 (round down) = 3.068075
                expect(await vault.getBalance(insuranceFund.address)).to.be.eq(parseUnits("3.068075", usdcDecimals))

                // vault's balance
                expect(await xxx.balanceOf(vault.address)).to.be.eq(vaultXxxBalanceBefore.sub(liquidatedAmount))
                expect(await usdc.balanceOf(vault.address)).to.be.eq(
                    vaultUsdcBalanceBefore.add(parseUnits("102.269185", usdcDecimals)),
                )

                // deregister alice's xxx collateral
                expect(await vault.getCollateralTokens(alice.address)).to.be.deep.eq([weth.address, wbtc.address])
            })
        })

        describe("# liquidateCollateral by non-settlement token", async () => {
            beforeEach(async () => {
                // usdc debt: 5000
                // max liquidatable amount: 0.954562
                // Make position has loss and account should be liquidatable
                await accountBalance.mockMarkPrice(baseToken.address, 1)
            })

            it("force error, cannot liquidate more than max liquidatable non-settlement amount", async () => {
                await expect(
                    vault.liquidateCollateral(alice.address, weth.address, parseEther("1"), false),
                ).to.be.revertedWith("V_MCAE")
            })

            it("liquidate trader's weth with amount of 0.5", async () => {
                const vaultWethBalanceBefore = await weth.balanceOf(vault.address)
                const vaultUsdcBalanceBefore = await usdc.balanceOf(vault.address)

                const liquidatedAmount = parseEther("0.5")
                // liquidate alice's weth with amount: 0.5
                const tx = await vault
                    .connect(carol)
                    .liquidateCollateral(alice.address, weth.address, parseEther("0.5"), false)

                // events checking
                await expect(tx).to.emit(vault, "CollateralLiquidated").withArgs(
                    alice.address,
                    weth.address,
                    carol.address,
                    liquidatedAmount, // collateral amount
                    parseUnits("1309.5", usdcDecimals), // repaid amount: 0.5 * 3000 * 0.9 - 40.5(insuranceFundFee) = 1309.5
                    parseUnits("40.5", usdcDecimals), // collateral liquidation insurance fund fee: 0.5 * 3000 * 0.9 * 0.03 (round down) = 40.5
                    100000,
                )
                await expect(tx).to.emit(weth, "Transfer").withArgs(vault.address, carol.address, liquidatedAmount)
                await expect(tx)
                    .to.emit(usdc, "Transfer")
                    .withArgs(carol.address, vault.address, parseUnits("1350", usdcDecimals))

                // carol's usdc balance: 10000 - 1350 = 8650
                expect(await usdc.balanceOf(carol.address)).to.be.eq(parseUnits("8650", usdcDecimals))
                expect(await weth.balanceOf(carol.address)).to.be.eq(liquidatedAmount)

                // repaid amount: 1350 - 40.5(insuranceFundFee) = 1309.5
                // alice's usdc debt = 5000 - 1309.5 = 3690.5
                expect(await vault.getSettlementTokenValue(alice.address)).to.be.eq(
                    parseUnits("-3690.500000", usdcDecimals),
                )
                // alice's weth balance: 1 - 0.5 = 0.5
                expect(await vault.getBalanceByToken(alice.address, weth.address)).to.be.eq(
                    parseEther("1").sub(liquidatedAmount),
                )
                // alice's usdc balance: 1309.5
                expect(await vault.getBalance(alice.address)).to.be.eq(parseUnits("1309.5", usdcDecimals))

                // collateral liquidation insurance fund fee: 1350 * 0.03 (round down) = 40.5
                expect(await vault.getBalance(insuranceFund.address)).to.be.eq(parseUnits("40.5", usdcDecimals))

                // vault's balance
                expect(await weth.balanceOf(vault.address)).to.be.eq(vaultWethBalanceBefore.sub(liquidatedAmount))
                expect(await usdc.balanceOf(vault.address)).to.be.eq(
                    vaultUsdcBalanceBefore.add(parseUnits("1350", usdcDecimals)),
                )

                expect(await vault.getCollateralTokens(alice.address)).to.be.deep.eq([
                    weth.address,
                    wbtc.address,
                    xxx.address,
                ])
            })

            it("liquidate alice's weth with maximum amount", async () => {
                const vaultWethBalanceBefore = await weth.balanceOf(vault.address)
                const vaultUsdcBalanceBefore = await usdc.balanceOf(vault.address)

                // max liquidatable amount: 0.95456281
                const maxLiquidatableCollateral = (
                    await vault.getMaxRepaidSettlementAndLiquidatableCollateral(alice.address, weth.address)
                ).maxLiquidatableCollateral

                const tx = await vault
                    .connect(carol)
                    .liquidateCollateral(alice.address, weth.address, maxLiquidatableCollateral, false)

                // events checking
                await expect(tx).to.emit(vault, "CollateralLiquidated").withArgs(
                    alice.address,
                    weth.address,
                    carol.address,
                    maxLiquidatableCollateral, // collateral amount
                    parseUnits("2500", usdcDecimals), // repaid amount: 0.95456281 * 3000 * 0.9 - 77.319587(insuranceFundFee) = 2500
                    parseUnits("77.319587", usdcDecimals), // collateral liquidation insurance fund fee: 0.95456281 * 3000 * 0.9 * 0.03 (round down) = 77.319587
                    100000,
                )
                await expect(tx)
                    .to.emit(weth, "Transfer")
                    .withArgs(vault.address, carol.address, maxLiquidatableCollateral)

                // settlement amount: 2500 + 77.319587 = 2577.319587
                await expect(tx)
                    .to.emit(usdc, "Transfer")
                    .withArgs(carol.address, vault.address, parseUnits("2577.319587", usdcDecimals))

                // carol's usdc balance: 10000 - 2577.319587 = 7422.680413
                expect(await usdc.balanceOf(carol.address)).to.be.eq(parseUnits("7422.680413", usdcDecimals))
                expect(await weth.balanceOf(carol.address)).to.be.eq(maxLiquidatableCollateral)

                // repaid amount: 2577.319587 - 77.319587(insuranceFundFee) = 2500
                // alice's usdc debt = 5000.000000 - 2500 = 2500.000000
                expect(await vault.getSettlementTokenValue(alice.address)).to.be.eq(
                    parseUnits("-2500.000000", usdcDecimals),
                )
                // alice's weth balance: 1 - 0.95456281 = 0.04543719
                expect(await vault.getBalanceByToken(alice.address, weth.address)).to.be.eq(
                    parseEther("1").sub(maxLiquidatableCollateral),
                )
                // alice's usdc balance: 2500
                expect(await vault.getBalance(alice.address)).to.be.eq(parseUnits("2500", usdcDecimals))

                // collateral liquidation insurance fund fee: 2577.319587 * 0.03 (round down) = 77.319587
                expect(await vault.getBalance(insuranceFund.address)).to.be.eq(parseUnits("77.319587", usdcDecimals))

                // vault's balance
                expect(await weth.balanceOf(vault.address)).to.be.eq(
                    vaultWethBalanceBefore.sub(maxLiquidatableCollateral),
                )
                expect(await usdc.balanceOf(vault.address)).to.be.eq(
                    vaultUsdcBalanceBefore.add(parseUnits("2577.319587", usdcDecimals)),
                )

                expect(await vault.getCollateralTokens(alice.address)).to.be.deep.eq([
                    weth.address,
                    wbtc.address,
                    xxx.address,
                ])
            })

            it("liquidate alice's wbtc with maximum amount", async () => {
                const vaultWbtcBalanceBefore = await wbtc.balanceOf(vault.address)
                const vaultUsdcBalanceBefore = await usdc.balanceOf(vault.address)

                // max liquidatable amount of wbtc: 0.02355323
                const maxLiquidatableCollateral = (
                    await vault.getMaxRepaidSettlementAndLiquidatableCollateral(alice.address, wbtc.address)
                ).maxLiquidatableCollateral

                const tx = await vault
                    .connect(carol)
                    .liquidateCollateral(alice.address, wbtc.address, maxLiquidatableCollateral, false)

                // events checking
                await expect(tx).to.emit(vault, "CollateralLiquidated").withArgs(
                    alice.address,
                    wbtc.address,
                    carol.address,
                    maxLiquidatableCollateral,
                    parseUnits("793.349523", usdcDecimals), // repaid amount: 817.886106 - 24.536583(insuranceFundFee) = 793.349523
                    parseUnits("24.536583", usdcDecimals), // collateral liquidation insurance fund fee: 817.886106 * 0.03 (round down) = 24.536583
                    100000,
                )
                await expect(tx)
                    .to.emit(wbtc, "Transfer")
                    .withArgs(vault.address, carol.address, maxLiquidatableCollateral)
                await expect(tx)
                    .to.emit(usdc, "Transfer")
                    .withArgs(carol.address, vault.address, parseUnits("817.886106", usdcDecimals))

                // carol's usdc balance: 10000 - 817.886106 = 9182.113894
                expect(await usdc.balanceOf(carol.address)).to.be.eq(parseUnits("9182.113894", usdcDecimals))
                // wbtc amount: 817.886106 / (38583.342533 * 0.9) = 0.02355323
                expect(await wbtc.balanceOf(carol.address)).to.be.eq(maxLiquidatableCollateral)

                // repaid amount: 817.886106 - 24.536583(insuranceFundFee) = 793.349523
                // alice's usdc debt = 5000.000000 - 793.349523 = 4206.650477
                expect(await vault.getSettlementTokenValue(alice.address)).to.be.eq(
                    parseUnits("-4206.650477", usdcDecimals),
                )
                // alice's wbtc balance: 0.02355323 - 0.02355323 = 0
                expect(await vault.getBalanceByToken(alice.address, wbtc.address)).to.be.eq(
                    parseUnits("0", wbtcDecimals),
                )
                // alice's usdc balance: 793.349523
                expect(await vault.getBalance(alice.address)).to.be.eq(parseUnits("793.349523", usdcDecimals))

                // collateral liquidation insurance fund fee: 817.886106 * 0.03 (round down) = 24.536583
                expect(await vault.getBalance(insuranceFund.address)).to.be.eq(parseUnits("24.536583", usdcDecimals))

                // vault's balance
                expect(await wbtc.balanceOf(vault.address)).to.be.eq(
                    vaultWbtcBalanceBefore.sub(maxLiquidatableCollateral),
                )
                expect(await usdc.balanceOf(vault.address)).to.be.eq(
                    vaultUsdcBalanceBefore.add(parseUnits("817.886106", usdcDecimals)),
                )

                expect(await vault.getCollateralTokens(alice.address)).to.be.deep.eq([weth.address, xxx.address])
            })

            it("liquidate alice's xxx token, which has lesser decimals than settlement token", async () => {
                const vaultXxxBalanceBefore = await xxx.balanceOf(vault.address)
                const vaultUsdcBalanceBefore = await usdc.balanceOf(vault.address)

                // max liquidatable amount of xxx: 1.1237
                const maxLiquidatableCollateral = (
                    await vault.getMaxRepaidSettlementAndLiquidatableCollateral(alice.address, xxx.address)
                ).maxLiquidatableCollateral

                const tx = await vault
                    .connect(carol)
                    .liquidateCollateral(alice.address, xxx.address, maxLiquidatableCollateral, false)

                // events checking
                await expect(tx).to.emit(vault, "CollateralLiquidated").withArgs(
                    alice.address,
                    xxx.address,
                    carol.address,
                    maxLiquidatableCollateral,
                    parseUnits("99.20111", usdcDecimals), // repaid amount: 102.269185 - 3.068075(insuranceFundFee) = 99.20111
                    parseUnits("3.068075", usdcDecimals), // collateral liquidation insurance fund fee: 102.269185 * 0.03 (round down) = 3.068075
                    100000,
                )
                await expect(tx)
                    .to.emit(xxx, "Transfer")
                    .withArgs(vault.address, carol.address, maxLiquidatableCollateral)
                await expect(tx)
                    .to.emit(usdc, "Transfer")
                    .withArgs(carol.address, vault.address, parseUnits("102.269185", usdcDecimals))

                // carol's usdc balance: 10000 - 102.269185 = 9897.730815
                expect(await usdc.balanceOf(carol.address)).to.be.eq(parseUnits("9897.730815", usdcDecimals))
                // xxx amount: 102.269185 / (101.123456789012345678 * 0.9) = 1.1237
                expect(await xxx.balanceOf(carol.address)).to.be.eq(maxLiquidatableCollateral)

                // repaid amount: 102.269185 - 3.068075(insuranceFundFee) = 99.20111
                // alice's usdc debt = 5000.000000 - 99.20111 = 4900.798890
                expect(await vault.getSettlementTokenValue(alice.address)).to.be.eq(
                    parseUnits("-4900.798890", usdcDecimals),
                )
                // alice's xxx balance: 1.1237 - 1.1237 = 0
                expect(await vault.getBalanceByToken(alice.address, xxx.address)).to.be.eq(parseUnits("0", xxxDecimals))
                // alice's usdc balance: 99.20111
                expect(await vault.getBalance(alice.address)).to.be.eq(parseUnits("99.20111", usdcDecimals))

                // collateral liquidation insurance fund fee: 102.269185 * 0.03 (round down) = 3.068075
                expect(await vault.getBalance(insuranceFund.address)).to.be.eq(parseUnits("3.068075", usdcDecimals))

                // vault's balance
                expect(await xxx.balanceOf(vault.address)).to.be.eq(
                    vaultXxxBalanceBefore.sub(maxLiquidatableCollateral),
                )
                expect(await usdc.balanceOf(vault.address)).to.be.eq(
                    vaultUsdcBalanceBefore.add(parseUnits("102.269185", usdcDecimals)),
                )

                expect(await vault.getCollateralTokens(alice.address)).to.be.deep.eq([weth.address, wbtc.address])
            })
        })

        describe("# settle bad debt", async () => {
            beforeEach(async () => {
                // set a large debt dust for convenience
                await collateralManager.setCollateralValueDust(parseUnits("100000", usdcDecimals))

                // mock index price to do long
                mockedBaseAggregator.smocked.latestRoundData.will.return.with(async () => {
                    return [0, parseUnits("200", 6), 0, 0, 0]
                })
                // alice continue to open long position
<<<<<<< HEAD
                await syncMarkPriceToMarketPrice(accountBalance, baseToken.address, pool)
                await syncIndexToMarketPrice(mockedBaseAggregator, pool)
=======
>>>>>>> e5d1343d
                await q2bExactInput(fixture, alice, 10000)
                // market price: 216.117132481167910279

                // mock index price to do short
                mockedBaseAggregator.smocked.latestRoundData.will.return.with(async () => {
                    return [0, parseUnits("140", 6), 0, 0, 0]
                })
                // bob short to make alice has bad debt
<<<<<<< HEAD
                await b2qExactOutput(fixture, bob, 80000)
                await syncMarkPriceToMarketPrice(accountBalance, baseToken.address, pool)
=======
                await b2qExactOutput(fixture, bob, 20000)
                // market price: 130.857601904815440587

>>>>>>> e5d1343d
                await syncIndexToMarketPrice(mockedBaseAggregator, pool)
            })

            it("do not settle bad debt if user still has position after liquidation", async () => {
                // liquidate collaterals
                await expect(
                    vault.connect(carol).liquidateCollateral(alice.address, weth.address, parseEther("1"), false),
                ).not.emit(vault, "BadDebtSettled")
                await expect(
                    vault
                        .connect(carol)
                        .liquidateCollateral(alice.address, xxx.address, parseUnits("1.1237", xxxDecimals), false),
                ).not.emit(vault, "BadDebtSettled")
                await expect(
                    vault
                        .connect(carol)
                        .liquidateCollateral(
                            alice.address,
                            wbtc.address,
                            parseUnits("0.02355323", wbtcDecimals),
                            false,
                        ),
                ).not.emit(vault, "BadDebtSettled")

                // alice still has bad debt after collateral liquidations
                expect(await vault.getAccountValue(alice.address)).to.be.lt("0")
                expect(await vault.getSettlementTokenValue(insuranceFund.address)).to.be.gt("0")
            })

            it("do not settle bad debt if user still has non-settlement collateral after liquidation", async () => {
                // deposit 5000 to liquidate position, and remaining 5000 is for liquidate collateral
                await vault.connect(carol).deposit(usdc.address, parseUnits("5000", 6))

                // liquidate alice's position
                await expect(
                    clearingHouse.connect(carol)["liquidate(address,address)"](alice.address, baseToken.address),
                ).not.emit(vault, "BadDebtSettled")
                expect((await accountBalance.getBaseTokens(alice.address)).length).to.be.eq(0)

                // liquidate collateral weth
                await expect(
                    vault.connect(carol).liquidateCollateral(alice.address, weth.address, parseEther("1"), false),
                ).not.emit(vault, "BadDebtSettled")
                const IFFee = parseUnits("81", usdcDecimals) // 3000 * 0.9 * 0.03 = 81

                // alice still has bad debt
                expect(await vault.getAccountValue(alice.address)).to.be.lt("0")
                expect(await vault.getSettlementTokenValue(insuranceFund.address)).to.be.eq(IFFee)
            })

            it("settle bad debt after last liquidation", async () => {
                // deposit 5000 to liquidate position, and remaining 5000 is for liquidate collateral
                await vault.connect(carol).deposit(usdc.address, parseUnits("5000", 6))

                // liquidate alice's position
                await expect(
                    clearingHouse.connect(carol)["liquidate(address,address)"](alice.address, baseToken.address),
                ).not.emit(vault, "BadDebtSettled")
                expect((await accountBalance.getBaseTokens(alice.address)).length).to.be.eq(0)

                // liquidate collaterals
                await expect(
                    vault.connect(carol).liquidateCollateral(alice.address, weth.address, parseEther("1"), false),
                ).not.emit(vault, "BadDebtSettled")
                await expect(
                    vault
                        .connect(carol)
                        .liquidateCollateral(alice.address, xxx.address, parseUnits("1.1237", xxxDecimals), false),
                ).not.emit(vault, "BadDebtSettled")

                const IFSettlementTokenValueBefore = await vault.getSettlementTokenValue(insuranceFund.address)

                // in last liquidation, settle bad debt
<<<<<<< HEAD
                const badDebt = parseUnits("11269.339981", usdcDecimals)
=======
                const badDebt = parseUnits("1013.286615", usdcDecimals)
>>>>>>> e5d1343d
                const IFFee = parseUnits("24.536583", usdcDecimals) // 817.886106 * 0.03 = 24.536583
                await expect(
                    vault
                        .connect(carol)
                        .liquidateCollateral(
                            alice.address,
                            wbtc.address,
                            parseUnits("0.02355323", wbtcDecimals),
                            false,
                        ),
                )
                    .emit(vault, "BadDebtSettled")
                    .withArgs(alice.address, badDebt)

                // alice's account value should be zero now
                expect(await vault.getAccountValue(alice.address)).to.be.eq("0")
                // IF's account value decreased
                expect(await vault.getSettlementTokenValue(insuranceFund.address)).to.be.eq(
                    badDebt.mul("-1").add(IFSettlementTokenValueBefore).add(IFFee),
                )
            })
        })
    })
})<|MERGE_RESOLUTION|>--- conflicted
+++ resolved
@@ -178,16 +178,10 @@
                     return [0, parseUnits("300", 6), 0, 0, 0]
                 })
                 await q2bExactInput(fixture, alice, 27000)
-<<<<<<< HEAD
                 // mock mark price for fixed debt value and position value
                 await accountBalance.mockMarkPrice(baseToken.address, parseEther("75"))
-=======
+
                 // mark price: 292.357324025874445567
-
-                mockedBaseAggregator.smocked.latestRoundData.will.return.with(async () => {
-                    return [0, parseUnits("75", 6), 0, 0, 0]
-                })
->>>>>>> e5d1343d
                 // position size: 141.180531
                 // usdc debt: 1000 + (141.180531 * 75 - 30000) = -18411.460175
                 // account value: 1000 + 20 * 3000 * 0.7 + (141.180531 * 75 - 30000) = 23588.539825
@@ -915,16 +909,13 @@
                 // set a large debt dust for convenience
                 await collateralManager.setCollateralValueDust(parseUnits("100000", usdcDecimals))
 
+                await accountBalance.mockMarkPrice(baseToken.address, parseEther("200"))
+
                 // mock index price to do long
                 mockedBaseAggregator.smocked.latestRoundData.will.return.with(async () => {
                     return [0, parseUnits("200", 6), 0, 0, 0]
                 })
                 // alice continue to open long position
-<<<<<<< HEAD
-                await syncMarkPriceToMarketPrice(accountBalance, baseToken.address, pool)
-                await syncIndexToMarketPrice(mockedBaseAggregator, pool)
-=======
->>>>>>> e5d1343d
                 await q2bExactInput(fixture, alice, 10000)
                 // market price: 216.117132481167910279
 
@@ -933,14 +924,10 @@
                     return [0, parseUnits("140", 6), 0, 0, 0]
                 })
                 // bob short to make alice has bad debt
-<<<<<<< HEAD
-                await b2qExactOutput(fixture, bob, 80000)
-                await syncMarkPriceToMarketPrice(accountBalance, baseToken.address, pool)
-=======
                 await b2qExactOutput(fixture, bob, 20000)
                 // market price: 130.857601904815440587
 
->>>>>>> e5d1343d
+                await syncMarkPriceToMarketPrice(accountBalance, baseToken.address, pool)
                 await syncIndexToMarketPrice(mockedBaseAggregator, pool)
             })
 
@@ -1014,11 +1001,7 @@
                 const IFSettlementTokenValueBefore = await vault.getSettlementTokenValue(insuranceFund.address)
 
                 // in last liquidation, settle bad debt
-<<<<<<< HEAD
-                const badDebt = parseUnits("11269.339981", usdcDecimals)
-=======
-                const badDebt = parseUnits("1013.286615", usdcDecimals)
->>>>>>> e5d1343d
+                const badDebt = parseUnits("1013.286623", usdcDecimals)
                 const IFFee = parseUnits("24.536583", usdcDecimals) // 817.886106 * 0.03 = 24.536583
                 await expect(
                     vault
