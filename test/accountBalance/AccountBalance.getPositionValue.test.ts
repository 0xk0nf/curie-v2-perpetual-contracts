--- conflicted
+++ resolved
@@ -194,15 +194,8 @@
             // ((50149 * 300 + 50099 * 600) / 900) = 50115.6666666667 -> floor() -> 50115
             // -> 1.0001 ^ 50115 = 150.0921504352
 
-<<<<<<< HEAD
             await mockIndexPrice(mockedPriceFeedDispatcher, "150.092150")
-            // expect(await clearingHouse.getSqrtMarkTwapX96(baseToken.address, 900)).eq("970640869716903962852171321230")
-=======
-            mockedBaseAggregator.smocked.latestRoundData.will.return.with(async () => {
-                return [0, parseUnits("150.092150", 6), 0, 0, 0]
-            })
             // expect(await exchange.getSqrtMarketTwapX96(baseToken.address, 900)).eq("970640869716903962852171321230")
->>>>>>> 0e69d0b8
 
             const markPrice = await accountBalance.getMarkPrice(baseToken.address)
             // current mark price: 150.092150435211957755
@@ -302,15 +295,8 @@
         // ((50200 * 400 + 50360 * 500) / 900) = 50288.8888888889 -> floor() -> 50288
         // -> 1.0001 ^ 50288 = 152.7112031757
 
-<<<<<<< HEAD
         await mockIndexPrice(mockedPriceFeedDispatcher, "152.711203")
-        // expect(await clearingHouse.getSqrtMarkTwapX96(baseToken.address, 900)).eq("979072907636267862275708019389")
-=======
-        mockedBaseAggregator.smocked.latestRoundData.will.return.with(async () => {
-            return [0, parseUnits("152.711203", 6), 0, 0, 0]
-        })
         // expect(await exchange.getSqrtMarketTwapX96(baseToken.address, 900)).eq("979072907636267862275708019389")
->>>>>>> 0e69d0b8
 
         // current mark price:  148.361226800394579524
 
