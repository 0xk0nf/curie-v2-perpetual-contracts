--- conflicted
+++ resolved
@@ -1,11 +1,7 @@
 import { MockContract, smockit } from "@eth-optimism/smock"
 import { loadFixture } from "@ethereum-waffle/provider"
 import { expect } from "chai"
-<<<<<<< HEAD
-import { parseUnits } from "ethers/lib/utils"
-=======
 import { parseEther, parseUnits } from "ethers/lib/utils"
->>>>>>> 7e911a8f
 import { ethers, waffle } from "hardhat"
 import { InsuranceFund, TestAccountBalance, TestERC20, Vault } from "../../typechain"
 import { createClearingHouseFixture } from "../clearingHouse/fixtures"
@@ -122,10 +118,7 @@
 
             // case #1
             it("force error when surplus is zero due to threshold not met", async () => {
-<<<<<<< HEAD
-=======
                 // insuranceFund capacity: 1000
->>>>>>> 7e911a8f
                 // 1000 < 100000(threshold)
                 await usdc.mint(insuranceFund.address, parseUnits("1000", usdcDecimals))
 
@@ -139,18 +132,13 @@
 
             // case #2
             it("force error when surplus is zero due to zero revenue", async () => {
-<<<<<<< HEAD
-=======
                 // insuranceFund capacity: 200000
->>>>>>> 7e911a8f
                 // 200000 > 100000(threshold) but freeCollateral is zero
                 await usdc.mint(insuranceFund.address, parseUnits("200000", usdcDecimals))
 
                 await expect(insuranceFund.distributeFee()).to.be.revertedWith("IF_NSP")
             })
 
-<<<<<<< HEAD
-=======
             // case #2-1
             it("force error when surplus is zero due to negative accountValue", async () => {
                 // insuranceFund capacity: 200000 - 50000
@@ -171,25 +159,16 @@
                 await expect(insuranceFund.distributeFee()).to.be.revertedWith("IF_NSP")
             })
 
->>>>>>> 7e911a8f
             // case #3
             it("distributeFee when insuranceFund earned fees, has no balance in wallet, surplus is dictated by threshold", async () => {
                 await vault.depositFor(insuranceFund.address, usdc.address, parseUnits("200000", usdcDecimals))
 
-<<<<<<< HEAD
-                // overThreshold = max(200000 + 0(usdc balance) - 100000, 0) = 100000
-                // surplus = min(100000, 200000) = 100000
-                await expect(insuranceFund.distributeFee()).to.be.emit(insuranceFund, "FeeDistributed").withArgs(
-                    parseUnits("100000", usdcDecimals), // surplus
-                    parseUnits("0", usdcDecimals), // insuranceFundWalletBalance
-=======
                 // insuranceFund capacity: 200000 + 0(usdc balance)
                 // overThreshold = max(200000 - 100000, 0) = 100000
                 // surplus = min(100000, 200000) = 100000
                 await expect(insuranceFund.distributeFee()).to.be.emit(insuranceFund, "FeeDistributed").withArgs(
                     parseUnits("100000", usdcDecimals), // surplus
                     parseUnits("200000", usdcDecimals), // insuranceFundCapacity
->>>>>>> 7e911a8f
                     parseUnits("200000", usdcDecimals), // insuranceFundFreeCollateral
                     parseUnits("100000", usdcDecimals), // threshold
                 )
@@ -203,20 +182,12 @@
                 await usdc.mint(insuranceFund.address, parseUnits("50000", usdcDecimals))
                 await vault.depositFor(insuranceFund.address, usdc.address, parseUnits("200000", usdcDecimals))
 
-<<<<<<< HEAD
-                // overThreshold = max(200000 + 50000(usdc balance) - 100000, 0) = 150000
-                // surplus = min(150000, 200000) = 150000
-                await expect(insuranceFund.distributeFee()).to.be.emit(insuranceFund, "FeeDistributed").withArgs(
-                    parseUnits("150000", usdcDecimals), // surplus
-                    parseUnits("50000", usdcDecimals), // insuranceFundWalletBalance
-=======
                 // insuranceFund capacity: 200000 + 50000(usdc balance)
                 // overThreshold = max(250000 - 100000, 0) = 150000
                 // surplus = min(150000, 200000) = 150000
                 await expect(insuranceFund.distributeFee()).to.be.emit(insuranceFund, "FeeDistributed").withArgs(
                     parseUnits("150000", usdcDecimals), // surplus
                     parseUnits("250000", usdcDecimals), // insuranceFundCapacity
->>>>>>> 7e911a8f
                     parseUnits("200000", usdcDecimals), // insuranceFundFreeCollateral
                     parseUnits("100000", usdcDecimals), // threshold
                 )
@@ -230,20 +201,12 @@
                 await usdc.mint(insuranceFund.address, parseUnits("200000", usdcDecimals))
                 await vault.depositFor(insuranceFund.address, usdc.address, parseUnits("200000", usdcDecimals))
 
-<<<<<<< HEAD
-                // overThreshold = max(200000 + 200000(usdc balance) - 100000, 0) = 300000
-                // surplus = min(300000, 200000) = 200000
-                await expect(insuranceFund.distributeFee()).to.be.emit(insuranceFund, "FeeDistributed").withArgs(
-                    parseUnits("200000", usdcDecimals), // surplus
-                    parseUnits("200000", usdcDecimals), // insuranceFundWalletBalance
-=======
                 // insuranceFund capacity: 200000 + 200000(usdc balance)
                 // overThreshold = max(400000 - 100000, 0) = 300000
                 // surplus = min(300000, 200000) = 200000
                 await expect(insuranceFund.distributeFee()).to.be.emit(insuranceFund, "FeeDistributed").withArgs(
                     parseUnits("200000", usdcDecimals), // surplus
                     parseUnits("400000", usdcDecimals), // insuranceFundCapacity
->>>>>>> 7e911a8f
                     parseUnits("200000", usdcDecimals), // insuranceFundFreeCollateral
                     parseUnits("100000", usdcDecimals), // threshold
                 )
