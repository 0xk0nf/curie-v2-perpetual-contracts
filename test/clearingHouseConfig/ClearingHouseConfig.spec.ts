--- conflicted
+++ resolved
@@ -19,55 +19,6 @@
     })
 
     describe("onlyOwner setters", () => {
-<<<<<<< HEAD
-        it("setLiquidationPenaltyRatio", async () => {
-            await expect(clearingHouseConfig.setLiquidationPenaltyRatio(2e6)).to.be.revertedWith("CHC_RO")
-            await expect(clearingHouseConfig.connect(alice).setLiquidationPenaltyRatio("500000")).to.be.revertedWith(
-                "SO_CNO",
-            )
-            await expect(clearingHouseConfig.setLiquidationPenaltyRatio("500000")) // 50%
-                .to.emit(clearingHouseConfig, "LiquidationPenaltyRatioChanged")
-                .withArgs(500000)
-            expect(await clearingHouseConfig.getLiquidationPenaltyRatio()).eq(500000)
-        })
-
-        it("setPartialCloseRatio", async () => {
-            await expect(clearingHouseConfig.setPartialCloseRatio(2e6)).to.be.revertedWith("CHC_RO")
-            await expect(clearingHouseConfig.connect(alice).setPartialCloseRatio("500000")).to.be.revertedWith("SO_CNO")
-            await expect(clearingHouseConfig.setPartialCloseRatio("500000")) // 50%
-                .to.emit(clearingHouseConfig, "PartialCloseRatioChanged")
-                .withArgs(500000)
-            expect(await clearingHouseConfig.getPartialCloseRatio()).eq(500000)
-        })
-
-        it("setTwapInterval", async () => {
-            await expect(clearingHouseConfig.connect(alice).setTwapInterval(3600)).to.be.revertedWith("SO_CNO")
-            await expect(clearingHouseConfig.setTwapInterval(3600))
-                .to.emit(clearingHouseConfig, "TwapIntervalChanged")
-                .withArgs(3600)
-            expect(await clearingHouseConfig.getTwapInterval()).eq(3600)
-        })
-
-        it("setMaxMarketsPerAccount", async () => {
-            await expect(clearingHouseConfig.connect(alice).setMaxMarketsPerAccount(10)).to.be.revertedWith("SO_CNO")
-            await expect(clearingHouseConfig.setMaxMarketsPerAccount(10))
-                .to.emit(clearingHouseConfig, "MaxMarketsPerAccountChanged")
-                .withArgs(10)
-            expect(await clearingHouseConfig.getMaxMarketsPerAccount()).eq(10)
-        })
-
-        it("setSettlementTokenBalanceCap", async () => {
-            await expect(clearingHouseConfig.connect(alice).setSettlementTokenBalanceCap(100)).to.be.revertedWith(
-                "SO_CNO",
-            )
-            await expect(clearingHouseConfig.setSettlementTokenBalanceCap(100))
-                .to.emit(clearingHouseConfig, "SettlementTokenBalanceCapChanged")
-                .withArgs(100)
-            expect(await clearingHouseConfig.getSettlementTokenBalanceCap()).eq(100)
-        })
-
-=======
->>>>>>> 4b787a9b
         it("setBackstopLiquidityProvider", async () => {
             expect(await clearingHouseConfig.isBackstopLiquidityProvider(bob.address)).eq(false)
             await expect(
