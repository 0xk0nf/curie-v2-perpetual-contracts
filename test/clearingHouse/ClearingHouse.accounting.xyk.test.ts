import { MockContract } from "@eth-optimism/smock"
import { expect } from "chai"
import { BigNumber, BigNumberish, ContractTransaction } from "ethers"
import { parseEther, parseUnits } from "ethers/lib/utils"
import { ethers, waffle } from "hardhat"
import { it } from "mocha"
import {
    AccountBalance,
    BaseToken,
    InsuranceFund,
    MarketRegistry,
    OrderBook,
    QuoteToken,
    TestClearingHouse,
    TestERC20,
    TestExchange,
    UniswapV3Pool,
    Vault,
} from "../../typechain"
import {
    addOrder,
    b2qExactInput,
    b2qExactOutput,
    closePosition,
    q2bExactInput,
    removeAllOrders,
} from "../helper/clearingHouseHelper"
import { getMaxTick, getMinTick } from "../helper/number"
import { deposit } from "../helper/token"
import { forward, forwardTimestamp } from "../shared/time"
import { encodePriceSqrt } from "../shared/utilities"
import { createClearingHouseFixture } from "./fixtures"

// https://docs.google.com/spreadsheets/d/1QwN_UZOiASv3dPBP7bNVdLR_GTaZGUrHW3-29ttMbLs/edit#gid=1341567235
describe("ClearingHouse accounting verification in xyk pool", () => {
    const [admin, maker, taker, maker2, taker2, maker3, taker3] = waffle.provider.getWallets()
    const loadFixture: ReturnType<typeof waffle.createFixtureLoader> = waffle.createFixtureLoader([admin])
    let clearingHouse: TestClearingHouse
    let marketRegistry: MarketRegistry
    let exchange: TestExchange
    let orderBook: OrderBook
    let accountBalance: AccountBalance
    let vault: Vault
    let insuranceFund: InsuranceFund
    let collateral: TestERC20
    let baseToken: BaseToken
    let quoteToken: QuoteToken
    let pool: UniswapV3Pool
    let mockedBaseAggregator: MockContract
    let collateralDecimals: number
    let lowerTick: number
    let upperTick: number
    let fixture

    let makerCollateral: BigNumber
    let takerCollateral: BigNumber

    beforeEach(async () => {
        const uniFeeRatio = 500 // 0.05%
        const exFeeRatio = 1000 // 0.1%

        const _clearingHouseFixture = await loadFixture(createClearingHouseFixture(true, uniFeeRatio))
        clearingHouse = _clearingHouseFixture.clearingHouse as TestClearingHouse
        orderBook = _clearingHouseFixture.orderBook
        exchange = _clearingHouseFixture.exchange as TestExchange
        accountBalance = _clearingHouseFixture.accountBalance
        marketRegistry = _clearingHouseFixture.marketRegistry
        vault = _clearingHouseFixture.vault
        collateral = _clearingHouseFixture.USDC
        baseToken = _clearingHouseFixture.baseToken
        quoteToken = _clearingHouseFixture.quoteToken
        insuranceFund = _clearingHouseFixture.insuranceFund
        mockedBaseAggregator = _clearingHouseFixture.mockedBaseAggregator
        pool = _clearingHouseFixture.pool
        collateralDecimals = await collateral.decimals()
        fixture = _clearingHouseFixture

        mockedBaseAggregator.smocked.latestRoundData.will.return.with(async () => {
            return [0, parseUnits("10", 6), 0, 0, 0]
        })

        await pool.initialize(encodePriceSqrt("10", "1"))
        // the initial number of oracle can be recorded is 1; thus, have to expand it
        await pool.increaseObservationCardinalityNext((2 ^ 16) - 1)

        // update config
        await marketRegistry.addPool(baseToken.address, uniFeeRatio)
        await marketRegistry.setFeeRatio(baseToken.address, exFeeRatio)
        await marketRegistry.setInsuranceFundFeeRatio(baseToken.address, 100000) // 10%

        const tickSpacing = await pool.tickSpacing()
        lowerTick = getMinTick(tickSpacing)
        upperTick = getMaxTick(tickSpacing)

        // prepare collateral for maker
        makerCollateral = parseUnits("1000", collateralDecimals)
        await collateral.mint(maker.address, makerCollateral)
        await deposit(maker, vault, 1000, collateral)

        // maker add liquidity
        await clearingHouse.connect(maker).addLiquidity({
            baseToken: baseToken.address,
            base: parseEther("100"),
            quote: parseEther("1000"),
            lowerTick,
            upperTick,
            minBase: 0,
            minQuote: 0,
            useTakerBalance: false,
            deadline: ethers.constants.MaxUint256,
        })

        // prepare collateral for taker
        takerCollateral = parseUnits("100", collateralDecimals)
        await collateral.mint(taker.address, takerCollateral)
        await collateral.connect(taker).approve(clearingHouse.address, takerCollateral)
        await deposit(taker, vault, 100, collateral)

        // expect all available and debt are zero
        const [baseBalance, quoteBalance] = await clearingHouse.getTokenBalance(taker.address, baseToken.address)
        expect(baseBalance).be.deep.eq(parseEther("0"))
        expect(quoteBalance).be.deep.eq(parseEther("0"))

        // maker2
        // prepare collateral for maker2
        await collateral.mint(maker2.address, makerCollateral)
        await deposit(maker2, vault, 1000, collateral)

        // taker2
        // prepare collateral for taker2
        await collateral.mint(taker2.address, takerCollateral)
        await deposit(taker2, vault, 100, collateral)

        // maker3
        // prepare collateral for maker2
        await collateral.mint(maker3.address, makerCollateral)
        await deposit(maker3, vault, 1000, collateral)

        // taker3
        // prepare collateral for taker2
        await collateral.mint(taker3.address, takerCollateral)
        await deposit(taker3, vault, 100, collateral)
    })

    function takerLongExactInput(amount): Promise<ContractTransaction> {
        return clearingHouse.connect(taker).openPosition({
            baseToken: baseToken.address,
            isBaseToQuote: false,
            isExactInput: true,
            oppositeAmountBound: 0,
            amount: parseEther(amount.toString()),
            sqrtPriceLimitX96: 0,
            deadline: ethers.constants.MaxUint256,
            referralCode: ethers.constants.HashZero,
        })
    }

    function takerShortExactInput(amount): Promise<ContractTransaction> {
        return clearingHouse.connect(taker).openPosition({
            baseToken: baseToken.address,
            isBaseToQuote: true,
            isExactInput: true,
            oppositeAmountBound: 0,
            amount: parseEther(amount.toString()),
            sqrtPriceLimitX96: 0,
            deadline: ethers.constants.MaxUint256,
            referralCode: ethers.constants.HashZero,
        })
    }

    function takerLongExactOutput(amount): Promise<ContractTransaction> {
        return clearingHouse.connect(taker).openPosition({
            baseToken: baseToken.address,
            isBaseToQuote: false,
            isExactInput: false,
            oppositeAmountBound: 0,
            amount: parseEther(amount.toString()),
            sqrtPriceLimitX96: 0,
            deadline: ethers.constants.MaxUint256,
            referralCode: ethers.constants.HashZero,
        })
    }

    function takerShortExactOutput(amount): Promise<ContractTransaction> {
        return clearingHouse.connect(taker).openPosition({
            baseToken: baseToken.address,
            isBaseToQuote: true,
            isExactInput: false,
            oppositeAmountBound: 0,
            amount: parseEther(amount.toString()),
            sqrtPriceLimitX96: 0,
            deadline: ethers.constants.MaxUint256,
            referralCode: ethers.constants.HashZero,
        })
    }

    function takerCloseEth(): Promise<ContractTransaction> {
        return clearingHouse.connect(taker).closePosition({
            baseToken: baseToken.address,
            sqrtPriceLimitX96: 0,
            oppositeAmountBound: 0,
            deadline: ethers.constants.MaxUint256,
            referralCode: ethers.constants.HashZero,
        })
    }

    async function makerRemoveLiquidity(): Promise<ContractTransaction> {
        const order = await orderBook.getOpenOrder(maker.address, baseToken.address, lowerTick, upperTick)
        const liquidity = order.liquidity
        return clearingHouse.connect(maker).removeLiquidity({
            baseToken: baseToken.address,
            lowerTick,
            upperTick,
            liquidity,
            minBase: 0,
            minQuote: 0,
            deadline: ethers.constants.MaxUint256,
        })
    }

    async function getTakerMakerPositionSizeDelta(): Promise<BigNumberish> {
        const takerPosSize = await accountBalance.getTotalPositionSize(taker.address, baseToken.address)
        const makerPosSize = await accountBalance.getTotalPositionSize(maker.address, baseToken.address)
        return takerPosSize.add(makerPosSize)
    }

    it("taker's balance after = taker's balance before + realizedPnl", async () => {
        await takerLongExactInput(100)
        await takerCloseEth()
        const freeCollateral = await vault.getFreeCollateral(taker.address)

        await vault.connect(taker).withdraw(collateral.address, freeCollateral.toString())

        // 100 - 0.199900000000000024 ~= 99.800100
        expect(await collateral.balanceOf(taker.address)).eq(parseUnits("99.800100", 6))
    })

    it("won't emit funding payment settled event since the time is freeze", async () => {
        const openPositionTx = await takerLongExactInput(100)
        expect(openPositionTx).not.to.emit(clearingHouse, "FundingPaymentSettled")
        const closePositionTx = await takerCloseEth()
        expect(closePositionTx).not.to.emit(clearingHouse, "FundingPaymentSettled")
    })

    describe("zero sum game", () => {
        afterEach(async () => {
            // taker original 100 + maker original 1000 = taker after + maker after + insurance fund
            const takerFreeCollateral = await vault.getFreeCollateral(taker.address)
            const makerFreeCollateral = await vault.getFreeCollateral(maker.address)
            const insuranceFreeCollateral = await vault.getFreeCollateral(insuranceFund.address)
            expect(takerFreeCollateral.add(makerFreeCollateral).add(insuranceFreeCollateral)).to.be.closeTo(
                parseUnits("1100", 6),
                2,
            )
        })

        it("taker long exact input", async () => {
            await takerLongExactInput(100)
            expect(await getTakerMakerPositionSizeDelta()).be.closeTo(BigNumber.from(0), 2)

            await takerCloseEth()
            expect((await accountBalance.getTotalPositionSize(maker.address, baseToken.address)).toString()).eq("0")

            await makerRemoveLiquidity()
        })

        it("taker short exact input", async () => {
            await takerShortExactInput(1)
            expect(await getTakerMakerPositionSizeDelta()).be.closeTo(BigNumber.from(0), 2)

            await takerCloseEth()
            expect((await accountBalance.getTotalPositionSize(maker.address, baseToken.address)).toString()).eq("0")

            await makerRemoveLiquidity()
        })

        it("taker long exact output", async () => {
            await takerLongExactOutput(1)
            expect(await getTakerMakerPositionSizeDelta()).be.closeTo(BigNumber.from(0), 2)

            await takerCloseEth()
            expect((await accountBalance.getTotalPositionSize(maker.address, baseToken.address)).toString()).eq("0")

            await makerRemoveLiquidity()
        })

        it("taker short exact output", async () => {
            await takerShortExactOutput(100)
            expect(await getTakerMakerPositionSizeDelta()).be.closeTo(BigNumber.from(0), 2)

            await takerCloseEth()
            expect((await accountBalance.getTotalPositionSize(maker.address, baseToken.address)).toString()).eq("0")

            await makerRemoveLiquidity()
        })
    })

    it("has same realizedPnl once everyone close their position", async () => {
        const openPositionTx = await takerLongExactInput(100)
        expect(openPositionTx).to.emit(clearingHouse, "PositionChanged").withArgs(
            taker.address, // trader
            baseToken.address, // baseToken
            "9082643876716065096", // exchangedPositionSize
            "-99900000000000000000", // exchangedPositionNotional
            "100000000000000001", // fee
            "-100000000000000000001", // openNotional
            "0", // realizedPnl
            "275570539067715219511427190085", // sqrtPriceAfterX96
        )

        const closePositionTx = await takerCloseEth()
        expect(closePositionTx).to.emit(clearingHouse, "PositionChanged").withArgs(
            taker.address, // trader
            baseToken.address, // baseToken
            "-9082643876716065096", // exchangedPositionSize
            "99899999999999999978", // exchangedPositionNotional
            "99900000000000001", // fee
            "0", // openNotional
            "-199900000000000024", // realizedPnl
            "250541448375047931191432615077", // sqrtPriceAfterX96
        )

        // maker remove liquidity
        const order = await orderBook.getOpenOrder(maker.address, baseToken.address, lowerTick, upperTick)
        const liquidity = order.liquidity
        const makerRemoveLiquidityTx = await clearingHouse.connect(maker).removeLiquidity({
            baseToken: baseToken.address,
            lowerTick,
            upperTick,
            liquidity,
            minBase: 0,
            minQuote: 0,
            deadline: ethers.constants.MaxUint256,
        })
        expect(makerRemoveLiquidityTx).to.emit(clearingHouse, "LiquidityChanged").withArgs(
            maker.address,
            baseToken.address,
            quoteToken.address,
            lowerTick,
            upperTick,
            "-99999999999999999982", // return base
            "-1000000000000000000019", // return quote
            "-316227766016837933205", // liquidity
            "179909999999999999", // fee (100000000000000001 + 99900000000000001) * 90%
        )

        // ifOwedRealizedPnl + taker's realizedPnl from event + maker's quoteFee from event ~= 0
        const ifOwedRealizedPnl = (await accountBalance.getPnlAndPendingFee(insuranceFund.address))[0]
        expect(
            ifOwedRealizedPnl.add(BigNumber.from("179909999999999999")).sub(BigNumber.from("199900000000000024")),
        ).be.closeTo(BigNumber.from("0"), 25)
    })

    describe("complicated test", async () => {
        let totalCollateralWithdrawn: BigNumber

        beforeEach(() => {
            totalCollateralWithdrawn = BigNumber.from(0)
        })

        afterEach(async () => {
            const users = [maker, maker2, maker3, taker, taker2, taker3]

            let totalAccountValue = BigNumber.from(0)
            const totalCollateralDeposited = makerCollateral.mul(3).add(takerCollateral.mul(3))

            for (const user of users) {
                const accountValue = await clearingHouse.getAccountValue(user.address)
                totalAccountValue = totalAccountValue.add(accountValue)
            }

            const insuranceFreeCollateral = await vault.getFreeCollateral(insuranceFund.address)

            // rounding error in 6 decimals with 1wei
            expect(totalAccountValue.div(1e12).add(insuranceFreeCollateral)).to.be.closeTo(
                totalCollateralDeposited.sub(totalCollateralWithdrawn),
                1,
            )
        })

        it("single take", async () => {
            // taker open, taker fee 100 * 0.1% = 0.1
            await q2bExactInput(fixture, taker, 100)

            // maker move liquidity
            await removeAllOrders(fixture, maker)
            await addOrder(fixture, maker, 100, 1000, lowerTick + 6000, upperTick - 6000)

            // taker close
            await closePosition(fixture, taker)
            expect(await accountBalance.getTotalPositionSize(maker.address, baseToken.address)).to.be.deep.eq(0)

            // maker account value = freeCollateral + unsettled PnL
            const makerAccountValue = await clearingHouse.getAccountValue(maker.address)
            const makerCollateral = await vault.getBalance(maker.address)
            const [makerOwedRealizedPnl, makerUnsettledPnL, fee] = await accountBalance.getPnlAndPendingFee(
                maker.address,
            )
            expect(makerAccountValue).to.be.deep.eq(
                makerCollateral.mul(1e12).add(makerOwedRealizedPnl).add(makerUnsettledPnL).add(fee),
            )

            // maker remove liquidity
            await removeAllOrders(fixture, maker)
        })

        it("multiple takes with rounding error", async () => {
            // taker, taker2, taker3 open
            await q2bExactInput(fixture, taker, 12.345678)
            await q2bExactInput(fixture, taker2, 26.54321)
            await b2qExactInput(fixture, taker3, 0.321)

            // maker move liquidity
            await removeAllOrders(fixture, maker)
            await addOrder(fixture, maker, 100, 1000, lowerTick + 2000, upperTick - 2000)

            // taker, taker2, taker3 close
            await closePosition(fixture, taker)
            await closePosition(fixture, taker2)
            await closePosition(fixture, taker3)

            expect(await accountBalance.getTotalPositionSize(maker.address, baseToken.address)).to.be.deep.eq(0)

            // maker remove liquidity
            await removeAllOrders(fixture, maker)
        })

        it("multiple makers with multiple takers", async () => {
            // taker, taker2, taker3 open
            await q2bExactInput(fixture, taker, 50.456)
            await q2bExactInput(fixture, taker2, 0.123)
            await b2qExactInput(fixture, taker3, 0.987)

            // maker2, maker3 add liquidity
            await addOrder(fixture, maker2, 100, 1000, lowerTick, upperTick)
            await addOrder(fixture, maker3, 100, 1000, lowerTick, upperTick)

            // taker, taker2, taker3 close
            await closePosition(fixture, taker)
            await closePosition(fixture, taker2)
            await closePosition(fixture, taker3)

            const maker1PositionSize = await accountBalance.getTotalPositionSize(maker.address, baseToken.address)
            const maker2PositionSize = await accountBalance.getTotalPositionSize(maker2.address, baseToken.address)
            const maker3PositionSize = await accountBalance.getTotalPositionSize(maker3.address, baseToken.address)
            expect(maker1PositionSize.add(maker2PositionSize).add(maker3PositionSize)).to.be.closeTo("0", 10)

            // makers remove liquidity
            await removeAllOrders(fixture, maker)
            await removeAllOrders(fixture, maker2)
            await removeAllOrders(fixture, maker3)
        })

        it("discontinuous liquidity", async () => {
            // remove maker1 liquidity
            await removeAllOrders(fixture, maker)

            // maker1 and maker2 add liquidity
            // current tick = 23027
            await addOrder(fixture, maker, 2, 200, 23000, 24000)
            await addOrder(fixture, maker2, 2, 200, 25000, 27000)

            // end tick = 25689
            await q2bExactInput(fixture, taker, 30)

            // taker close position
            await closePosition(fixture, taker)

            const maker1PositionSize = await accountBalance.getTotalPositionSize(maker.address, baseToken.address)
            const maker2PositionSize = await accountBalance.getTotalPositionSize(maker2.address, baseToken.address)
            expect(maker1PositionSize.add(maker2PositionSize)).to.be.closeTo("0", 10)

            // maker remove liquidity
            await removeAllOrders(fixture, maker)
            await removeAllOrders(fixture, maker2)
        })

        it("taker takes profit", async () => {
            // taker open, taker fee 100 * 0.1% = 0.1
            await q2bExactInput(fixture, taker, 100)

            // maker move
            await removeAllOrders(fixture, maker)
            await addOrder(fixture, maker, 100, 1000, lowerTick + 2000, upperTick - 2000)

            // taker reduce position
            await b2qExactOutput(fixture, taker, 30)

            // taker withdraw
            const takerFreeCollateral = await vault.getFreeCollateral(taker.address)
            await vault.connect(taker).withdraw(collateral.address, takerFreeCollateral)
            totalCollateralWithdrawn = totalCollateralWithdrawn.add(takerFreeCollateral)

            // taker close
            await closePosition(fixture, taker)

            expect(await accountBalance.getTotalPositionSize(maker.address, baseToken.address)).to.be.deep.eq(0)

            // maker remove liquidity
            await removeAllOrders(fixture, maker)
        })

        it("maker takes profit", async () => {
            // maker, maker2 add liquidity
            await addOrder(fixture, maker, 2, 200, lowerTick, upperTick)
            await addOrder(fixture, maker2, 2, 200, lowerTick, upperTick)

            // taker open
            await q2bExactInput(fixture, taker, 32.123)

            // maker2 remove liquidity & close position
            await removeAllOrders(fixture, maker2)
            await closePosition(fixture, maker2)

            // taker close
            await closePosition(fixture, taker)

            expect(await accountBalance.getTotalPositionSize(maker.address, baseToken.address)).to.be.deep.eq(0)

            // maker remove liquidity
            await removeAllOrders(fixture, maker)
        })

        it("funding payment arbitrage", async () => {
            // taker open
            await q2bExactInput(fixture, taker, 20.1234)
            await forward(300)

            // index price change and funding rate reversed
            mockedBaseAggregator.smocked.latestRoundData.will.return.with(async () => {
                return [0, parseUnits("15", 6), 0, 0, 0]
            })

            // taker open reverse
            await b2qExactOutput(fixture, taker, 30)
            await forward(300)

            // taker close
            await closePosition(fixture, taker)

            // remove liquidity
            await removeAllOrders(fixture, maker)
        })

        it("price-induced liquidation", async () => {
            // maker add liquidity
            await addOrder(fixture, maker, 100, 10000, lowerTick, upperTick)

            // taker open
            await q2bExactInput(fixture, taker, 150)

            // set index price to let taker underwater
            mockedBaseAggregator.smocked.latestRoundData.will.return.with(async () => {
                return [0, parseUnits("0.1", 6), 0, 0, 0]
            })

            // liquidate taker
            while ((await accountBalance.getTotalPositionSize(taker.address, baseToken.address)).gt(0)) {
                await clearingHouse.connect(taker2).liquidate(taker.address, baseToken.address)
            }

            expect(await accountBalance.getTotalPositionSize(maker.address, baseToken.address)).to.be.deep.eq(0)

            // maker remove liquidity
            await removeAllOrders(fixture, maker)
        })

        it("funding-induced liquidation", async () => {
            // maker add liquidity
            await addOrder(fixture, maker, 100, 10000, lowerTick, upperTick)

            // taker open
            await q2bExactInput(fixture, taker, 150)

            // set index price to let taker pay funding fee
            mockedBaseAggregator.smocked.latestRoundData.will.return.with(async () => {
                return [0, parseUnits("4", 6), 0, 0, 0]
            })

            // taker pays funding
            while ((await clearingHouse.getAccountValue(taker.address)).gt(0)) {
                await forwardTimestamp(clearingHouse, 3000)
                await clearingHouse.settleAllFunding(taker.address)
            }

            // liquidate taker
            while ((await accountBalance.getTotalPositionSize(taker.address, baseToken.address)).gt(0)) {
                await clearingHouse.connect(taker2).liquidate(taker.address, baseToken.address)
            }
        })

        it("bad debt", async () => {
            // maker add liquidity
            await addOrder(fixture, maker, 100, 10000, lowerTick, upperTick)

            // taker open, quote input: 300, base output: 26.06426925
            await q2bExactInput(fixture, taker, 300)

            // maker move liquidity
            await removeAllOrders(fixture, maker)
            await addOrder(fixture, maker, 30, 10000, lowerTick, upperTick)

            // taker close, quote output: 184.21649272
            await closePosition(fixture, taker)

            // taker has bad debt
            expect(await clearingHouse.getAccountValue(taker.address)).to.be.lt(0)

            // maker remove liquidity
            await removeAllOrders(fixture, maker)
        })

        it("maker account value should reflect unsettled PnL", async () => {
            // maker add liquidity
            await addOrder(fixture, maker, 100, 10000, lowerTick, upperTick)

            // taker open
            await q2bExactInput(fixture, taker, 150)
        })
    })

    describe("Liquidity outage", async () => {
        it("swap all liquidity", async () => {
            // set index price to let taker pay funding fee
            mockedBaseAggregator.smocked.latestRoundData.will.return.with(async () => {
                return [0, parseUnits("4", 6), 0, 0, 0]
            })

            // prepare collateral
            takerCollateral = parseUnits("100", collateralDecimals)
            await collateral.mint(taker.address, takerCollateral)
            await collateral.connect(taker).approve(clearingHouse.address, takerCollateral)
            await deposit(taker, vault, 100, collateral)

            // maker remove liquidity
            await removeAllOrders(fixture, maker)

            // maker add liquidity, current tick 23027
            await addOrder(fixture, maker, 10, 1000, 22000, 24000)

            // taker swap all liquidity, current tick in pool becomes to MAX_TICK-1 (887271)
            await q2bExactInput(fixture, taker, 2000)
            console.log(`current tick ${(await pool.slot0()).tick}`)

            // failed to swap again
            await expect(q2bExactInput(fixture, taker2, 100)).to.revertedWith("SPL")

            // maker's fee are collected
            const fee = (
                await clearingHouse.connect(maker).callStatic.removeLiquidity({
                    baseToken: baseToken.address,
                    lowerTick: 22000,
                    upperTick: 24000,
                    liquidity: 0,
                    minBase: 0,
                    minQuote: 0,
                    deadline: ethers.constants.MaxUint256,
                })
            ).fee
            expect(fee).to.be.gt("0")

            // funding are all correct
            await forwardTimestamp(clearingHouse, 200)
<<<<<<< HEAD
            await expect(exchange.settleFunding(taker.address, baseToken.address)).to.emit(exchange, "FundingUpdated")
=======
            await clearingHouse.settleAllFunding(taker.address)
>>>>>>> dd82d497
            await forwardTimestamp(clearingHouse, 200)

            expect(await exchange.getPendingFundingPayment(taker.address, baseToken.address)).to.be.gt("0")

            // add more liquidity
            await addOrder(fixture, maker, 0, 2000, 22000, 24000)

            // taker2 can keep on swapping
            await b2qExactOutput(fixture, taker2, 1)
        })
    })
})<|MERGE_RESOLUTION|>--- conflicted
+++ resolved
@@ -661,11 +661,7 @@
 
             // funding are all correct
             await forwardTimestamp(clearingHouse, 200)
-<<<<<<< HEAD
-            await expect(exchange.settleFunding(taker.address, baseToken.address)).to.emit(exchange, "FundingUpdated")
-=======
             await clearingHouse.settleAllFunding(taker.address)
->>>>>>> dd82d497
             await forwardTimestamp(clearingHouse, 200)
 
             expect(await exchange.getPendingFundingPayment(taker.address, baseToken.address)).to.be.gt("0")
