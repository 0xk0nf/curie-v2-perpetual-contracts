--- conflicted
+++ resolved
@@ -612,19 +612,13 @@
             await syncIndexToMarketPrice(mockedBaseAggregator, pool)
             await addOrder(fixture, maker, 30, 10000, lowerTick, upperTick)
 
-<<<<<<< HEAD
-=======
-            // taker cannot close position (quote output: 184.21649272), but can be liquidated
-            await expect(closePosition(fixture, taker)).to.be.revertedWith("CH_NEFCM")
-
->>>>>>> c4056f06
             // set index price to let taker be liquidated
             mockedBaseAggregator.smocked.latestRoundData.will.return.with(async () => {
                 return [0, parseUnits("4", 6), 0, 0, 0]
             })
 
             // taker cannot close position (quote output: 184.21649272), but can be liquidated
-            await expect(closePosition(fixture, taker)).to.be.revertedWith("CH_NEMRM")
+            await expect(closePosition(fixture, taker)).to.be.revertedWith("CH_NEFCM")
 
             await clearingHouse
                 .connect(taker2)
