import { MockContract } from "@eth-optimism/smock"
import { expect } from "chai"
import { parseUnits } from "ethers/lib/utils"
import { waffle } from "hardhat"
import { ClearingHouse, TestERC20, UniswapV3Pool } from "../../typechain"
import { toWei } from "../helper/number"
import { BaseQuoteOrdering, createClearingHouseFixture } from "./fixtures"

describe("ClearingHouse", () => {
    const EMPTY_ADDRESS = "0x0000000000000000000000000000000000000000"
    const [admin, alice] = waffle.provider.getWallets()
    const loadFixture: ReturnType<typeof waffle.createFixtureLoader> = waffle.createFixtureLoader([admin])
    let clearingHouse: ClearingHouse
    let collateral: TestERC20
    let baseToken: TestERC20
    let quoteToken: TestERC20
    let pool: UniswapV3Pool
    let mockedBaseAggregator: MockContract

    beforeEach(async () => {
        const _clearingHouseFixture = await loadFixture(createClearingHouseFixture(BaseQuoteOrdering.BASE_0_QUOTE_1))
        clearingHouse = _clearingHouseFixture.clearingHouse
        collateral = _clearingHouseFixture.USDC
        baseToken = _clearingHouseFixture.baseToken
        quoteToken = _clearingHouseFixture.quoteToken
        pool = _clearingHouseFixture.pool
        mockedBaseAggregator = _clearingHouseFixture.mockedBaseAggregator

        mockedBaseAggregator.smocked.latestRoundData.will.return.with(async () => {
            return [0, parseUnits("100", 6), 0, 0, 0]
        })

        // mint
        collateral.mint(admin.address, toWei(10000))

        const amount = toWei(1000, await collateral.decimals())
        await collateral.transfer(alice.address, amount)
        await collateral.connect(alice).approve(clearingHouse.address, amount)
    })

    describe("# deposit", () => {
        // @SAMPLE - deposit
        it.only("alice deposit and sends an event", async () => {
            const amount = toWei(100, await collateral.decimals())

            // check event has been sent
            await expect(clearingHouse.connect(alice).deposit(amount))
                .to.emit(clearingHouse, "Deposited")
                .withArgs(collateral.address, alice.address, amount)

            // check collateral status
            expect(await clearingHouse.getFreeCollateral(alice.address)).to.eq(amount)

            // check alice balance
            expect(await collateral.balanceOf(alice.address)).to.eq(toWei(900, await collateral.decimals()))
        })

        // TODO should we test against potential attack using EIP777?
    })

    describe("# mint", () => {
        beforeEach(async () => {
            // prepare collateral
            const amount = toWei(1000, await collateral.decimals())
            await clearingHouse.connect(alice).deposit(amount)

            // add pool
            await clearingHouse.addPool(baseToken.address, 10000)
        })

        // @SAMPLE - mint
        it("alice mint quote and sends an event", async () => {
            // assume imRatio = 0.1
            // alice collateral = 1000, freeCollateral = 10,000, mint 10,000 quote
            const quoteAmount = toWei(10000, await quoteToken.decimals())
            await expect(clearingHouse.connect(alice).mint(quoteToken.address, quoteAmount))
                .to.emit(clearingHouse, "Minted")
                .withArgs(alice.address, quoteToken.address, quoteAmount)

            expect(await clearingHouse.getAccountValue(alice.address)).to.eq(toWei(1000, await quoteToken.decimals()))
            // verify free collateral = 1000 - 10,000 * 0.1 = 0
            expect(await clearingHouse.getFreeCollateral(alice.address)).to.eq(0)
        })

        it("alice mint base and sends an event", async () => {
            // assume imRatio = 0.1, price = 100
            // alice collateral = 1000, freeCollateral = 10,000, mint 100 base
            const baseAmount = toWei(100, await baseToken.decimals())
            await expect(clearingHouse.connect(alice).mint(baseToken.address, baseAmount))
                .to.emit(clearingHouse, "Minted")
                .withArgs(alice.address, baseToken.address, baseAmount)

            expect(await clearingHouse.getAccountValue(alice.address)).to.eq(toWei(1000, await baseToken.decimals()))
            // verify free collateral = 1,000 - 100 * 100 * 0.1 = 0
            expect(await clearingHouse.getFreeCollateral(alice.address)).to.eq(0)
        })

        it("alice mint base twice", async () => {
            // assume imRatio = 0.1, price = 100
            // alice collateral = 1000, freeCollateral = 10,000, mint 100 base
            const baseAmount = toWei(50, await baseToken.decimals())
            await expect(clearingHouse.connect(alice).mint(baseToken.address, baseAmount))
                .to.emit(clearingHouse, "Minted")
                .withArgs(alice.address, baseToken.address, baseAmount)
            await expect(clearingHouse.connect(alice).mint(baseToken.address, baseAmount))
                .to.emit(clearingHouse, "Minted")
                .withArgs(alice.address, baseToken.address, baseAmount)

            expect(await clearingHouse.getAccountValue(alice.address)).to.eq(toWei(1000, await baseToken.decimals()))
            // verify free collateral = 1,000 - 100 * 100 * 0.1 = 0
            expect(await clearingHouse.getFreeCollateral(alice.address)).to.eq(0)
        })

        it("alice mint both and sends an event", async () => {
            // assume imRatio = 0.1, price = 100
            // alice collateral = 1000, freeCollateral = 10,000, mint 100 base, 1,0000 quote
            const baseAmount = toWei(100, await baseToken.decimals())
            const quoteAmount = toWei(10000, await quoteToken.decimals())
            await expect(clearingHouse.connect(alice).mint(baseToken.address, baseAmount))
                .to.emit(clearingHouse, "Minted")
                .withArgs(alice.address, baseToken.address, baseAmount)
            await expect(clearingHouse.connect(alice).mint(quoteToken.address, quoteAmount))
                .to.emit(clearingHouse, "Minted")
                .withArgs(alice.address, quoteToken.address, quoteAmount)

            expect(await clearingHouse.getAccountValue(alice.address)).to.eq(toWei(1000, await baseToken.decimals()))
            // verify free collateral = 1,000 - max(1000 * 10, 10,000) * 0.1 = 0
            expect(await clearingHouse.getFreeCollateral(alice.address)).to.eq(0)
        })

        it("alice mint equivalent base and quote", async () => {
            // assume imRatio = 0.1, price = 100
            // alice collateral = 1000, freeCollateral = 10,000, mint 50 base, 5000 quote
            const baseAmount = toWei(50, await baseToken.decimals())
            const quoteAmount = toWei(5000, await quoteToken.decimals())
            await expect(clearingHouse.connect(alice).mint(baseToken.address, baseAmount))
                .to.emit(clearingHouse, "Minted")
                .withArgs(alice.address, baseToken.address, baseAmount)
            await expect(clearingHouse.connect(alice).mint(quoteToken.address, quoteAmount))
                .to.emit(clearingHouse, "Minted")
                .withArgs(alice.address, quoteToken.address, quoteAmount)

            expect(await clearingHouse.getAccountValue(alice.address)).to.eq(toWei(1000, await baseToken.decimals()))
            // verify free collateral = 1,000 - max(500 * 10, 5,000) * 0.1 = 500
            expect(await clearingHouse.getFreeCollateral(alice.address)).to.eq(toWei(500, await baseToken.decimals()))
        })

        it("alice mint non-equivalent base and quote", async () => {
            // assume imRatio = 0.1, price = 100
            // alice collateral = 1000, freeCollateral = 10,000, mint 50 base, 5000 quote
            const baseAmount = toWei(60, await baseToken.decimals())
            const quoteAmount = toWei(4000, await quoteToken.decimals())
            await expect(clearingHouse.connect(alice).mint(baseToken.address, baseAmount))
                .to.emit(clearingHouse, "Minted")
                .withArgs(alice.address, baseToken.address, baseAmount)
            await expect(clearingHouse.connect(alice).mint(quoteToken.address, quoteAmount))
                .to.emit(clearingHouse, "Minted")
                .withArgs(alice.address, quoteToken.address, quoteAmount)

            expect(await clearingHouse.getAccountValue(alice.address)).to.eq(toWei(1000, await baseToken.decimals()))
            // verify free collateral = 1,000 - max(600 * 10, 4,000) * 0.1 = 400
            expect(await clearingHouse.getFreeCollateral(alice.address)).to.eq(toWei(400, await baseToken.decimals()))
        })

        it.only("registers each base token once at most", async () => {
            const connectedClearingHouse = clearingHouse.connect(alice)
            // assume imRatio = 0.1, price = 100
            // alice collateral = 1000, freeCollateral = 10,000, mint 10000 quote once and then mint 50 base twice
            const baseAmount = toWei(50, await baseToken.decimals())
            const quoteAmount = toWei(10000, await quoteToken.decimals())
            await connectedClearingHouse.mint(quoteToken.address, quoteAmount)
            await connectedClearingHouse.mint(baseToken.address, baseAmount)
            await connectedClearingHouse.mint(baseToken.address, baseAmount)

<<<<<<< HEAD
            expect(await clearingHouse.getTokenInfo(alice.address, quoteToken.address))
            expect(await clearingHouse.getTokenInfo(alice.address, baseToken.address))
=======
            expect(await clearingHouse.getAccountTokens(alice.address)).to.deep.eq([baseToken.address])
>>>>>>> 62411e01
        })

        it("force error, alice mint too many quote", async () => {
            // alice collateral = 1000, freeCollateral = 10,000, mint 10,001 quote
            const quoteAmount = toWei(10001, await quoteToken.decimals())
            await expect(clearingHouse.connect(alice).mint(quoteToken.address, quoteAmount)).to.be.revertedWith(
                "CH_NEAV",
            )
        })

        it("force error, alice mint too many base", async () => {
            // alice collateral = 1000, freeCollateral = 10,000, mint 10,001 quote
            const baseAmount = toWei(101, await baseToken.decimals())
            await expect(clearingHouse.connect(alice).mint(baseToken.address, baseAmount)).to.be.revertedWith("CH_NEAV")
        })

        it("force error, alice mint without specifying amount", async () => {
            await expect(clearingHouse.connect(alice).mint(baseToken.address, 0)).to.be.revertedWith("CH_IA")
            await expect(clearingHouse.connect(alice).mint(quoteToken.address, 0)).to.be.revertedWith("CH_IA")
        })

        it("force error, alice mint base without specifying baseToken", async () => {
            const baseAmount = toWei(100, await baseToken.decimals())
            await expect(clearingHouse.connect(alice).mint(EMPTY_ADDRESS, baseAmount)).to.be.revertedWith("CH_TNF")
        })

        it("force error, alice mint base without addPool first", async () => {
            const baseAmount = toWei(100, await baseToken.decimals())
            // collateral: just a random address
            await expect(clearingHouse.connect(alice).mint(collateral.address, baseAmount)).to.be.revertedWith("CH_TNF")
        })
    })
})<|MERGE_RESOLUTION|>--- conflicted
+++ resolved
@@ -162,7 +162,7 @@
             expect(await clearingHouse.getFreeCollateral(alice.address)).to.eq(toWei(400, await baseToken.decimals()))
         })
 
-        it.only("registers each base token once at most", async () => {
+        it("registers each base token once at most", async () => {
             const connectedClearingHouse = clearingHouse.connect(alice)
             // assume imRatio = 0.1, price = 100
             // alice collateral = 1000, freeCollateral = 10,000, mint 10000 quote once and then mint 50 base twice
@@ -172,12 +172,7 @@
             await connectedClearingHouse.mint(baseToken.address, baseAmount)
             await connectedClearingHouse.mint(baseToken.address, baseAmount)
 
-<<<<<<< HEAD
-            expect(await clearingHouse.getTokenInfo(alice.address, quoteToken.address))
-            expect(await clearingHouse.getTokenInfo(alice.address, baseToken.address))
-=======
             expect(await clearingHouse.getAccountTokens(alice.address)).to.deep.eq([baseToken.address])
->>>>>>> 62411e01
         })
 
         it("force error, alice mint too many quote", async () => {
