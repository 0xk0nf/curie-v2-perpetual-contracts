--- conflicted
+++ resolved
@@ -1,7 +1,7 @@
 import { MockContract } from "@eth-optimism/smock"
 import { expect } from "chai"
 import { parseEther, parseUnits } from "ethers/lib/utils"
-import { ethers, waffle } from "hardhat"
+import { waffle } from "hardhat"
 import {
     BaseToken,
     TestAccountBalance,
@@ -15,7 +15,7 @@
 import { initMarket } from "../helper/marketHelper"
 import { deposit, mintAndDeposit } from "../helper/token"
 import { forwardBothTimestamps, initiateBothTimestamps } from "../shared/time"
-import { encodePriceSqrt, syncIndexToMarketPrice, syncMarkPriceToMarketPrice } from "../shared/utilities"
+import { mockIndexPrice, syncIndexToMarketPrice } from "../shared/utilities"
 import { ClearingHouseFixture, createClearingHouseFixture } from "./fixtures"
 
 describe("ClearingHouse badDebt", () => {
@@ -80,49 +80,23 @@
                 // bob open notional: -800
                 // bob position size: 7.866265610482054835
                 await q2bExactInput(fixture, bob, "800", baseToken.address)
-<<<<<<< HEAD
-
-                // To ignore funding payment
-                await syncIndexToMarketPrice(mockedPriceFeedDispatcher, pool)
+                // market price = 103.222
 
                 // bob long base token for a 30 mins to manipulate mark price
                 await forwardBothTimestamps(clearingHouse, 1800)
                 // carol short base token that causing bob has bad debt(if he close his position)
+
+                await mockIndexPrice(mockedPriceFeedDispatcher, "0.828815379024741938")
                 await b2qExactInput(fixture, carol, "5000", baseToken.address)
 
                 // markPrice: 103.220570574410499733
                 // marketPrice: 0.828815379024741938
 
                 // position pnl: 7.866265610482054835 * 103.220570574410499733 - 800 = 11.9604246038
-                // pendingFunding: -0.000291449334489317
-                // bob's account value: 100 + 0.000291449334489317 + 11.9604246038 = 111.9607160531
+                // pendingFunding: 0.01358267065
+                // bob's account value: 100 - 0.01358267065 + 11.9604246038 = 111.9468419332
                 // bob's account value should be greater than 0 because it's calculated by mark price
-                expect(await clearingHouse.getAccountValue(bob.address)).to.be.eq(parseEther("111.960716"))
-=======
-                // market price = 103.222
-
-                // alice short base token that causing bob has bad debt(if he close his position)
-                mockedBaseAggregator.smocked.latestRoundData.will.return.with(async () => {
-                    return [0, parseUnits("100", 6), 0, 0, 0]
-                })
-                await clearingHouse.connect(alice).openPosition({
-                    baseToken: baseToken.address,
-                    isBaseToQuote: true,
-                    isExactInput: false,
-                    amount: parseEther("5000"),
-                    oppositeAmountBound: 0,
-                    sqrtPriceLimitX96: encodePriceSqrt("90", "1"),
-                    deadline: ethers.constants.MaxUint256,
-                    referralCode: ethers.constants.HashZero,
-                })
-                // market price = 90
-
-                // bob's account value is greater than 0 bc it's calculated by index price
-                // bob's account value: 100 + 7.866 * 90 - 800 = 7.94
-                await syncIndexToMarketPrice(mockedBaseAggregator, pool)
-                await syncMarkPriceToMarketPrice(accountBalance, baseToken.address, pool)
-                expect(await clearingHouse.getAccountValue(bob.address)).to.be.gt("0")
->>>>>>> 82a8ccda
+                expect(await clearingHouse.getAccountValue(bob.address)).to.be.eq(parseEther("111.946841"))
 
                 await forwardBothTimestamps(clearingHouse, 5)
                 // markPrice: 101.025123697070076996
@@ -177,16 +151,12 @@
                 await q2bExactInput(fixture, bob, "800", baseToken.address)
 
                 // carol short base token for a 30 mins to manipulate mark price
-                mockedBaseAggregator.smocked.latestRoundData.will.return.with(async () => {
-                    return [0, parseUnits("73.5", 6), 0, 0, 0]
-                })
+                await mockIndexPrice(mockedPriceFeedDispatcher, "73.5")
                 await b2qExactOutput(fixture, carol, "10000", baseToken.address)
 
                 await forwardBothTimestamps(clearingHouse, 1800)
 
-                mockedBaseAggregator.smocked.latestRoundData.will.return.with(async () => {
-                    return [0, parseUnits("110", 6), 0, 0, 0]
-                })
+                await mockIndexPrice(mockedPriceFeedDispatcher, "110")
                 await closePosition(fixture, carol)
 
                 // mark price becomes lower than market price, bob has bad debt(calc by mark price)
