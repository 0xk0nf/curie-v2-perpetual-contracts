--- conflicted
+++ resolved
@@ -154,17 +154,6 @@
                 amount: parseEther("99"),
                 sqrtPriceLimitX96: 0,
             })
-<<<<<<< HEAD
-            // price after swap: 98.143490
-            // position size = -1.019609929871038932
-            // position value = -1.019609929871038932 * 98.143490 = -100.0680769562
-            // cost basis = 100
-            // pnl = 100 - 100.0680769562 = -0.0680769562
-            mockedBaseAggregator.smocked.latestRoundData.will.return.with(async () => {
-                return [0, parseUnits("98.143490", 6), 0, 0, 0]
-            })
-            expect(await clearingHouse.getTotalMarketPnl(taker.address)).to.eq("-68076956199010712")
-=======
             // B2QFee: CH actually shorts 99 / 0.99 = 100
 
             // price after swap: 98.143490128
@@ -172,8 +161,10 @@
             // position value = -1.009413830572328542 * 98.143490128 = -99.0673963158
             // net quote amount = 99
             // pnl = 99 - 99.0673963158 = -0.0673963158
+            mockedBaseAggregator.smocked.latestRoundData.will.return.with(async () => {
+                return [0, parseUnits("98.143490", 6), 0, 0, 0]
+            })
             expect(await clearingHouse.getTotalMarketPnl(taker.address)).to.eq("-67396315840948686")
->>>>>>> 894fdcc7
 
             // taker2 open a long position
             await clearingHouse.connect(taker2).openPosition({
@@ -186,18 +177,12 @@
 
             // price after swap: 99.981348
             // taker1
-<<<<<<< HEAD
-            // position value = -1.019609929871038932 * 99.981348 = -101.9419752227
-            // pnl = 100 - 101.9419752227 = -1.9419752227
-            mockedBaseAggregator.smocked.latestRoundData.will.return.with(async () => {
-                return [0, parseUnits("99.981348", 6), 0, 0, 0]
-            })
-            expect(await clearingHouse.getTotalMarketPnl(taker.address)).to.eq("-1941975222691938581")
-=======
             // position value = -1.009413830572328542 * 99.9813487961 = -100.9225562741
             // pnl = 99 + -100.9225562741 = -1.9225562741
+            mockedBaseAggregator.smocked.latestRoundData.will.return.with(async () => {
+                return [0, parseUnits("99.981348", 6), 0, 0, 0]
+            })
             expect(await clearingHouse.getTotalMarketPnl(taker.address)).to.eq("-1922556274025504498")
->>>>>>> 894fdcc7
         })
 
         it("taker open short and price goes down", async () => {
@@ -209,17 +194,6 @@
                 amount: parseEther("99"),
                 sqrtPriceLimitX96: 0,
             })
-<<<<<<< HEAD
-            // price after swap: 98.143490
-            // position size = -1.019609929871038932
-            // position value = -1.019609929871038932 * 98.143490 = -100.0680769562
-            // cost basis = 100
-            // pnl = 100 - 100.0680769562 = -0.0680769562
-            mockedBaseAggregator.smocked.latestRoundData.will.return.with(async () => {
-                return [0, parseUnits("98.143490", 6), 0, 0, 0]
-            })
-            expect(await clearingHouse.getTotalMarketPnl(taker.address)).to.eq("-68076956199010712")
-=======
             // B2QFee: CH actually shorts 99 / 0.99 = 100
 
             // price after swap: 98.143490128
@@ -227,8 +201,10 @@
             // position value = -1.009413830572328542 * 98.143490128 = -99.0673963158
             // cost basis = 99
             // pnl = 99 - 99.0673963158 = -0.0673963158
+            mockedBaseAggregator.smocked.latestRoundData.will.return.with(async () => {
+                return [0, parseUnits("98.143490", 6), 0, 0, 0]
+            })
             expect(await clearingHouse.getTotalMarketPnl(taker.address)).to.eq("-67396315840948686")
->>>>>>> 894fdcc7
 
             // taker2 open a short position
             await clearingHouse.connect(taker2).openPosition({
@@ -240,22 +216,14 @@
             })
             // B2QFee: CH actually shorts 198 / 0.99 = 200
 
-<<<<<<< HEAD
-            // price after swap: 94.482655
-            // taker1
-            // position value = -1.019609929871038932 * 94.482655 = -96.3354532386
-            // pnl = 100 + -96.3354532386 = 3.6645467614
-            mockedBaseAggregator.smocked.latestRoundData.will.return.with(async () => {
-                return [0, parseUnits("94.482655", 6), 0, 0, 0]
-            })
-            expect(await clearingHouse.getTotalMarketPnl(taker.address)).to.eq("3664546761420434097")
-=======
             // price after swap: 94.4460321966
             // taker1
             // position value = -1.009413830572328542 * 94.4826553619 = -95.3720990715
             // pnl = 99 - 95.3720990715 = 3.6279009285
+            mockedBaseAggregator.smocked.latestRoundData.will.return.with(async () => {
+                return [0, parseUnits("94.482655", 6), 0, 0, 0]
+            })
             expect(await clearingHouse.getTotalMarketPnl(taker.address)).to.eq("3627900928500046087")
->>>>>>> 894fdcc7
         })
     })
 
@@ -293,32 +261,20 @@
                 amount: parseEther("99"),
                 sqrtPriceLimitX96: 0,
             })
-<<<<<<< HEAD
-            // price after swap: 98.143490
-=======
             // B2QFee: CH actually shorts 99 / 0.99 = 100
 
             // price after swap: 98.143490128
->>>>>>> 894fdcc7
             // taker
             //  - position size = -1.009413830572328542
             // maker
-<<<<<<< HEAD
-            //  - position size = 1.019609929871038932
-            //  - position value = 1.019609929871038932 * 98.143490 = 100.0680769562
-            //  - costBasis = -100
-            //  - pnl = -100 + 100.0680769562 = 0.0680769562
-            mockedBaseAggregator.smocked.latestRoundData.will.return.with(async () => {
-                return [0, parseUnits("98.143490", 6), 0, 0, 0]
-            })
-            expect(await clearingHouse.getTotalMarketPnl(taker.address)).to.eq("-68076956199010712")
-=======
             //  - position size = 1.009413830572328542
             //  - position value = 1.009413830572328542 * 98.143490128 = 99.0673963158
             //  - costBasis = -99
             //  - pnl = -99 + 99.0673963158 = 0.0673963158
+            mockedBaseAggregator.smocked.latestRoundData.will.return.with(async () => {
+                return [0, parseUnits("98.143490", 6), 0, 0, 0]
+            })
             expect(await clearingHouse.getTotalMarketPnl(taker.address)).to.eq("-67396315840948686")
->>>>>>> 894fdcc7
         })
 
         it("maker open a long position then verify maker's pnl", async () => {
