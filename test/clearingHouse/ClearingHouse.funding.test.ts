--- conflicted
+++ resolved
@@ -107,13 +107,8 @@
             expect(await clearingHouse.getPendingFundingPayment(bob.address, baseToken.address)).eq(0)
         })
 
-<<<<<<< HEAD
-        describe.only("positive funding rate (market=153, index=150)", () => {
-            let accountValueBefore
-=======
         describe("positive funding rate (market=153, index=150)", () => {
             let bobAccountValueBefore
->>>>>>> c7276da7
             beforeEach(async () => {
                 mockedBaseAggregator.smocked.latestRoundData.will.return.with(async () => {
                     return [0, parseUnits("150.953124", 6), 0, 0, 0]
@@ -122,20 +117,9 @@
                 await clearingHouse.updateFunding(baseToken.address)
             })
 
-<<<<<<< HEAD
-            it("decrease long position (alice)'s account value", async () => {
-                const accountValueAfter = await clearingHouse.getAccountValue(alice.address)
-                console.log("before", accountValueBefore.toString())
-                console.log("after", accountValueAfter.toString())
-                expect(accountValueBefore.sub(accountValueAfter).gt(0)).be.true
-
-                // (14944359275999999849 + (-15125177539269197913) - 12375003379192555)/1e18 = -0.19319
-                // 9999.819181 - 0.01237500338
-=======
             it("increase short position (bob)'s account value", async () => {
                 const bobAccountValueAfter = await clearingHouse.getAccountValue(bob.address)
                 expect(bobAccountValueAfter.sub(bobAccountValueBefore).gt(0)).be.true
->>>>>>> c7276da7
             })
 
             it("update getPendingFundingPayment", async () => {
