--- conflicted
+++ resolved
@@ -394,11 +394,7 @@
             await expect(clearingHouse.settleFunding(bob.address, quoteToken.address)).to.be.revertedWith("CH_QT")
         })
 
-<<<<<<< HEAD
         it("increase quote debt because the quote available is not enough", async () => {
-=======
-        it("force error, not enough quote token available", async () => {
->>>>>>> 894fdcc7
             // carol long
             await collateral.mint(carol.address, parseEther("1000"))
             await deposit(carol, vault, 1000, collateral)
@@ -438,16 +434,10 @@
                 return [0, parseUnits("150.953124", 6), 0, 0, 0]
             })
             await clearingHouse.updateFunding(baseToken.address)
-<<<<<<< HEAD
             await clearingHouse.settleFunding(carol.address, baseToken.address)
 
             const carolQuoteDebtAfter = (await clearingHouse.getTokenInfo(carol.address, quoteToken.address)).debt
             expect(carolQuoteDebtAfter.sub(carolQuoteDebtBefore).gt(0)).be.true
-=======
-
-            // carol needs to pay 0.638303511 * 0.1250000341 = 0.07978796064 quote for funding but has 0 available
-            await expect(clearingHouse.settleFunding(carol.address, baseToken.address)).to.revertedWith("TBD")
->>>>>>> 894fdcc7
         })
     })
 })