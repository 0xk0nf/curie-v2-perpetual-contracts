import { MockContract, smockit } from "@eth-optimism/smock"
import { ethers } from "hardhat"
import {
    BaseToken,
    ChainlinkPriceFeed,
    ClearingHouse,
    ClearingHouseConfig,
    Exchange,
    InsuranceFund,
    MarketRegistry,
    OrderBook,
    TestClearingHouse,
    TestERC20,
    TestUniswapV3Broker,
    UniswapV3Factory,
    UniswapV3Pool,
    Vault,
} from "../../typechain"
import { QuoteToken } from "../../typechain/QuoteToken"
import { createQuoteTokenFixture, token0Fixture, tokensFixture, uniswapV3FactoryFixture } from "../shared/fixtures"

interface ClearingHouseFixture {
    clearingHouse: TestClearingHouse | ClearingHouse
<<<<<<< HEAD
    orderBook: OrderBook
    marketRegistry: MarketRegistry
=======
    clearingHouseConfig: ClearingHouseConfig
>>>>>>> 42d5f670
    exchange: Exchange
    vault: Vault
    insuranceFund: InsuranceFund
    uniV3Factory: UniswapV3Factory
    pool: UniswapV3Pool
    feeTier: number
    USDC: TestERC20
    quoteToken: QuoteToken
    baseToken: BaseToken
    mockedBaseAggregator: MockContract
    baseToken2: BaseToken
    mockedBaseAggregator2: MockContract
    pool2: UniswapV3Pool
    mockedArbSys: MockContract
}

interface UniswapV3BrokerFixture {
    uniswapV3Broker: TestUniswapV3Broker
}

export enum BaseQuoteOrdering {
    BASE_0_QUOTE_1,
    BASE_1_QUOTE_0,
}

export function createClearingHouseFixture(
    baseQuoteOrdering: BaseQuoteOrdering = BaseQuoteOrdering.BASE_0_QUOTE_1, // TODO remove
    canMockTime: boolean = true,
): () => Promise<ClearingHouseFixture> {
    return async (): Promise<ClearingHouseFixture> => {
        // deploy test tokens
        const tokenFactory = await ethers.getContractFactory("TestERC20")
        const USDC = (await tokenFactory.deploy()) as TestERC20
        await USDC.initialize("TestUSDC", "USDC")
        await USDC.setupDecimals(6)

        let baseToken: BaseToken, quoteToken: QuoteToken, mockedBaseAggregator: MockContract
        const { token0, mockedAggregator0, token1 } = await tokensFixture()

        if (baseQuoteOrdering === BaseQuoteOrdering.BASE_0_QUOTE_1) {
            baseToken = token0
            quoteToken = token1
            mockedBaseAggregator = mockedAggregator0
        } else {
            throw new Error("!B1Q0")
        }

        // deploy UniV3 factory
        const factoryFactory = await ethers.getContractFactory("UniswapV3Factory")
        const uniV3Factory = (await factoryFactory.deploy()) as UniswapV3Factory

        const vaultFactory = await ethers.getContractFactory("Vault")
        const vault = (await vaultFactory.deploy()) as Vault
        await vault.initialize(USDC.address)

        const insuranceFundFactory = await ethers.getContractFactory("InsuranceFund")
        const insuranceFund = (await insuranceFundFactory.deploy()) as InsuranceFund
        await insuranceFund.initialize(vault.address)

        const clearingHouseConfigFactory = await ethers.getContractFactory("ClearingHouseConfig")
        const clearingHouseConfig = (await clearingHouseConfigFactory.deploy()) as ClearingHouseConfig
        await clearingHouseConfig.initialize()

        // deploy clearingHouse
        let clearingHouse: ClearingHouse | TestClearingHouse
        if (canMockTime) {
            const clearingHouseFactory = await ethers.getContractFactory("TestClearingHouse")
            clearingHouse = (await clearingHouseFactory.deploy()) as TestClearingHouse
            await clearingHouse.initialize(
                clearingHouseConfig.address,
                vault.address,
                insuranceFund.address,
                quoteToken.address,
                uniV3Factory.address,
            )
        } else {
            const clearingHouseFactory = await ethers.getContractFactory("ClearingHouse")
            clearingHouse = (await clearingHouseFactory.deploy()) as ClearingHouse
            await clearingHouse.initialize(
                clearingHouseConfig.address,
                vault.address,
                insuranceFund.address,
                quoteToken.address,
                uniV3Factory.address,
            )
        }

        await quoteToken.addWhitelist(clearingHouse.address)

        // set CH as the minter of all virtual tokens
        await vault.setClearingHouse(clearingHouse.address)
        await baseToken.mintMaximumTo(clearingHouse.address)
        await quoteToken.mintMaximumTo(clearingHouse.address)

        // prepare uniswap factory
        const feeTier = 10000
        await uniV3Factory.createPool(baseToken.address, quoteToken.address, feeTier)
        const poolFactory = await ethers.getContractFactory("UniswapV3Pool")

        const marketRegistryFactory = await ethers.getContractFactory("MarketRegistry")
        const marketRegistry = (await marketRegistryFactory.deploy()) as MarketRegistry
        await marketRegistry.initialize(uniV3Factory.address, quoteToken.address, clearingHouse.address)

        const orderBookFactory = await ethers.getContractFactory("OrderBook")
        const orderBook = (await orderBookFactory.deploy()) as OrderBook
        await orderBook.initialize(clearingHouse.address, marketRegistry.address, quoteToken.address)

        // deploy exchange
        const exchangeFactory = await ethers.getContractFactory("Exchange")
        const exchange = (await exchangeFactory.deploy()) as Exchange
        await exchange.initialize(clearingHouse.address, marketRegistry.address, orderBook.address)
        await clearingHouse.setExchange(exchange.address)
        await orderBook.setExchange(exchange.address)

        // deploy a pool
        const poolAddr = await uniV3Factory.getPool(baseToken.address, quoteToken.address, feeTier)
        const pool = poolFactory.attach(poolAddr) as UniswapV3Pool
        await baseToken.addWhitelist(clearingHouse.address)
        await baseToken.addWhitelist(pool.address)
        await quoteToken.addWhitelist(pool.address)

        // deploy another pool
        const _token0Fixture = await token0Fixture(quoteToken.address)
        const baseToken2 = _token0Fixture.baseToken
        await baseToken2.mintMaximumTo(clearingHouse.address)
        const mockedBaseAggregator2 = _token0Fixture.mockedAggregator
        await uniV3Factory.createPool(baseToken2.address, quoteToken.address, feeTier)
        const pool2Addr = await uniV3Factory.getPool(baseToken2.address, quoteToken.address, feeTier)
        const pool2 = poolFactory.attach(pool2Addr) as UniswapV3Pool

        await baseToken2.addWhitelist(clearingHouse.address)
        await baseToken2.addWhitelist(pool2.address)
        await quoteToken.addWhitelist(pool2.address)

        const mockedArbSys = await getMockedArbSys()
        return {
            clearingHouse,
<<<<<<< HEAD
            orderBook,
            marketRegistry,
=======
            clearingHouseConfig,
>>>>>>> 42d5f670
            exchange,
            vault,
            insuranceFund,
            uniV3Factory,
            pool,
            feeTier,
            USDC,
            quoteToken,
            baseToken,
            mockedBaseAggregator,
            baseToken2,
            mockedBaseAggregator2,
            pool2,
            mockedArbSys,
        }
    }
}

export async function uniswapV3BrokerFixture(): Promise<UniswapV3BrokerFixture> {
    const factory = await uniswapV3FactoryFixture()
    const uniswapV3BrokerFactory = await ethers.getContractFactory("TestUniswapV3Broker")
    const uniswapV3Broker = (await uniswapV3BrokerFactory.deploy()) as TestUniswapV3Broker
    await uniswapV3Broker.initialize(factory.address)
    return { uniswapV3Broker }
}

interface MockedClearingHouseFixture {
    clearingHouse: ClearingHouse
    clearingHouseConfig: ClearingHouseConfig
    mockedUniV3Factory: MockContract
    mockedVault: MockContract
    mockedQuoteToken: MockContract
    mockedUSDC: MockContract
    mockedBaseToken: MockContract
    mockedExchange: MockContract
    mockedInsuranceFund: MockContract
}

export const ADDR_GREATER_THAN = true
export const ADDR_LESS_THAN = false
export async function mockedBaseTokenTo(longerThan: boolean, targetAddr: string): Promise<MockContract> {
    // deployer ensure base token is always smaller than quote in order to achieve base=token0 and quote=token1
    let mockedToken: MockContract
    while (
        !mockedToken ||
        (longerThan
            ? mockedToken.address.toLowerCase() <= targetAddr.toLowerCase()
            : mockedToken.address.toLowerCase() >= targetAddr.toLowerCase())
    ) {
        const aggregatorFactory = await ethers.getContractFactory("TestAggregatorV3")
        const aggregator = await aggregatorFactory.deploy()
        const mockedAggregator = await smockit(aggregator)

        const chainlinkPriceFeedFactory = await ethers.getContractFactory("ChainlinkPriceFeed")
        const chainlinkPriceFeed = (await chainlinkPriceFeedFactory.deploy()) as ChainlinkPriceFeed
        await chainlinkPriceFeed.initialize(mockedAggregator.address)

        const baseTokenFactory = await ethers.getContractFactory("BaseToken")
        const token = (await baseTokenFactory.deploy()) as BaseToken
        await token.initialize("Test", "Test", chainlinkPriceFeed.address)
        mockedToken = await smockit(token)
        mockedToken.smocked.decimals.will.return.with(async () => {
            return 18
        })
    }
    return mockedToken
}

async function getMockedArbSys(): Promise<MockContract> {
    const arbSysFactory = await ethers.getContractFactory("TestArbSys")
    const arbSys = await arbSysFactory.deploy()
    const mockedArbSys = await smockit(arbSys, { address: "0x0000000000000000000000000000000000000064" })
    mockedArbSys.smocked.arbBlockNumber.will.return.with(async () => {
        return 1
    })
    return mockedArbSys
}

export async function mockedClearingHouseFixture(): Promise<MockedClearingHouseFixture> {
    const token1 = await createQuoteTokenFixture("RandomVirtualToken", "RVT")()

    // deploy test tokens
    const tokenFactory = await ethers.getContractFactory("TestERC20")
    const USDC = (await tokenFactory.deploy()) as TestERC20
    await USDC.initialize("TestUSDC", "USDC")
    const vaultFactory = await ethers.getContractFactory("Vault")
    const vault = (await vaultFactory.deploy()) as Vault
    await vault.initialize(USDC.address)
    const insuranceFundFactory = await ethers.getContractFactory("InsuranceFund")
    const insuranceFund = (await insuranceFundFactory.deploy()) as InsuranceFund
    await insuranceFund.initialize(vault.address)

    const mockedUSDC = await smockit(USDC)
    const mockedQuoteToken = await smockit(token1)
    mockedQuoteToken.smocked.decimals.will.return.with(async () => {
        return 18
    })

    const mockedVault = await smockit(vault)
    const mockedInsuranceFund = await smockit(insuranceFund)

    // deploy UniV3 factory
    const factoryFactory = await ethers.getContractFactory("UniswapV3Factory")
    const uniV3Factory = (await factoryFactory.deploy()) as UniswapV3Factory
    const mockedUniV3Factory = await smockit(uniV3Factory)

    const clearingHouseConfigFactory = await ethers.getContractFactory("ClearingHouseConfig")
    const clearingHouseConfig = (await clearingHouseConfigFactory.deploy()) as ClearingHouseConfig

    // deploy clearingHouse
    const clearingHouseFactory = await ethers.getContractFactory("ClearingHouse")
    const clearingHouse = (await clearingHouseFactory.deploy()) as ClearingHouse
    await clearingHouse.initialize(
        clearingHouseConfig.address,
        mockedVault.address,
        mockedInsuranceFund.address,
        mockedQuoteToken.address,
        mockedUniV3Factory.address,
    )

    const marketRegistryFactory = await ethers.getContractFactory("MarketRegistry")
    const marketRegistry = (await marketRegistryFactory.deploy()) as MarketRegistry
    await marketRegistry.initialize(mockedUniV3Factory.address, mockedQuoteToken.address, clearingHouse.address)
    const mockedMarketRegistry = await smockit(marketRegistry)
    const orderBookFactory = await ethers.getContractFactory("OrderBook")
    const orderBook = (await orderBookFactory.deploy()) as OrderBook
    await orderBook.initialize(clearingHouse.address, marketRegistry.address, mockedQuoteToken.address)
    const mockedOrderBook = await smockit(orderBook)

    const exchangeFactory = await ethers.getContractFactory("Exchange")
    const exchange = (await exchangeFactory.deploy()) as Exchange
    await exchange.initialize(clearingHouse.address, mockedMarketRegistry.address, mockedOrderBook.address)
    const mockedExchange = await smockit(exchange)

    mockedExchange.smocked.orderBook.will.return.with("0x000000000000000000000000000000000000000B")
    await clearingHouse.setExchange(mockedExchange.address)

    // deployer ensure base token is always smaller than quote in order to achieve base=token0 and quote=token1
    const mockedBaseToken = await mockedBaseTokenTo(ADDR_LESS_THAN, mockedQuoteToken.address)

    return {
        clearingHouse,
        clearingHouseConfig,
        mockedExchange,
        mockedUniV3Factory,
        mockedVault,
        mockedQuoteToken,
        mockedUSDC,
        mockedBaseToken,
        mockedInsuranceFund,
    }
}<|MERGE_RESOLUTION|>--- conflicted
+++ resolved
@@ -21,12 +21,9 @@
 
 interface ClearingHouseFixture {
     clearingHouse: TestClearingHouse | ClearingHouse
-<<<<<<< HEAD
     orderBook: OrderBook
     marketRegistry: MarketRegistry
-=======
     clearingHouseConfig: ClearingHouseConfig
->>>>>>> 42d5f670
     exchange: Exchange
     vault: Vault
     insuranceFund: InsuranceFund
@@ -164,12 +161,9 @@
         const mockedArbSys = await getMockedArbSys()
         return {
             clearingHouse,
-<<<<<<< HEAD
             orderBook,
             marketRegistry,
-=======
             clearingHouseConfig,
->>>>>>> 42d5f670
             exchange,
             vault,
             insuranceFund,
