import { MockContract, smockit } from "@eth-optimism/smock"
import { ethers } from "hardhat"
import {
    ClearingHouse,
    TestClearingHouse,
    TestERC20,
    TestUniswapV3Broker,
    UniswapV3Factory,
    UniswapV3Pool,
    Vault,
} from "../../typechain"
import { VirtualToken } from "../../typechain/VirtualToken"
import { token0Fixture, tokensFixture, uniswapV3FactoryFixture } from "../shared/fixtures"

interface ClearingHouseFixture {
    clearingHouse: TestClearingHouse | ClearingHouse
    vault: Vault
    uniV3Factory: UniswapV3Factory
    pool: UniswapV3Pool
    feeTier: number
    USDC: TestERC20
    quoteToken: VirtualToken
    baseToken: VirtualToken
    mockedBaseAggregator: MockContract
    baseToken2: VirtualToken
    mockedBaseAggregator2: MockContract
    pool2: UniswapV3Pool
    mockedArbSys: MockContract
}

interface UniswapV3BrokerFixture {
    uniswapV3Broker: TestUniswapV3Broker
}

export enum BaseQuoteOrdering {
    BASE_0_QUOTE_1,
    BASE_1_QUOTE_0,
}

export function createClearingHouseFixture(
    baseQuoteOrdering: BaseQuoteOrdering,
    canMockTime: boolean = true,
): () => Promise<ClearingHouseFixture> {
    return async (): Promise<ClearingHouseFixture> => {
        // deploy test tokens
        const tokenFactory = await ethers.getContractFactory("TestERC20")
        const USDC = (await tokenFactory.deploy("TestUSDC", "USDC")) as TestERC20
        await USDC.setupDecimals(6)

        let baseToken: VirtualToken, quoteToken: VirtualToken, mockedBaseAggregator: MockContract
        const { token0, mockedAggregator0, token1, mockedAggregator1 } = await tokensFixture()

        if (baseQuoteOrdering === BaseQuoteOrdering.BASE_0_QUOTE_1) {
            baseToken = token0
            quoteToken = token1
            mockedBaseAggregator = mockedAggregator0
        } else {
            baseToken = token1
            quoteToken = token0
            mockedBaseAggregator = mockedAggregator1
        }

        // deploy UniV3 factory
        const factoryFactory = await ethers.getContractFactory("UniswapV3Factory")
        const uniV3Factory = (await factoryFactory.deploy()) as UniswapV3Factory

        const vaultFactory = await ethers.getContractFactory("Vault")
        const vault = (await vaultFactory.deploy(USDC.address)) as Vault

        // deploy clearingHouse
<<<<<<< HEAD
        let clearingHouse: ClearingHouse | TestClearingHouse
        if (canMockTime) {
            const clearingHouseFactory = await ethers.getContractFactory("TestClearingHouse")
            clearingHouse = (await clearingHouseFactory.deploy(
                vault.address,
                quoteToken.address,
                uniV3Factory.address,
            )) as TestClearingHouse
        } else {
            const clearingHouseFactory = await ethers.getContractFactory("ClearingHouse")
            clearingHouse = (await clearingHouseFactory.deploy(
                vault.address,
                quoteToken.address,
                uniV3Factory.address,
            )) as ClearingHouse
        }
=======
        const clearingHouseFactory = await ethers.getContractFactory("ClearingHouse")
        const clearingHouse = (await clearingHouseFactory.deploy(
            vault.address,
            quoteToken.address,
            uniV3Factory.address,
            3600, // fundingPeriod = 1 hour
            0,
            0,
        )) as ClearingHouse
>>>>>>> 61dde84a

        await quoteToken.addWhitelist(clearingHouse.address)

        // set CH as the minter of all virtual tokens
        await vault.setClearingHouse(clearingHouse.address)
        await baseToken.setMinter(clearingHouse.address)
        await quoteToken.setMinter(clearingHouse.address)

        // prepare uniswap factory
        const feeTier = 10000
        await uniV3Factory.createPool(baseToken.address, quoteToken.address, feeTier)
        const poolFactory = await ethers.getContractFactory("UniswapV3Pool")

        // deploy a pool
        const poolAddr = await uniV3Factory.getPool(baseToken.address, quoteToken.address, feeTier)
        const pool = poolFactory.attach(poolAddr) as UniswapV3Pool
        await baseToken.addWhitelist(clearingHouse.address)
        await baseToken.addWhitelist(pool.address)
        await quoteToken.addWhitelist(pool.address)

        // deploy another pool
        const _token0Fixture = await token0Fixture(quoteToken.address)
        const baseToken2 = _token0Fixture.baseToken
        await baseToken2.setMinter(clearingHouse.address)
        const mockedBaseAggregator2 = _token0Fixture.mockedAggregator
        await uniV3Factory.createPool(baseToken2.address, quoteToken.address, feeTier)
        const pool2Addr = await uniV3Factory.getPool(baseToken2.address, quoteToken.address, feeTier)
        const pool2 = poolFactory.attach(pool2Addr) as UniswapV3Pool

        await baseToken2.addWhitelist(clearingHouse.address)
        await baseToken2.addWhitelist(pool2.address)
        await quoteToken.addWhitelist(pool2.address)

        await clearingHouse.setFeeRatio(baseToken.address, feeTier)
        await clearingHouse.setFeeRatio(baseToken2.address, feeTier)

        const mockedArbSys = await getMockedArbSys()
        return {
            clearingHouse,
            vault,
            uniV3Factory,
            pool,
            feeTier,
            USDC,
            quoteToken,
            baseToken,
            mockedBaseAggregator,
            baseToken2,
            mockedBaseAggregator2,
            pool2,
            mockedArbSys,
        }
    }
}

export async function uniswapV3BrokerFixture(): Promise<UniswapV3BrokerFixture> {
    const factory = await uniswapV3FactoryFixture()
    const uniswapV3BrokerFactory = await ethers.getContractFactory("TestUniswapV3Broker")
    const uniswapV3Broker = (await uniswapV3BrokerFactory.deploy(factory.address)) as TestUniswapV3Broker
    return { uniswapV3Broker }
}

interface MockedClearingHouseFixture {
    clearingHouse: ClearingHouse
    mockedUniV3Factory: MockContract
    mockedVault: MockContract
    mockedQuoteToken: MockContract
    mockedUSDC: MockContract
    mockedBaseToken: MockContract
}

export const ADDR_GREATER_THAN = true
export const ADDR_LESS_THAN = false
export async function mockedTokenTo(longerThan: boolean, targetAddr: string): Promise<MockContract> {
    // deployer ensure base token is always smaller than quote in order to achieve base=token0 and quote=token1
    let mockedToken: MockContract
    while (
        !mockedToken ||
        (longerThan
            ? mockedToken.address.toLowerCase() <= targetAddr.toLowerCase()
            : mockedToken.address.toLowerCase() >= targetAddr.toLowerCase())
    ) {
        const aggregatorFactory = await ethers.getContractFactory("TestAggregatorV3")
        const aggregator = await aggregatorFactory.deploy()
        const mockedAggregator = await smockit(aggregator)

        const chainlinkPriceFeedFactory = await ethers.getContractFactory("ChainlinkPriceFeed")
        const chainlinkPriceFeed = await chainlinkPriceFeedFactory.deploy(mockedAggregator.address)

        const virtualTokenFactory = await ethers.getContractFactory("VirtualToken")
        const token = (await virtualTokenFactory.deploy("Test", "Test", chainlinkPriceFeed.address)) as VirtualToken
        mockedToken = await smockit(token)
        mockedToken.smocked.decimals.will.return.with(async () => {
            return 18
        })
    }
    return mockedToken
}

async function getMockedArbSys(): Promise<MockContract> {
    const arbSysFactory = await ethers.getContractFactory("TestArbSys")
    const arbSys = await arbSysFactory.deploy()
    const mockedArbSys = await smockit(arbSys, { address: "0x0000000000000000000000000000000000000064" })
    mockedArbSys.smocked.arbBlockNumber.will.return.with(async () => {
        return 1
    })
    return mockedArbSys
}

export async function mockedClearingHouseFixture(): Promise<MockedClearingHouseFixture> {
    const { token1 } = await tokensFixture()

    // deploy test tokens
    const tokenFactory = await ethers.getContractFactory("TestERC20")
    const USDC = (await tokenFactory.deploy("TestUSDC", "USDC")) as TestERC20
    const vaultFactory = await ethers.getContractFactory("Vault")
    const vault = (await vaultFactory.deploy(USDC.address)) as Vault
    const mockedUSDC = await smockit(USDC)
    const mockedQuoteToken = await smockit(token1)
    mockedQuoteToken.smocked.decimals.will.return.with(async () => {
        return 18
    })

    const mockedVault = await smockit(vault)

    // deploy UniV3 factory
    const factoryFactory = await ethers.getContractFactory("UniswapV3Factory")
    const uniV3Factory = (await factoryFactory.deploy()) as UniswapV3Factory
    const mockedUniV3Factory = await smockit(uniV3Factory)

    // deploy clearingHouse
    const clearingHouseFactory = await ethers.getContractFactory("ClearingHouse")
    const clearingHouse = (await clearingHouseFactory.deploy(
        mockedVault.address,
        mockedQuoteToken.address,
        mockedUniV3Factory.address,
<<<<<<< HEAD
=======
        3600,
        0,
        0,
>>>>>>> 61dde84a
    )) as ClearingHouse

    // deployer ensure base token is always smaller than quote in order to achieve base=token0 and quote=token1
    const mockedBaseToken = await mockedTokenTo(ADDR_LESS_THAN, mockedQuoteToken.address)

    return { clearingHouse, mockedUniV3Factory, mockedVault, mockedQuoteToken, mockedUSDC, mockedBaseToken }
}<|MERGE_RESOLUTION|>--- conflicted
+++ resolved
@@ -68,7 +68,6 @@
         const vault = (await vaultFactory.deploy(USDC.address)) as Vault
 
         // deploy clearingHouse
-<<<<<<< HEAD
         let clearingHouse: ClearingHouse | TestClearingHouse
         if (canMockTime) {
             const clearingHouseFactory = await ethers.getContractFactory("TestClearingHouse")
@@ -76,6 +75,8 @@
                 vault.address,
                 quoteToken.address,
                 uniV3Factory.address,
+                0,
+                0,
             )) as TestClearingHouse
         } else {
             const clearingHouseFactory = await ethers.getContractFactory("ClearingHouse")
@@ -83,19 +84,10 @@
                 vault.address,
                 quoteToken.address,
                 uniV3Factory.address,
+                0,
+                0,
             )) as ClearingHouse
         }
-=======
-        const clearingHouseFactory = await ethers.getContractFactory("ClearingHouse")
-        const clearingHouse = (await clearingHouseFactory.deploy(
-            vault.address,
-            quoteToken.address,
-            uniV3Factory.address,
-            3600, // fundingPeriod = 1 hour
-            0,
-            0,
-        )) as ClearingHouse
->>>>>>> 61dde84a
 
         await quoteToken.addWhitelist(clearingHouse.address)
 
@@ -232,12 +224,8 @@
         mockedVault.address,
         mockedQuoteToken.address,
         mockedUniV3Factory.address,
-<<<<<<< HEAD
-=======
-        3600,
         0,
         0,
->>>>>>> 61dde84a
     )) as ClearingHouse
 
     // deployer ensure base token is always smaller than quote in order to achieve base=token0 and quote=token1
