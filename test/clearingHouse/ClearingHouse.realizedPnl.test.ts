--- conflicted
+++ resolved
@@ -1,6 +1,4 @@
 import { MockContract } from "@eth-optimism/smock"
-import { LogDescription } from "@ethersproject/abi"
-import { TransactionReceipt } from "@ethersproject/abstract-provider"
 import { expect } from "chai"
 import { BigNumber } from "ethers"
 import { parseEther, parseUnits } from "ethers/lib/utils"
@@ -18,13 +16,9 @@
     UniswapV3Pool,
     Vault,
 } from "../../typechain"
-<<<<<<< HEAD
-import { q2bExactOutput, removeOrder, findPnlRealizedEvents } from "../helper/clearingHouseHelper"
-=======
-import { q2bExactOutput, removeOrder } from "../helper/clearingHouseHelper"
+import { findPnlRealizedEvents, q2bExactOutput, removeOrder } from "../helper/clearingHouseHelper"
 import { initAndAddPool } from "../helper/marketHelper"
 import { getMaxTickRange } from "../helper/number"
->>>>>>> c1fd44aa
 import { deposit } from "../helper/token"
 import { encodePriceSqrt } from "../shared/utilities"
 import { ClearingHouseFixture, createClearingHouseFixture } from "./fixtures"
