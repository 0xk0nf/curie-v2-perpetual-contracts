--- conflicted
+++ resolved
@@ -46,8 +46,20 @@
     let upperTick: number
     let collateralDecimals: number
 
+    enum Pool {
+        Pool1,
+        Pool2,
+    }
+
     async function mockMarkPrice(baseToken: BaseToken, price: BigNumberish) {
         await accountBalance.mockMarkPrice(baseToken.address, parseEther(price.toString()))
+    }
+
+    function setPoolIndexPrice(price: BigNumberish, pool: Pool) {
+        const aggregator: MockContract = pool == Pool.Pool1 ? mockedBaseAggregator : mockedBaseAggregator2
+        aggregator.smocked.latestRoundData.will.return.with(async () => {
+            return [0, parseUnits(price.toString(), 6), 0, 0, 0]
+        })
     }
 
     beforeEach(async () => {
@@ -824,14 +836,8 @@
                 referralCode: ethers.constants.HashZero,
             })
 
-<<<<<<< HEAD
             // only pool1 mark price goes up
             await mockMarkPrice(baseToken, 105)
-=======
-            // only pool1 index price goes up
-            setPoolIndexPrice(105, Pool.Pool1)
-            setPoolIndexPrice(10, Pool.Pool2)
->>>>>>> e5d1343d
 
             // cancel maker's order on all markets
             await clearingHouse.connect(davis).cancelAllExcessOrders(alice.address, baseToken.address)
