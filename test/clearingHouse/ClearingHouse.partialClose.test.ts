--- conflicted
+++ resolved
@@ -4,14 +4,10 @@
 import { ethers, waffle } from "hardhat"
 import {
     BaseToken,
-<<<<<<< HEAD
     Exchange,
     MarketRegistry,
     OrderBook,
-=======
     ClearingHouseConfig,
-    Exchange,
->>>>>>> 42d5f670
     TestClearingHouse,
     TestERC20,
     UniswapV3Pool,
@@ -27,11 +23,8 @@
     const [admin, maker, alice, carol, liquidator] = waffle.provider.getWallets()
     const loadFixture: ReturnType<typeof waffle.createFixtureLoader> = waffle.createFixtureLoader([admin])
     let clearingHouse: TestClearingHouse
-<<<<<<< HEAD
     let marketRegistry: MarketRegistry
-=======
     let clearingHouseConfig: ClearingHouseConfig
->>>>>>> 42d5f670
     let exchange: Exchange
     let orderBook: OrderBook
     let vault: Vault
@@ -47,11 +40,8 @@
     beforeEach(async () => {
         const _clearingHouseFixture = await loadFixture(createClearingHouseFixture(BaseQuoteOrdering.BASE_0_QUOTE_1))
         clearingHouse = _clearingHouseFixture.clearingHouse as TestClearingHouse
-<<<<<<< HEAD
         orderBook = _clearingHouseFixture.orderBook
-=======
         clearingHouseConfig = _clearingHouseFixture.clearingHouseConfig
->>>>>>> 42d5f670
         exchange = _clearingHouseFixture.exchange
         marketRegistry = _clearingHouseFixture.marketRegistry
         vault = _clearingHouseFixture.vault
