import { MockContract } from "@eth-optimism/smock"
import { expect } from "chai"
import { parseEther, parseUnits } from "ethers/lib/utils"
import { waffle } from "hardhat"
import { ClearingHouse, TestERC20, UniswapV3Pool, Vault } from "../../typechain"
import { toWei } from "../helper/number"
import { deposit } from "../helper/token"
import { encodePriceSqrt } from "../shared/utilities"
import { BaseQuoteOrdering, createClearingHouseFixture } from "./fixtures"

describe("ClearingHouse openPosition", () => {
    const [admin, maker, taker, carol] = waffle.provider.getWallets()
    const loadFixture: ReturnType<typeof waffle.createFixtureLoader> = waffle.createFixtureLoader([admin])
    let clearingHouse: ClearingHouse
    let vault: Vault
    let collateral: TestERC20
    let baseToken: TestERC20
    let quoteToken: TestERC20
    let pool: UniswapV3Pool
    let mockedBaseAggregator: MockContract
    let collateralDecimals: number
    const lowerTick: number = 0
    const upperTick: number = 100000

    beforeEach(async () => {
        const _clearingHouseFixture = await loadFixture(createClearingHouseFixture(BaseQuoteOrdering.BASE_0_QUOTE_1))
        clearingHouse = _clearingHouseFixture.clearingHouse
        vault = _clearingHouseFixture.vault
        collateral = _clearingHouseFixture.USDC
        baseToken = _clearingHouseFixture.baseToken
        quoteToken = _clearingHouseFixture.quoteToken
        mockedBaseAggregator = _clearingHouseFixture.mockedBaseAggregator
        pool = _clearingHouseFixture.pool
        collateralDecimals = await collateral.decimals()

        mockedBaseAggregator.smocked.latestRoundData.will.return.with(async () => {
            return [0, parseUnits("100", 6), 0, 0, 0]
        })

        // add pool
        await clearingHouse.addPool(baseToken.address, 10000)
        await pool.initialize(encodePriceSqrt("151.373306858723226652", "1")) // tick = 50200 (1.0001^50200 = 151.373306858723226652)

        // prepare collateral for maker
        const makerCollateralAmount = toWei(1000000, collateralDecimals)
        await collateral.mint(maker.address, makerCollateralAmount)
        await deposit(maker, vault, 1000000, collateral)

        // maker add liquidity
        await clearingHouse.connect(maker).mint(baseToken.address, toWei(10000))
        await clearingHouse.connect(maker).mint(quoteToken.address, toWei(10000))
        await clearingHouse.connect(maker).addLiquidity({
            baseToken: baseToken.address,
            base: toWei(100),
            quote: toWei(10000),
            lowerTick,
            upperTick,
        })

        // maker
        //   pool.base = 65.9437860798
        //   pool.quote = 10000
        //   liquidity = 884.6906588359
        //   virual base liquidity = 884.6906588359 / sqrt(151.373306858723226652) = 71.9062751863
        //   virual quote liquidity = 884.6906588359 * sqrt(151.373306858723226652) = 10,884.6906588362

        // prepare collateral for taker
        const takerCollateral = toWei(1000, collateralDecimals)
        await collateral.mint(taker.address, takerCollateral)
        await collateral.connect(taker).approve(clearingHouse.address, takerCollateral)
    })

    describe("invalid input", () => {
        describe("taker has enough collateral", () => {
            beforeEach(async () => {
                await deposit(taker, vault, 1000, collateral)
            })

            it("force error due to invalid baseToken", async () => {
                await expect(
                    clearingHouse.connect(taker).openPosition({
                        baseToken: pool.address,
                        isBaseToQuote: true,
                        isExactInput: true,
                        amount: 1,
                        sqrtPriceLimitX96: 0,
                    }),
                ).to.be.revertedWith("CH_TNF")
            })

            it("force error due to invalid amount (0)", async () => {
                await expect(
                    clearingHouse.connect(taker).openPosition({
                        baseToken: baseToken.address,
                        isBaseToQuote: true,
                        isExactInput: true,
                        amount: 0,
                        sqrtPriceLimitX96: 0,
                    }),
                ).to.be.revertedWith("UB_ZI")
            })

            it("force error due to slippage protection", async () => {
                // taker want to get 1 vETH in exact current price which is not possible
                await expect(
                    clearingHouse.connect(taker).openPosition({
                        baseToken: baseToken.address,
                        isBaseToQuote: false,
                        isExactInput: false,
                        amount: 1,
                        sqrtPriceLimitX96: encodePriceSqrt("151.373306858723226652", "1"),
                    }),
                ).to.be.revertedWith("SPL")
            })

            it("force error due to not enough liquidity", async () => {
                // empty the liquidity
                const order = await clearingHouse.getOpenOrder(maker.address, baseToken.address, lowerTick, upperTick)
                await clearingHouse.connect(maker).removeLiquidity({
                    baseToken: baseToken.address,
                    lowerTick,
                    upperTick,
                    liquidity: order.liquidity,
                })

                // trade
                await expect(
                    clearingHouse.connect(taker).openPosition({
                        baseToken: baseToken.address,
                        isBaseToQuote: false,
                        isExactInput: false,
                        amount: 1,
                        sqrtPriceLimitX96: 0,
                    }),
                ).to.be.revertedWith("CH_F0S")
            })
        })

        describe("taker has 0 collateral", () => {
            it("force error due to not enough collateral for mint", async () => {
                await expect(
                    clearingHouse.connect(taker).openPosition({
                        baseToken: baseToken.address,
                        isBaseToQuote: false,
                        isExactInput: true,
                        amount: toWei(10000000),
                        sqrtPriceLimitX96: 0,
                    }),
                ).to.be.revertedWith("CH_NEAV")
            })
        })
    })

    describe("taker open position from zero", async () => {
        beforeEach(async () => {
            await deposit(taker, vault, 1000, collateral)

            // expect all available and debt are zero
            const baseInfo = await clearingHouse.getTokenInfo(taker.address, baseToken.address)
            const quoteInfo = await clearingHouse.getTokenInfo(taker.address, quoteToken.address)
            expect(baseInfo.available.eq(0)).to.be.true
            expect(baseInfo.debt.eq(0)).to.be.true
            expect(quoteInfo.available.eq(0)).to.be.true
            expect(quoteInfo.debt.eq(0)).to.be.true
        })

        describe("long", () => {
            it("increase ? position when exact input", async () => {
                // taker swap 1 USD for ? ETH
                await expect(
                    clearingHouse.connect(taker).openPosition({
                        baseToken: baseToken.address,
                        isBaseToQuote: false,
                        isExactInput: true,
                        amount: toWei(1),
                        sqrtPriceLimitX96: 0,
                    }),
                )
                    .to.emit(clearingHouse, "Swapped")
                    .withArgs(
                        taker.address, // trader
                        baseToken.address, // baseToken
                        "6539527905092835", // exchangedPositionSize
<<<<<<< HEAD
                        toWei(-0.99), // costBasis
=======
                        toWei(1), // exchangedPositionNotional
>>>>>>> 798d70b6
                        toWei(1 * 0.01), // fee
                        toWei(0), // fundingPayment
                        toWei(0), // badDebt
                    )

                const baseInfo = await clearingHouse.getTokenInfo(taker.address, baseToken.address)
                const quoteInfo = await clearingHouse.getTokenInfo(taker.address, quoteToken.address)
                expect(baseInfo.available.gt(toWei(0))).to.be.true
                expect(baseInfo.debt).be.deep.eq(toWei(0))
                expect(quoteInfo.available).be.deep.eq(toWei(0))
                expect(quoteInfo.debt).be.deep.eq(toWei(1))
            })

            describe("exact output", () => {
                it("mint more USD to buy exact 1 ETH", async () => {
                    // taker swap ? USD for 1 ETH -> quote to base -> fee is charged before swapping
                    //   exchanged notional = 71.9062751863 * 10884.6906588362 / (71.9062751863 - 1) - 10884.6906588362 = 153.508143394
                    //   taker fee = 153.508143394 / 0.99 * 0.01 = 1.550587307

                    await expect(
                        clearingHouse.connect(taker).openPosition({
                            baseToken: baseToken.address,
                            isBaseToQuote: false,
                            isExactInput: false,
                            amount: toWei(1),
                            sqrtPriceLimitX96: 0,
                        }),
                    )
                        .to.emit(clearingHouse, "Swapped")
                        .withArgs(
                            taker.address, // trader
                            baseToken.address, // baseToken
                            toWei(1), // exchangedPositionSize
<<<<<<< HEAD
                            "-153508143394151325059", // costBasis
=======
                            "155058730701162954606", // exchangedPositionNotional
>>>>>>> 798d70b6
                            "1550587307011629547", // fee
                            toWei(0), // fundingPayment
                            toWei(0), // badDebt
                        )

                    const baseInfo = await clearingHouse.getTokenInfo(taker.address, baseToken.address)
                    const quoteInfo = await clearingHouse.getTokenInfo(taker.address, quoteToken.address)
                    expect(baseInfo.available).be.deep.eq(toWei(1))
                    expect(baseInfo.debt).be.deep.eq(toWei(0))
                    expect(quoteInfo.available).be.deep.eq(toWei(0))
                    expect(quoteInfo.debt.gt(toWei(0))).to.be.true
                })

                it("mint more USD to buy exact 1 ETH, when it has not enough available before", async () => {
                    await clearingHouse.connect(taker).mint(quoteToken.address, toWei(50))

                    // taker swap ? USD for 1 ETH
                    await clearingHouse.connect(taker).openPosition({
                        baseToken: baseToken.address,
                        isBaseToQuote: false,
                        isExactInput: false,
                        amount: toWei(1),
                        sqrtPriceLimitX96: 0,
                    })
                    const baseInfo = await clearingHouse.getTokenInfo(taker.address, baseToken.address)
                    const quoteInfo = await clearingHouse.getTokenInfo(taker.address, quoteToken.address)
                    expect(baseInfo.available).be.deep.eq(toWei(1))
                    expect(baseInfo.debt).be.deep.eq(toWei(0))
                    expect(quoteInfo.available).be.deep.eq(toWei(0))
                    expect(quoteInfo.debt.gt(toWei(0))).to.be.true
                })

                it("mint more but burn all of them after swap because there's enough available", async () => {
                    await clearingHouse.connect(taker).mint(quoteToken.address, toWei(200))

                    // taker swap ? USD for 1 ETH
                    await clearingHouse.connect(taker).openPosition({
                        baseToken: baseToken.address,
                        isBaseToQuote: false,
                        isExactInput: false,
                        amount: toWei(1),
                        sqrtPriceLimitX96: 0,
                    })
                    const baseInfo = await clearingHouse.getTokenInfo(taker.address, baseToken.address)
                    const quoteInfo = await clearingHouse.getTokenInfo(taker.address, quoteToken.address)
                    expect(baseInfo.available.eq(toWei(1))).to.be.true
                    expect(baseInfo.debt.eq(toWei(0))).to.be.true
                    expect(quoteInfo.available.toString()).eq("44941269298837045394") // around 200 - 151 with slippage
                    expect(quoteInfo.debt.gt(toWei(0))).to.be.true
                })
            })

            it("mint missing amount of vUSD for swapping", async () => {
                await clearingHouse.connect(taker).mint(quoteToken.address, toWei(1))

                // taker swap 2 USD for ? ETH
                // it will mint 1 more USD
                await expect(
                    clearingHouse.connect(taker).openPosition({
                        baseToken: baseToken.address,
                        isBaseToQuote: false,
                        isExactInput: true,
                        amount: toWei(2),
                        sqrtPriceLimitX96: 0,
                    }),
                )
                    .to.emit(clearingHouse, "Minted")
                    .withArgs(taker.address, quoteToken.address, toWei(1))

                const baseInfo = await clearingHouse.getTokenInfo(taker.address, baseToken.address)
                const quoteInfo = await clearingHouse.getTokenInfo(taker.address, quoteToken.address)
                expect(baseInfo.available.gt(toWei(0))).to.be.true
                expect(baseInfo.debt.eq(toWei(0))).to.be.true
                expect(quoteInfo.available.eq(toWei(0))).to.be.true
                expect(quoteInfo.debt.eq(toWei(2))).to.be.true
            })

            it("does not mint anything if the vUSD is sufficient", async () => {
                await clearingHouse.connect(taker).mint(quoteToken.address, toWei(1))

                // taker swap 1 USD for ? ETH
                // wont mint anything
                await expect(
                    clearingHouse.connect(taker).openPosition({
                        baseToken: baseToken.address,
                        isBaseToQuote: false,
                        isExactInput: true,
                        amount: toWei(1),
                        sqrtPriceLimitX96: 0,
                    }),
                ).to.not.emit(clearingHouse, "Minted")

                const baseInfo = await clearingHouse.getTokenInfo(taker.address, baseToken.address)
                const quoteInfo = await clearingHouse.getTokenInfo(taker.address, quoteToken.address)
                expect(baseInfo.available.gt(toWei(0))).to.be.true
                expect(baseInfo.debt.eq(toWei(0))).to.be.true
                expect(quoteInfo.available.eq(toWei(0))).to.be.true
                expect(quoteInfo.debt.eq(toWei(1))).to.be.true
            })
        })

        describe("taker opens short from scratch", () => {
            it("settle funding payment")
            it("increase position from 0", async () => {
                // taker swap ? USD for 1 ETH -> base to quote -> fee is included in exchangedNotional
                //   taker exchangedNotional = 10884.6906588362 - 71.9062751863 * 10884.6906588362 / (71.9062751863 + 1) = 149.2970341856
                //   taker fee = 149.2970341856 * 0.01 = 1.492970341856

                // taker swap 1 ETH for ? USD
                await expect(
                    clearingHouse.connect(taker).openPosition({
                        baseToken: baseToken.address,
                        isBaseToQuote: true,
                        isExactInput: true,
                        amount: toWei(1),
                        sqrtPriceLimitX96: 0,
                    }),
                )
                    .to.emit(clearingHouse, "Swapped")
                    .withArgs(
                        taker.address, // trader
                        baseToken.address, // baseToken
                        toWei(-1), // exchangedPositionSize
<<<<<<< HEAD
                        parseEther("149.297034185732877727"), // costBasis
                        parseEther("1.492970341857328778"), // fee: 149.297034185732877727 * 0.01 = 1.492970341857328777
=======
                        "147824339785748605988", // exchangedPositionNotional
                        toWei(0.01), // fee
>>>>>>> 798d70b6
                        toWei(0), // fundingPayment
                        toWei(0), // badDebt
                    )

                const baseInfo = await clearingHouse.getTokenInfo(taker.address, baseToken.address)
                const quoteInfo = await clearingHouse.getTokenInfo(taker.address, quoteToken.address)
                expect(baseInfo.available.eq(toWei(0))).to.be.true
                expect(baseInfo.debt.eq(toWei(1))).to.be.true
                expect(quoteInfo.available.gt(toWei(0))).to.be.true
                expect(quoteInfo.debt.eq(toWei(0))).to.be.true
            })
            it("mint missing amount of vETH for swapping", async () => {
                await clearingHouse.connect(taker).mint(baseToken.address, toWei(1))

                // taker swap 2 ETH for ? USD
                // it will mint 1 more ETH
                await expect(
                    clearingHouse.connect(taker).openPosition({
                        baseToken: baseToken.address,
                        isBaseToQuote: true,
                        isExactInput: true,
                        amount: toWei(2),
                        sqrtPriceLimitX96: 0,
                    }),
                )
                    .to.emit(clearingHouse, "Minted")
                    .withArgs(taker.address, baseToken.address, toWei(1))

                const baseInfo = await clearingHouse.getTokenInfo(taker.address, baseToken.address)
                const quoteInfo = await clearingHouse.getTokenInfo(taker.address, quoteToken.address)
                expect(baseInfo.available.eq(toWei(0))).to.be.true
                expect(baseInfo.debt.eq(toWei(2))).to.be.true
                expect(quoteInfo.available.gt(toWei(0))).to.be.true
                expect(quoteInfo.debt.eq(toWei(0))).to.be.true
            })

            it("will not mint anything if vETH is sufficient", async () => {
                await clearingHouse.connect(taker).mint(baseToken.address, toWei(1))

                // taker swap 1 ETH for ? USD
                // wont mint anything
                await expect(
                    clearingHouse.connect(taker).openPosition({
                        baseToken: baseToken.address,
                        isBaseToQuote: true,
                        isExactInput: true,
                        amount: toWei(1),
                        sqrtPriceLimitX96: 0,
                    }),
                ).to.not.emit(clearingHouse, "Minted")

                const baseInfo = await clearingHouse.getTokenInfo(taker.address, baseToken.address)
                const quoteInfo = await clearingHouse.getTokenInfo(taker.address, quoteToken.address)
                expect(baseInfo.available.eq(toWei(0))).to.be.true
                expect(baseInfo.debt.eq(toWei(1))).to.be.true
                expect(quoteInfo.available.gt(toWei(0))).to.be.true
                expect(quoteInfo.debt.eq(toWei(0))).to.be.true
            })
        })
    })

    describe("opening long first then", () => {
        beforeEach(async () => {
            await deposit(taker, vault, 1000, collateral)

            // taker swap 2 USD for ? ETH
            await clearingHouse.connect(taker).openPosition({
                baseToken: baseToken.address,
                isBaseToQuote: false,
                isExactInput: true,
                amount: toWei(2),
                sqrtPriceLimitX96: 0,
            })
        })

        it("increase position", async () => {
            const baseInfoBefore = await clearingHouse.getTokenInfo(taker.address, baseToken.address)
            const quoteInfoBefore = await clearingHouse.getTokenInfo(taker.address, quoteToken.address)

            // taker swap 1 USD for ? ETH again
            await clearingHouse.connect(taker).openPosition({
                baseToken: baseToken.address,
                isBaseToQuote: false,
                isExactInput: true,
                amount: toWei(1),
                sqrtPriceLimitX96: 0,
            })

            // increase ? USD debt, increase 1 ETH available, the rest remains the same
            const baseInfoAfter = await clearingHouse.getTokenInfo(taker.address, baseToken.address)
            const quoteInfoAfter = await clearingHouse.getTokenInfo(taker.address, quoteToken.address)
            const increasedQuoteDebt = quoteInfoAfter.debt.sub(quoteInfoBefore.debt)
            const increasedBaseAvailable = baseInfoAfter.available.sub(baseInfoBefore.available)
            expect(increasedQuoteDebt).deep.eq(toWei(1))
            expect(increasedBaseAvailable.gt(toWei(0))).to.be.true
            expect(baseInfoAfter.debt.sub(baseInfoBefore.debt)).deep.eq(toWei(0))
            expect(quoteInfoAfter.available.sub(quoteInfoBefore.available)).deep.eq(toWei(0))

            // pos size: 0.01961501593
            expect(await clearingHouse.getPositionSize(taker.address, baseToken.address)).to.eq("19615015933642630")
            expect(await clearingHouse.getCostBasis(taker.address)).to.eq(toWei(-3))
        })

        it("reduce position", async () => {
            const baseInfoBefore = await clearingHouse.getTokenInfo(taker.address, baseToken.address)
            const quoteInfoBefore = await clearingHouse.getTokenInfo(taker.address, quoteToken.address)

            // reduced base = 0.006538933220746360
            const reducedBase = baseInfoBefore.available.div(2)
            // taker reduce 50% ETH position for ? USD
            await clearingHouse.connect(taker).openPosition({
                baseToken: baseToken.address,
                isBaseToQuote: true,
                isExactInput: true,
                amount: reducedBase,
                sqrtPriceLimitX96: 0,
            })

            // increase ? USD available, reduce 1 ETH available, the rest remains the same
            const baseInfoAfter = await clearingHouse.getTokenInfo(taker.address, baseToken.address)
            const quoteInfoAfter = await clearingHouse.getTokenInfo(taker.address, quoteToken.address)
            const increasedQuoteAvailable = quoteInfoAfter.available.sub(quoteInfoBefore.available)
            const reducedBaseAvailable = baseInfoBefore.available.sub(baseInfoAfter.available)
            expect(increasedQuoteAvailable.gt(toWei(0))).to.be.true
            expect(reducedBaseAvailable).deep.eq(reducedBase)
            expect(baseInfoAfter.debt.sub(baseInfoBefore.debt)).deep.eq(toWei(0))
            expect(quoteInfoAfter.debt.sub(quoteInfoBefore.debt)).deep.eq(toWei(0))

            // pos size: 0.006538933220746361
            expect(await clearingHouse.getPositionSize(taker.address, baseToken.address)).to.eq("6538933220746361")
            expect(await clearingHouse.getCostBasis(taker.address)).to.eq(
                quoteInfoAfter.available.sub(quoteInfoAfter.debt),
            )
        })

        it("close position, base's available/debt will be 0, collateral will be the origin number", async () => {
            // expect taker has 2 USD worth ETH
            const baseTokenInfo = await clearingHouse.getTokenInfo(taker.address, baseToken.address)
            const posSize = baseTokenInfo.available.sub(baseTokenInfo.debt)

            // taker close 2 USD worth ETH
            await clearingHouse.connect(taker).openPosition({
                baseToken: baseToken.address,
                isBaseToQuote: true,
                isExactInput: true,
                amount: posSize,
                sqrtPriceLimitX96: 0,
            })

            // base debt and available will be 0
            {
                const baseTokenInfo = await clearingHouse.getTokenInfo(taker.address, baseToken.address)
                expect(baseTokenInfo.available).deep.eq(toWei(0))
                expect(baseTokenInfo.debt).deep.eq(toWei(0))
                const quoteTokenInfo = await clearingHouse.getTokenInfo(taker.address, quoteToken.address)
                expect(quoteTokenInfo.available).eq(0)
                expect(quoteTokenInfo.debt).deep.eq("39796434903580403") // loss, will changed once we switch to quote-only fees
            }

            // collateral will be less than original number bcs of fees
            const freeCollateral = await clearingHouse.buyingPower(taker.address)
            expect(freeCollateral.lt(toWei(1000))).to.be.true

            expect(await clearingHouse.getPositionSize(taker.address, baseToken.address)).to.eq("0")

            // getCostBasis shouldn't be public, and the meaning is different when it's being closed but we don't actively settle
            // expect(await clearingHouse.getCostBasis(taker.address)).to.eq("0")
        })

        it("close position with profit", async () => {
            // expect taker has 2 USD worth ETH
            const baseTokenInfo = await clearingHouse.getTokenInfo(taker.address, baseToken.address)
            const posSize = baseTokenInfo.available.sub(baseTokenInfo.debt)

            // prepare collateral for carol
            const carolAmount = toWei(1000, collateralDecimals)
            await collateral.connect(admin).mint(carol.address, carolAmount)
            await deposit(carol, vault, 1000, collateral)

            // carol takes $1000 worth ETH long
            await clearingHouse.connect(carol).openPosition({
                baseToken: baseToken.address,
                isBaseToQuote: false,
                isExactInput: true,
                amount: carolAmount,
                sqrtPriceLimitX96: 0,
            })

            // taker closes 2 USD worth ETH which should have some profit
            await clearingHouse.connect(taker).openPosition({
                baseToken: baseToken.address,
                isBaseToQuote: true,
                isExactInput: true,
                amount: posSize,
                sqrtPriceLimitX96: 0,
            })

            // base debt and available will be 0
            {
                const baseTokenInfo = await clearingHouse.getTokenInfo(taker.address, baseToken.address)
                expect(baseTokenInfo.available).deep.eq(toWei(0))
                expect(baseTokenInfo.debt).deep.eq(toWei(0))
                const quoteTokenInfo = await clearingHouse.getTokenInfo(taker.address, quoteToken.address)
                expect(quoteTokenInfo.available).eq("332884948673233926") // profit
                expect(quoteTokenInfo.debt).deep.eq(toWei(0))
            }

            // collateral will be less than original number bcs of fees
            const freeCollateral = await clearingHouse.buyingPower(taker.address)
            expect(freeCollateral.gt(toWei(1000))).to.be.true
            expect(await clearingHouse.getPositionSize(taker.address, baseToken.address)).to.eq("0")

            // getCostBasis shouldn't be public, and the meaning is different when it's being closed but we don't actively settle
            // expect(await clearingHouse.getCostBasis(taker.address)).to.eq("0")
        })

        it("close position with loss", async () => {
            // expect taker has 2 USD worth ETH
            const baseTokenInfo = await clearingHouse.getTokenInfo(taker.address, baseToken.address)
            const posSize = baseTokenInfo.available.sub(baseTokenInfo.debt)

            // prepare collateral for carol
            const carolAmount = toWei(1000, collateralDecimals)
            await collateral.connect(admin).mint(carol.address, carolAmount)
            await deposit(carol, vault, 1000, collateral)

            // carol takes $1000 worth ETH short
            await clearingHouse.connect(carol).openPosition({
                baseToken: baseToken.address,
                isBaseToQuote: true,
                isExactInput: false,
                amount: carolAmount,
                sqrtPriceLimitX96: 0,
            })

            // taker closes 2 USD worth ETH which should have some loss
            await clearingHouse.connect(taker).openPosition({
                baseToken: baseToken.address,
                isBaseToQuote: true,
                isExactInput: true,
                amount: posSize,
                sqrtPriceLimitX96: 0,
            })

            // base debt and available will be 0
            {
                const baseTokenInfo = await clearingHouse.getTokenInfo(taker.address, baseToken.address)
                expect(baseTokenInfo.available).deep.eq(toWei(0))
                expect(baseTokenInfo.debt).deep.eq(toWei(0))
                const quoteTokenInfo = await clearingHouse.getTokenInfo(taker.address, quoteToken.address)
                expect(quoteTokenInfo.available).eq(0)
                expect(quoteTokenInfo.debt).deep.eq("383341379413156255") // loss
            }

            // collateral will be less than original number bcs of fees
            const freeCollateral = await clearingHouse.buyingPower(taker.address)
            expect(freeCollateral.lt(toWei(1000))).to.be.true

            expect(await clearingHouse.getPositionSize(taker.address, baseToken.address)).to.eq("0")

            // getCostBasis shouldn't be public, and the meaning is different when it's being closed but we don't actively settle
            // expect(await clearingHouse.getCostBasis(taker.address)).to.eq("0")
        })

        // TODO: blocked by TWAP based _getDebtValue
        it.skip("force error, can't open another long if it's under collateral", async () => {
            // prepare collateral for carol
            const carolAmount = toWei(1000, collateralDecimals)
            await collateral.connect(admin).mint(carol.address, carolAmount)
            await deposit(carol, vault, 1000, collateral)

            // carol open short to make taker under collateral
            await clearingHouse.connect(carol).openPosition({
                baseToken: baseToken.address,
                isBaseToQuote: true,
                isExactInput: false,
                amount: carolAmount,
                sqrtPriceLimitX96: 0,
            })

            // taker want to increase position but he's under collateral
            // TODO expect taker's margin ratio < mmRatio
            await expect(
                clearingHouse.connect(taker).openPosition({
                    baseToken: baseToken.address,
                    isBaseToQuote: false,
                    isExactInput: true,
                    amount: 1,
                    sqrtPriceLimitX96: 0,
                }),
            ).to.be.revertedWith("CH_CNE")
        })

        it("open larger reverse position")
    })

    describe("opening short first then", () => {
        it("increase position")
        it("reduce position")
        it("close position")
        it("open larger reverse position")
    })

    // https://docs.google.com/spreadsheets/d/1xcWBBcQYwWuWRdlHtNv64tOjrBCnnvj_t1WEJaQv8EY/edit#gid=1258612497
    describe("maker has order out of price range", () => {
        it("will not affect her range order")
    })

    describe("maker has order within price range", () => {
        it("will not affect her range order")
        it("force error if she is going to liquidate herself")
    })
})<|MERGE_RESOLUTION|>--- conflicted
+++ resolved
@@ -181,11 +181,7 @@
                         taker.address, // trader
                         baseToken.address, // baseToken
                         "6539527905092835", // exchangedPositionSize
-<<<<<<< HEAD
                         toWei(-0.99), // costBasis
-=======
-                        toWei(1), // exchangedPositionNotional
->>>>>>> 798d70b6
                         toWei(1 * 0.01), // fee
                         toWei(0), // fundingPayment
                         toWei(0), // badDebt
@@ -219,11 +215,7 @@
                             taker.address, // trader
                             baseToken.address, // baseToken
                             toWei(1), // exchangedPositionSize
-<<<<<<< HEAD
                             "-153508143394151325059", // costBasis
-=======
-                            "155058730701162954606", // exchangedPositionNotional
->>>>>>> 798d70b6
                             "1550587307011629547", // fee
                             toWei(0), // fundingPayment
                             toWei(0), // badDebt
@@ -347,13 +339,8 @@
                         taker.address, // trader
                         baseToken.address, // baseToken
                         toWei(-1), // exchangedPositionSize
-<<<<<<< HEAD
                         parseEther("149.297034185732877727"), // costBasis
                         parseEther("1.492970341857328778"), // fee: 149.297034185732877727 * 0.01 = 1.492970341857328777
-=======
-                        "147824339785748605988", // exchangedPositionNotional
-                        toWei(0.01), // fee
->>>>>>> 798d70b6
                         toWei(0), // fundingPayment
                         toWei(0), // badDebt
                     )
