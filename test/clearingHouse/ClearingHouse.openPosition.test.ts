import { MockContract } from "@eth-optimism/smock"
import { expect } from "chai"
import { parseEther, parseUnits } from "ethers/lib/utils"
import { ethers, waffle } from "hardhat"
import { ClearingHouse, TestClearingHouse, TestERC20, UniswapV3Pool, Vault, VirtualToken } from "../../typechain"
import { deposit } from "../helper/token"
import { encodePriceSqrt } from "../shared/utilities"
import { BaseQuoteOrdering, createClearingHouseFixture } from "./fixtures"

describe("ClearingHouse openPosition", () => {
    const [admin, maker, taker, carol] = waffle.provider.getWallets()
    const loadFixture: ReturnType<typeof waffle.createFixtureLoader> = waffle.createFixtureLoader([admin])
    let clearingHouse: TestClearingHouse
    let vault: Vault
    let collateral: TestERC20
    let baseToken: VirtualToken
    let baseToken2: VirtualToken
    let quoteToken: VirtualToken
    let pool: UniswapV3Pool
    let pool2: UniswapV3Pool
    let mockedBaseAggregator: MockContract
    let collateralDecimals: number
    const lowerTick: number = 0
    const upperTick: number = 100000

    beforeEach(async () => {
        const _clearingHouseFixture = await loadFixture(createClearingHouseFixture(BaseQuoteOrdering.BASE_0_QUOTE_1))
        clearingHouse = _clearingHouseFixture.clearingHouse as TestClearingHouse
        vault = _clearingHouseFixture.vault
        collateral = _clearingHouseFixture.USDC
        baseToken = _clearingHouseFixture.baseToken
        baseToken2 = _clearingHouseFixture.baseToken2
        quoteToken = _clearingHouseFixture.quoteToken
        mockedBaseAggregator = _clearingHouseFixture.mockedBaseAggregator
        pool = _clearingHouseFixture.pool
        pool2 = _clearingHouseFixture.pool2
        collateralDecimals = await collateral.decimals()

        mockedBaseAggregator.smocked.latestRoundData.will.return.with(async () => {
            return [0, parseUnits("100", 6), 0, 0, 0]
        })

        await pool.initialize(encodePriceSqrt("151.373306858723226652", "1")) // tick = 50200 (1.0001^50200 = 151.373306858723226652)
<<<<<<< HEAD
        // the initial number of oracle can be recorded is 1; thus, have to expand it
        await pool.increaseObservationCardinalityNext((2 ^ 16) - 1)

=======
        await pool2.initialize(encodePriceSqrt("151.373306858723226652", "1")) // tick = 50200 (1.0001^50200 = 151.373306858723226652)
>>>>>>> 8c7568e8
        // add pool after it's initialized
        await clearingHouse.addPool(baseToken.address, 10000)
        await clearingHouse.addPool(baseToken2.address, 10000)

        // prepare collateral for maker
        const makerCollateralAmount = parseUnits("1000000", collateralDecimals)
        await collateral.mint(maker.address, makerCollateralAmount)
        await deposit(maker, vault, 1000000, collateral)

        // maker add liquidity
        await clearingHouse.connect(maker).mint(baseToken.address, parseEther("65.943787")) // should only mint exact amount
        await clearingHouse.connect(maker).mint(quoteToken.address, parseEther("10000"))
        await clearingHouse.connect(maker).addLiquidity({
            baseToken: baseToken.address,
            base: parseEther("65.943787"),
            quote: parseEther("10000"),
            lowerTick,
            upperTick,
            minBase: 0,
            minQuote: 0,
            deadline: ethers.constants.MaxUint256,
        })

        // maker
        //   pool.base = 65.9437860798
        //   pool.quote = 10000
        //   liquidity = 884.6906588359
        //   virtual base liquidity = 884.6906588359 / sqrt(151.373306858723226652) = 71.9062751863
        //   virtual quote liquidity = 884.6906588359 * sqrt(151.373306858723226652) = 10884.6906588362

        // prepare collateral for taker
        const takerCollateral = parseUnits("1000", collateralDecimals)
        await collateral.mint(taker.address, takerCollateral)
        await collateral.connect(taker).approve(clearingHouse.address, takerCollateral)
    })

    describe("invalid input", () => {
        describe("taker has enough collateral", () => {
            beforeEach(async () => {
                await deposit(taker, vault, 1000, collateral)
            })

            it("force error due to invalid baseToken", async () => {
                await expect(
                    clearingHouse.connect(taker).openPosition({
                        baseToken: pool.address,
                        isBaseToQuote: true,
                        isExactInput: true,
                        amount: 1,
                        sqrtPriceLimitX96: 0,
                    }),
                ).to.be.revertedWith("CH_BTNE")
            })

            it("force error due to invalid amount (0)", async () => {
                await expect(
                    clearingHouse.connect(taker).openPosition({
                        baseToken: baseToken.address,
                        isBaseToQuote: true,
                        isExactInput: true,
                        amount: 0,
                        sqrtPriceLimitX96: 0,
                    }),
                ).to.be.revertedWith("UB_ZI")
            })

            it("force error due to slippage protection", async () => {
                // taker want to get 1 vETH in exact current price which is not possible
                await expect(
                    clearingHouse.connect(taker).openPosition({
                        baseToken: baseToken.address,
                        isBaseToQuote: false,
                        isExactInput: false,
                        amount: 1,
                        sqrtPriceLimitX96: encodePriceSqrt("151.373306858723226652", "1"),
                    }),
                ).to.be.revertedWith("SPL")
            })

            it("force error due to not enough liquidity", async () => {
                // empty the liquidity
                const order = await clearingHouse.getOpenOrder(maker.address, baseToken.address, lowerTick, upperTick)
                await clearingHouse.connect(maker).removeLiquidity({
                    baseToken: baseToken.address,
                    lowerTick,
                    upperTick,
                    liquidity: order.liquidity,
                    minBase: 0,
                    minQuote: 0,
                    deadline: ethers.constants.MaxUint256,
                })

                // trade
                await expect(
                    clearingHouse.connect(taker).openPosition({
                        baseToken: baseToken.address,
                        isBaseToQuote: false,
                        isExactInput: false,
                        amount: 1,
                        sqrtPriceLimitX96: 0,
                    }),
                ).to.be.revertedWith("CH_F0S")
            })
        })

        describe("taker has 0 collateral", () => {
            it("force error due to not enough collateral for mint", async () => {
                await expect(
                    clearingHouse.connect(taker).openPosition({
                        baseToken: baseToken.address,
                        isBaseToQuote: false,
                        isExactInput: true,
                        amount: parseEther("100000"),
                        sqrtPriceLimitX96: 0,
                    }),
                ).to.be.revertedWith("CH_NEAV")
            })
        })
    })

    describe("taker open position from zero", async () => {
        beforeEach(async () => {
            await deposit(taker, vault, 1000, collateral)
        })

        describe("long", () => {
            it("verify base and quote amount in static call", async () => {
                // taker swap 1 USD for 6539527905092835/10^18 ETH
                const response = await clearingHouse.connect(taker).callStatic.openPosition({
                    baseToken: baseToken.address,
                    isBaseToQuote: false,
                    isExactInput: true,
                    amount: parseEther("1"),
                    sqrtPriceLimitX96: 0,
                })
                expect(response.deltaBase).to.be.eq("6539527905092835")
                expect(response.deltaQuote).to.be.eq("1000000000000000000")
            })

            it("increase ? position when exact input", async () => {
                const balanceBefore = await quoteToken.balanceOf(clearingHouse.address)

                // taker swap 1 USD for ? ETH
                await expect(
                    clearingHouse.connect(taker).openPosition({
                        baseToken: baseToken.address,
                        isBaseToQuote: false,
                        isExactInput: true,
                        amount: parseEther("1"),
                        sqrtPriceLimitX96: 0,
                    }),
                )
                    .to.emit(clearingHouse, "Swapped")
                    .withArgs(
                        taker.address, // trader
                        baseToken.address, // baseToken
                        "6539527905092835", // exchangedPositionSize
                        parseEther("-0.99"), // costBasis
                        parseEther("0.01"), // fee = 1 * 0.01
                        parseEther("0"), // badDebt
                    )

                const baseInfo = await clearingHouse.getTokenInfo(taker.address, baseToken.address)
                const quoteInfo = await clearingHouse.getTokenInfo(taker.address, quoteToken.address)
                expect(baseInfo.available.gt(parseEther("0"))).to.be.true
                expect(baseInfo.debt).be.deep.eq(parseEther("0"))
                expect(quoteInfo.available).be.deep.eq(parseEther("0"))
                expect(quoteInfo.debt).be.deep.eq(parseEther("1"))

                expect(await quoteToken.balanceOf(clearingHouse.address)).be.eq(balanceBefore.add(parseEther("0.01")))
            })

            describe("exact output", () => {
                it("mint more USD to buy exact 1 ETH", async () => {
                    // taker swap ? USD for 1 ETH -> quote to base -> fee is charged before swapping
                    //   exchanged notional = 71.9062751863 * 10884.6906588362 / (71.9062751863 - 1) - 10884.6906588362 = 153.508143394
                    //   taker fee = 153.508143394 / 0.99 * 0.01 = 1.550587307
                    const balanceBefore = await quoteToken.balanceOf(clearingHouse.address)

                    await expect(
                        clearingHouse.connect(taker).openPosition({
                            baseToken: baseToken.address,
                            isBaseToQuote: false,
                            isExactInput: false,
                            amount: parseEther("1"),
                            sqrtPriceLimitX96: 0,
                        }),
                    )
                        .to.emit(clearingHouse, "Swapped")
                        .withArgs(
                            taker.address, // trader
                            baseToken.address, // baseToken
                            parseEther("1"), // exchangedPositionSize
                            "-153508143394151325059", // costBasis
                            "1550587307011629547", // fee
                            parseEther("0"), // badDebt
                        )

                    const baseInfo = await clearingHouse.getTokenInfo(taker.address, baseToken.address)
                    const quoteInfo = await clearingHouse.getTokenInfo(taker.address, quoteToken.address)
                    expect(baseInfo.available).be.deep.eq(parseEther("1"))
                    expect(baseInfo.debt).be.deep.eq(parseEther("0"))
                    expect(quoteInfo.available).be.deep.eq(parseEther("0"))
                    expect(quoteInfo.debt.gt(parseEther("0"))).to.be.true

                    expect(await quoteToken.balanceOf(clearingHouse.address)).be.closeTo(
                        balanceBefore.add(parseEther("1.550587307011629547")),
                        1,
                    )
                })

                it("mint more USD to buy exact 1 ETH, when it has not enough available before", async () => {
                    await clearingHouse.connect(taker).mint(quoteToken.address, parseEther("50"))
                    const balanceBefore = await quoteToken.balanceOf(clearingHouse.address)

                    // taker swap ? USD for 1 ETH
                    await clearingHouse.connect(taker).openPosition({
                        baseToken: baseToken.address,
                        isBaseToQuote: false,
                        isExactInput: false,
                        amount: parseEther("1"),
                        sqrtPriceLimitX96: 0,
                    })
                    const baseInfo = await clearingHouse.getTokenInfo(taker.address, baseToken.address)
                    const quoteInfo = await clearingHouse.getTokenInfo(taker.address, quoteToken.address)
                    expect(baseInfo.available).be.deep.eq(parseEther("1"))
                    expect(baseInfo.debt).be.deep.eq(parseEther("0"))
                    expect(quoteInfo.available).be.deep.eq(parseEther("0"))
                    expect(quoteInfo.debt.gt(parseEther("0"))).to.be.true

                    expect(await quoteToken.balanceOf(clearingHouse.address)).be.closeTo(
                        balanceBefore.sub(parseEther("50")).add(parseEther("1.550587307011629547")),
                        1,
                    )
                })

                it("mint more but burn all of them after swap because there's enough available", async () => {
                    await clearingHouse.connect(taker).mint(quoteToken.address, parseEther("200"))

                    // taker swap ? USD for 1 ETH
                    await expect(
                        clearingHouse.connect(taker).openPosition({
                            baseToken: baseToken.address,
                            isBaseToQuote: false,
                            isExactInput: false,
                            amount: parseEther("1"),
                            sqrtPriceLimitX96: 0,
                        }),
                    ).not.emit(clearingHouse, "Minted")

                    const baseInfo = await clearingHouse.getTokenInfo(taker.address, baseToken.address)
                    const quoteInfo = await clearingHouse.getTokenInfo(taker.address, quoteToken.address)
                    expect(baseInfo.available.eq(parseEther("1"))).to.be.true
                    expect(baseInfo.debt.eq(parseEther("0"))).to.be.true
                    expect(quoteInfo.available.toString()).eq("0")
                    expect(quoteInfo.debt.gt(parseEther("0"))).to.be.true
                })
            })

            it("mint missing amount of vUSD for swapping", async () => {
                await clearingHouse.connect(taker).mint(quoteToken.address, parseEther("1"))
                const balanceBefore = await quoteToken.balanceOf(clearingHouse.address)

                // taker swap 2 USD for ? ETH
                // it will mint 1 more USD
                await expect(
                    clearingHouse.connect(taker).openPosition({
                        baseToken: baseToken.address,
                        isBaseToQuote: false,
                        isExactInput: true,
                        amount: parseEther("2"),
                        sqrtPriceLimitX96: 0,
                    }),
                )
                    .to.emit(clearingHouse, "Minted")
                    .withArgs(taker.address, quoteToken.address, parseEther("1"))

                const baseInfo = await clearingHouse.getTokenInfo(taker.address, baseToken.address)
                const quoteInfo = await clearingHouse.getTokenInfo(taker.address, quoteToken.address)
                expect(baseInfo.available.gt(parseEther("0"))).to.be.true
                expect(baseInfo.debt.eq(parseEther("0"))).to.be.true
                expect(quoteInfo.available.eq(parseEther("0"))).to.be.true
                expect(quoteInfo.debt.eq(parseEther("2"))).to.be.true

                expect(await quoteToken.balanceOf(clearingHouse.address)).to.be.eq(
                    balanceBefore.sub(parseEther("1")).add(parseEther("0.02")),
                )
            })

            it("does not mint anything if the vUSD is sufficient", async () => {
                await clearingHouse.connect(taker).mint(quoteToken.address, parseEther("1"))

                // taker swap 1 USD for ? ETH
                // wont mint anything
                await expect(
                    clearingHouse.connect(taker).openPosition({
                        baseToken: baseToken.address,
                        isBaseToQuote: false,
                        isExactInput: true,
                        amount: parseEther("1"),
                        sqrtPriceLimitX96: 0,
                    }),
                ).to.not.emit(clearingHouse, "Minted")

                const baseInfo = await clearingHouse.getTokenInfo(taker.address, baseToken.address)
                const quoteInfo = await clearingHouse.getTokenInfo(taker.address, quoteToken.address)
                expect(baseInfo.available.gt(parseEther("0"))).to.be.true
                expect(baseInfo.debt.eq(parseEther("0"))).to.be.true
                expect(quoteInfo.available.eq(parseEther("0"))).to.be.true
                expect(quoteInfo.debt.eq(parseEther("1"))).to.be.true
            })
        })

        describe("taker opens short from scratch", () => {
            it("settle funding payment")
            it("increase position from 0", async () => {
                // taker swap ? USD for 1 ETH -> base to quote -> fee is included in exchangedNotional
                //   taker exchangedNotional = 10884.6906588362 - 71.9062751863 * 10884.6906588362 / (71.9062751863 + 1) = 149.2970341856
                //   taker fee = 149.2970341856 * 0.01 = 1.492970341856

                const balanceBefore = await baseToken.balanceOf(clearingHouse.address)

                // taker swap 1 ETH for ? USD
                await expect(
                    clearingHouse.connect(taker).openPosition({
                        baseToken: baseToken.address,
                        isBaseToQuote: true,
                        isExactInput: true,
                        amount: parseEther("1"),
                        sqrtPriceLimitX96: 0,
                    }),
                )
                    .to.emit(clearingHouse, "Swapped")
                    .withArgs(
                        taker.address, // trader
                        baseToken.address, // baseToken
                        parseEther("-1"), // exchangedPositionSize
                        parseEther("149.297034185732877727"), // costBasis
                        parseEther("1.492970341857328778"), // fee: 149.297034185732877727 * 0.01 = 1.492970341857328777
                        parseEther("0"), // badDebt
                    )

                const baseInfo = await clearingHouse.getTokenInfo(taker.address, baseToken.address)
                const quoteInfo = await clearingHouse.getTokenInfo(taker.address, quoteToken.address)
                expect(baseInfo.available.eq(parseEther("0"))).to.be.true
                expect(baseInfo.debt.eq(parseEther("1"))).to.be.true
                expect(quoteInfo.available.gt(parseEther("0"))).to.be.true
                expect(quoteInfo.debt.eq(parseEther("0"))).to.be.true

                expect(await baseToken.balanceOf(clearingHouse.address)).to.be.eq(balanceBefore)
            })

            it("mint missing amount of vETH for swapping", async () => {
                await clearingHouse.connect(taker).mint(baseToken.address, parseEther("1"))
                const balanceBefore = await baseToken.balanceOf(clearingHouse.address)

                // taker swap 2 ETH for ? USD
                // it will mint 1 more ETH
                await expect(
                    clearingHouse.connect(taker).openPosition({
                        baseToken: baseToken.address,
                        isBaseToQuote: true,
                        isExactInput: true,
                        amount: parseEther("2"),
                        sqrtPriceLimitX96: 0,
                    }),
                )
                    .to.emit(clearingHouse, "Minted")
                    .withArgs(taker.address, baseToken.address, parseEther("1"))

                const baseInfo = await clearingHouse.getTokenInfo(taker.address, baseToken.address)
                const quoteInfo = await clearingHouse.getTokenInfo(taker.address, quoteToken.address)
                expect(baseInfo.available.eq(parseEther("0"))).to.be.true
                expect(baseInfo.debt.eq(parseEther("2"))).to.be.true
                expect(quoteInfo.available.gt(parseEther("0"))).to.be.true
                expect(quoteInfo.debt.eq(parseEther("0"))).to.be.true

                expect(await baseToken.balanceOf(clearingHouse.address)).to.be.eq(balanceBefore.sub(parseEther("1")))
            })

            it("will not mint anything if vETH is sufficient", async () => {
                await clearingHouse.connect(taker).mint(baseToken.address, parseEther("1"))

                // taker swap 1 ETH for ? USD
                // wont mint anything
                await expect(
                    clearingHouse.connect(taker).openPosition({
                        baseToken: baseToken.address,
                        isBaseToQuote: true,
                        isExactInput: true,
                        amount: parseEther("1"),
                        sqrtPriceLimitX96: 0,
                    }),
                ).to.not.emit(clearingHouse, "Minted")

                const baseInfo = await clearingHouse.getTokenInfo(taker.address, baseToken.address)
                const quoteInfo = await clearingHouse.getTokenInfo(taker.address, quoteToken.address)
                expect(baseInfo.available.eq(parseEther("0"))).to.be.true
                expect(baseInfo.debt.eq(parseEther("1"))).to.be.true
                expect(quoteInfo.available.gt(parseEther("0"))).to.be.true
                expect(quoteInfo.debt.eq(parseEther("0"))).to.be.true
            })
        })
    })

    describe("opening long first then", () => {
        beforeEach(async () => {
            await deposit(taker, vault, 1000, collateral)

            // 71.9062751863 - 884.6906588359 ^ 2  / (10884.6906588362 + 2 * 0.99) = 0.01307786649
            // taker swap 2 USD for 0.01307786649 ETH
            await clearingHouse.connect(taker).openPosition({
                baseToken: baseToken.address,
                isBaseToQuote: false,
                isExactInput: true,
                amount: parseEther("2"),
                sqrtPriceLimitX96: 0,
            })
            // virtual base liquidity = 71.9062751863 - 0.01307786649 = 71.8931973198
            // virtual quote liquidity = 10884.6906588362 + 2 * 0.99 = 10886.6706588362
        })

        it("increase position", async () => {
            const balanceBefore = await quoteToken.balanceOf(clearingHouse.address)

            const baseInfoBefore = await clearingHouse.getTokenInfo(taker.address, baseToken.address)
            const quoteInfoBefore = await clearingHouse.getTokenInfo(taker.address, quoteToken.address)

            // taker swap 1 USD for ? ETH again
            await expect(
                clearingHouse.connect(taker).openPosition({
                    baseToken: baseToken.address,
                    isBaseToQuote: false,
                    isExactInput: true,
                    amount: parseEther("1"),
                    sqrtPriceLimitX96: 0,
                }),
            )
                .to.emit(clearingHouse, "Minted")
                .withArgs(taker.address, quoteToken.address, parseEther("1"))

            // increase ? USD debt, increase 1 ETH available, the rest remains the same
            const baseInfoAfter = await clearingHouse.getTokenInfo(taker.address, baseToken.address)
            const quoteInfoAfter = await clearingHouse.getTokenInfo(taker.address, quoteToken.address)
            const increasedQuoteDebt = quoteInfoAfter.debt.sub(quoteInfoBefore.debt)
            const increasedBaseAvailable = baseInfoAfter.available.sub(baseInfoBefore.available)
            expect(increasedQuoteDebt).deep.eq(parseEther("1"))
            expect(increasedBaseAvailable.gt(parseEther("0"))).to.be.true
            expect(baseInfoAfter.debt.sub(baseInfoBefore.debt)).deep.eq(parseEther("0"))
            expect(quoteInfoAfter.available.sub(quoteInfoBefore.available)).deep.eq(parseEther("0"))

            // pos size: 0.01961501593
            expect(await clearingHouse.getPositionSize(taker.address, baseToken.address)).to.eq("19615015933642630")
            expect(await clearingHouse.getNetQuoteBalance(taker.address)).to.eq(parseEther("-3"))

            expect(await quoteToken.balanceOf(clearingHouse.address)).to.eq(balanceBefore.add(parseEther("0.01")))
        })

        it("reduce position", async () => {
            const baseInfoBefore = await clearingHouse.getTokenInfo(taker.address, baseToken.address)
            const quoteInfoBefore = await clearingHouse.getTokenInfo(taker.address, quoteToken.address)

            // reduced base = 0.006538933220746360
            const reducedBase = baseInfoBefore.available.div(2)
            // taker reduce 50% ETH position for ? USD
            await expect(
                clearingHouse.connect(taker).openPosition({
                    baseToken: baseToken.address,
                    isBaseToQuote: true,
                    isExactInput: true,
                    amount: reducedBase,
                    sqrtPriceLimitX96: 0,
                }),
            ).not.emit(clearingHouse, "Minted")

            // increase ? USD available, reduce 1 ETH available, the rest remains the same
            const baseInfoAfter = await clearingHouse.getTokenInfo(taker.address, baseToken.address)
            const quoteInfoAfter = await clearingHouse.getTokenInfo(taker.address, quoteToken.address)
            const increasedQuoteAvailable = quoteInfoAfter.available.sub(quoteInfoBefore.available)
            const reducedBaseAvailable = baseInfoBefore.available.sub(baseInfoAfter.available)
            expect(increasedQuoteAvailable).to.equal("0")
            expect(reducedBaseAvailable).deep.eq(reducedBase)
            expect(baseInfoAfter.debt.sub(baseInfoBefore.debt)).deep.eq(parseEther("0"))
            expect(quoteInfoBefore.debt.sub(quoteInfoAfter.debt)).to.be.above("0")

            // pos size: 0.006538933220746361
            expect(await clearingHouse.getPositionSize(taker.address, baseToken.address)).to.eq("6538933220746361")
            expect(await clearingHouse.getNetQuoteBalance(taker.address)).to.eq(
                quoteInfoAfter.available.sub(quoteInfoAfter.debt),
            )
        })

        it("close position, base's available/debt will be 0, settle to owedRealizedPnl", async () => {
            // expect taker has 2 USD worth ETH
            const baseTokenInfo = await clearingHouse.getTokenInfo(taker.address, baseToken.address)
            const posSize = baseTokenInfo.available.sub(baseTokenInfo.debt)
            // posSize = 0.013077866441492721

            // taker sells 0.013077866441492721 ETH
            // CH will boost the ETH amount in, but then pool will cut the exact percentage as fee,
            //   so the actual swapped in amount is still 0.013077866441492721
            //   amount out would be:
            //     10886.6706588362 - 884.6906588359 ^ 2 / (71.8931973198 + 0.013077866441492721) = 1.98000000000026751159
            // taker gets 1.98000000000026751159 * 0.99 = 1.9602000000002648364741
            await expect(
                clearingHouse.connect(taker).openPosition({
                    baseToken: baseToken.address,
                    isBaseToQuote: true,
                    isExactInput: true,
                    amount: posSize,
                    sqrtPriceLimitX96: 0,
                }),
            ).not.emit(clearingHouse, "Minted")

            // base debt and available will be 0
            {
                const baseTokenInfo = await clearingHouse.getTokenInfo(taker.address, baseToken.address)
                expect(baseTokenInfo.available).deep.eq(parseEther("0"))
                expect(baseTokenInfo.debt).deep.eq(parseEther("0"))
                const quoteTokenInfo = await clearingHouse.getTokenInfo(taker.address, quoteToken.address)
                expect(quoteTokenInfo.available).eq(0)
                expect(quoteTokenInfo.debt).eq(0)

                // 2 - 1.9602000000002648364741 = 0.0398000015
                const pnl = await clearingHouse.getOwedRealizedPnl(taker.address)
                expect(pnl).eq(parseEther("-0.039800000000000043")) // fee loss
            }

            // free collateral will be less than original number bcs of fees
            // 1000 - 0.039800000000000043 = 999.9602
            const freeCollateral = await vault.getFreeCollateral(taker.address)
            expect(freeCollateral).deep.eq(parseUnits("999.960199", 6))

            expect(await clearingHouse.getPositionSize(taker.address, baseToken.address)).to.eq("0")
        })

        it("close position with profit", async () => {
            // expect taker has 2 USD worth ETH
            const baseTokenInfo = await clearingHouse.getTokenInfo(taker.address, baseToken.address)
            const posSize = baseTokenInfo.available.sub(baseTokenInfo.debt)
            // posSize = 0.013077866441492721

            // prepare collateral for carol
            const carolAmount = parseEther("1000")
            await collateral.connect(admin).mint(carol.address, carolAmount)
            await deposit(carol, vault, 1000, collateral)

            // carol pays $1000 for ETH long
            // 71.8931973198 - 884.6906588359 ^ 2 / (10886.6706588362 + 990) = 5.9927792385
            await clearingHouse.connect(carol).openPosition({
                baseToken: baseToken.address,
                isBaseToQuote: false,
                isExactInput: true,
                amount: carolAmount,
                sqrtPriceLimitX96: 0,
            })
            // virtual base liquidity = 71.8931973198 - 5.9927792385 = 65.9004180813
            // virtual quote liquidity = 10886.6706588362 + 990 = 11876.6706588362

            // CH will boost the ETH amount in, but then pool will cut the exact percentage as fee,
            //   so the actual swapped in amount is still 0.013077866441492721
            //   amount out would be:
            //     11876.6706588362 - 884.6906588359 ^ 2 / (65.9004180813 + 0.013077866441492721) = 2.3564447634
            // taker gets 2.3564447634 * 0.99 = 2.3328803158
            await clearingHouse.connect(taker).openPosition({
                baseToken: baseToken.address,
                isBaseToQuote: true,
                isExactInput: true,
                amount: posSize,
                sqrtPriceLimitX96: 0,
            })

            // mock index price to market price
            mockedBaseAggregator.smocked.latestRoundData.will.return.with(async () => {
                return [0, parseUnits("103.12129", 6), 0, 0, 0]
            })

            // base debt and available will be 0
            {
                const baseTokenInfo = await clearingHouse.getTokenInfo(taker.address, baseToken.address)
                expect(baseTokenInfo.available).deep.eq(parseEther("0"))
                expect(baseTokenInfo.debt).deep.eq(parseEther("0"))
                const quoteTokenInfo = await clearingHouse.getTokenInfo(taker.address, quoteToken.address)
                expect(quoteTokenInfo.available).eq(0)
                expect(quoteTokenInfo.debt).deep.eq(0)

                // pnl = 2.3328803158 - 2 = 0.3328803158
                const pnl = await clearingHouse.getOwedRealizedPnl(taker.address)
                expect(pnl).deep.eq(parseEther("0.332880320006927809"))
            }

            // collateral will be less than original number bcs of fees
            const freeCollateral = await vault.getFreeCollateral(taker.address)
            expect(freeCollateral).deep.eq(parseUnits("1000.33288", 6))

            expect(await clearingHouse.getPositionSize(taker.address, baseToken.address)).to.eq("0")
        })

        it("close position with loss", async () => {
            // expect taker has 2 USD worth ETH
            const baseTokenInfo = await clearingHouse.getTokenInfo(taker.address, baseToken.address)
            const posSize = baseTokenInfo.available.sub(baseTokenInfo.debt)
            const balanceBefore = await baseToken.balanceOf(clearingHouse.address)

            // prepare collateral for carol
            const carolAmount = parseEther("1000")
            await collateral.connect(admin).mint(carol.address, carolAmount)
            await deposit(carol, vault, 1000, collateral)

            // carol pays for $1000 ETH short
            // B2QFee: CH actually gets 1000 / 0.99 = 1010.101010101 quote
            // 884.6906588359 ^ 2 / (10886.6706588362 - 1010.101010101) - 71.8931973198 = 7.3526936796
            await clearingHouse.connect(carol).openPosition({
                baseToken: baseToken.address,
                isBaseToQuote: true,
                isExactInput: false,
                amount: carolAmount,
                sqrtPriceLimitX96: 0,
            })

            // 0.0130787866
            expect(await baseToken.balanceOf(clearingHouse.address)).to.eq(balanceBefore)

            // virtual base liquidity = 71.8931973198 + 7.3526936796 = 79.2458909994
            // virtual quote liquidity = 10886.6706588362 - 1010.101010101 = 9876.5696487352

            // CH will boost the ETH amount in, but then pool will cut the exact percentage as fee,
            //   so the actual swapped in amount is still 0.013077866441492721
            //   amount out would be:
            //     9876.5696487352 - 884.6906588359 ^ 2 / (79.2458909994 + 0.013077866441492721) = 1.6296510132
            // taker gets 1.6296510132 * 0.99 = 1.6133545031
            await clearingHouse.connect(taker).openPosition({
                baseToken: baseToken.address,
                isBaseToQuote: true,
                isExactInput: true,
                amount: posSize,
                sqrtPriceLimitX96: 0,
            })

            // base debt and available will be 0
            {
                const baseTokenInfo = await clearingHouse.getTokenInfo(taker.address, baseToken.address)
                expect(baseTokenInfo.available).deep.eq(parseEther("0"))
                expect(baseTokenInfo.debt).deep.eq(parseEther("0"))
                const quoteTokenInfo = await clearingHouse.getTokenInfo(taker.address, quoteToken.address)
                expect(quoteTokenInfo.available).eq(0)
                expect(quoteTokenInfo.debt).deep.eq(0)

                // pnl = 1.6133545031 -2 = -0.3866454969
                const pnl = await clearingHouse.getOwedRealizedPnl(taker.address)
                expect(pnl).deep.eq(parseEther("-0.386645498819609266"))
            }

            // collateral will be less than original number bcs of fees
            const freeCollateral = await vault.getFreeCollateral(taker.address)
            expect(freeCollateral).deep.eq(parseUnits("999.613354", collateralDecimals))

            expect(await clearingHouse.getPositionSize(taker.address, baseToken.address)).to.eq("0")
        })

        it("open larger reverse position", async () => {
            // taker has 2 USD worth ETH long position
            // then opens 10 USD worth ETH short position
            await clearingHouse.connect(taker).openPosition({
                baseToken: baseToken.address,
                isBaseToQuote: true,
                isExactInput: false,
                amount: parseEther("10"),
                sqrtPriceLimitX96: 0,
            })

            // position size = -0.05368894844
            expect(await clearingHouse.getPositionSize(taker.address, baseToken.address)).to.eq("-53688948443543907")

            // openNotional = 8.0412624948
            expect(await clearingHouse.getOpenNotional(taker.address, baseToken.address)).to.eq("8041262494847024252")

            // realizedPnl = -0.04126249485
            expect(await clearingHouse.getOwedRealizedPnl(taker.address)).to.eq("-41262494847024252")
        })

        // TODO: blocked by TWAP based _getDebtValue
        it.skip("force error, can't open another long if it's under collateral", async () => {
            // prepare collateral for carol
            const carolAmount = parseUnits("1000", collateralDecimals)
            await collateral.connect(admin).mint(carol.address, carolAmount)
            await deposit(carol, vault, 1000, collateral)

            // carol open short to make taker under collateral
            await clearingHouse.connect(carol).openPosition({
                baseToken: baseToken.address,
                isBaseToQuote: true,
                isExactInput: false,
                amount: carolAmount,
                sqrtPriceLimitX96: 0,
            })

            // taker want to increase position but he's under collateral
            // TODO expect taker's margin ratio < mmRatio
            await expect(
                clearingHouse.connect(taker).openPosition({
                    baseToken: baseToken.address,
                    isBaseToQuote: false,
                    isExactInput: true,
                    amount: 1,
                    sqrtPriceLimitX96: 0,
                }),
            ).to.be.revertedWith("CH_CNE")
        })
    })

    describe("opening short first then", () => {
        beforeEach(async () => {
            await deposit(taker, vault, 1000, collateral)
            // taker swap ? ETH for 2 USD
            await clearingHouse.connect(taker).openPosition({
                baseToken: baseToken.address,
                isBaseToQuote: true,
                isExactInput: false,
                amount: parseEther("2"),
                sqrtPriceLimitX96: 0,
            })
        })
        it("increase position")
        it("reduce position")
        it("close position")

        it("open larger reverse position", async () => {
            // taker has 2 USD worth ETH short position
            // then opens 10 USD worth ETH long position
            await clearingHouse.connect(taker).openPosition({
                baseToken: baseToken.address,
                isBaseToQuote: false, // quote to base
                isExactInput: true,
                amount: parseEther("10"),
                sqrtPriceLimitX96: 0,
            })

            expect(await clearingHouse.getPositionSize(taker.address, baseToken.address)).to.eq("52017742202701754")

            // because taker opens a larger reverse position, her position is closed and increase a new one
            // she spent $8 for the 2nd tx, openNotional = -8 - realizedPnlBcsOfFeeFromPrevTx
            const openNotional = await clearingHouse.getOpenNotional(taker.address, baseToken.address)
            const realizedPnl = await clearingHouse.getOwedRealizedPnl(taker.address)
            expect(openNotional).to.eq("-7957914633138379981")
            expect(openNotional).to.eq(parseEther("-8").sub(realizedPnl))
        })
    })

    // https://docs.google.com/spreadsheets/d/1xcWBBcQYwWuWRdlHtNv64tOjrBCnnvj_t1WEJaQv8EY/edit#gid=1258612497
    describe("maker has order out of price range", () => {
        it("will not affect her range order")
    })

    describe("maker has order within price range", () => {
        it("will not affect her range order")
        it("force error if she is going to liquidate herself")
    })

    describe("markets number exceeded", () => {
        beforeEach(async () => {
            await clearingHouse.connect(maker).mint(baseToken2.address, parseEther("65.943787")) // should only mint exact amount
            await clearingHouse.connect(maker).mint(quoteToken.address, parseEther("10000"))
            await clearingHouse.connect(maker).addLiquidity({
                baseToken: baseToken2.address,
                base: parseEther("65.943787"),
                quote: parseEther("10000"),
                lowerTick,
                upperTick,
                minBase: 0,
                minQuote: 0,
                deadline: ethers.constants.MaxUint256,
            })

            await deposit(taker, vault, 1000, collateral)
            await clearingHouse.setMaxMarketsPerAccount("1")
        })
        it("after closing position on market A, could open on market B ", async () => {
            await clearingHouse.connect(taker).openPosition({
                baseToken: baseToken.address,
                isBaseToQuote: true,
                isExactInput: true,
                amount: parseEther("1"),
                sqrtPriceLimitX96: 0,
            })

            // close market of baseToken
            await clearingHouse.connect(taker).openPosition({
                baseToken: baseToken.address,
                isBaseToQuote: false,
                isExactInput: false,
                amount: parseEther("1"),
                sqrtPriceLimitX96: 0,
            })

            await expect(
                clearingHouse.connect(taker).openPosition({
                    baseToken: baseToken2.address,
                    isBaseToQuote: true,
                    isExactInput: true,
                    amount: parseEther("10"),
                    sqrtPriceLimitX96: 0,
                }),
            ).to.emit(clearingHouse, "Swapped")
        })

        it("force error, markets number exceeded", async () => {
            await expect(
                clearingHouse.connect(taker).openPosition({
                    baseToken: baseToken.address,
                    isBaseToQuote: true,
                    isExactInput: true,
                    amount: parseEther("1"),
                    sqrtPriceLimitX96: 0,
                }),
            ).to.emit(clearingHouse, "Swapped")

            await expect(
                clearingHouse.connect(taker).openPosition({
                    baseToken: baseToken2.address,
                    isBaseToQuote: true,
                    isExactInput: true,
                    amount: parseEther("1"),
                    sqrtPriceLimitX96: 0,
                }),
            ).to.be.revertedWith("CH_MNE")
        })
    })
})<|MERGE_RESOLUTION|>--- conflicted
+++ resolved
@@ -41,13 +41,10 @@
         })
 
         await pool.initialize(encodePriceSqrt("151.373306858723226652", "1")) // tick = 50200 (1.0001^50200 = 151.373306858723226652)
-<<<<<<< HEAD
         // the initial number of oracle can be recorded is 1; thus, have to expand it
         await pool.increaseObservationCardinalityNext((2 ^ 16) - 1)
 
-=======
         await pool2.initialize(encodePriceSqrt("151.373306858723226652", "1")) // tick = 50200 (1.0001^50200 = 151.373306858723226652)
->>>>>>> 8c7568e8
         // add pool after it's initialized
         await clearingHouse.addPool(baseToken.address, 10000)
         await clearingHouse.addPool(baseToken2.address, 10000)
