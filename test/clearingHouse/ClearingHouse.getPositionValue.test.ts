--- conflicted
+++ resolved
@@ -128,17 +128,6 @@
             // TODO are we concerned that there is a 1 wei difference between Alice vs Bob's position sizes?
             parseEther("0.408410420499999999"),
         )
-<<<<<<< HEAD
-        // 149.852206 * 0.412535778299999998 = 61.8193964322
-        expect(await clearingHouse.getPositionValue(alice.address, baseToken.address, 900)).eq(
-            parseEther("61.819396432181929500"),
-        )
-
-        expect(await clearingHouse.getPositionSize(bob.address, baseToken.address)).eq(parseEther("-0.4125357783"))
-        // 149.852206 * -0.4125357783 = -61.8193964322
-        expect(await clearingHouse.getPositionValue(bob.address, baseToken.address, 900)).eq(
-            parseEther("-61.819396432181929800"),
-=======
         // 149.8522069974 * 0.408410420499999999 = 61.2012028727
         expect(await clearingHouse.getPositionValue(alice.address, baseToken.address, 900)).eq(
             parseEther("61.201202872670638396"),
@@ -148,7 +137,6 @@
         // 149.8522069974 * -0.4084104205 = -61.2012028727
         expect(await clearingHouse.getPositionValue(bob.address, baseToken.address, 900)).eq(
             parseEther("-61.201202872670638545"),
->>>>>>> 894fdcc7
         )
     })
 
@@ -209,18 +197,6 @@
             // TODO are we concerned that there is a 1 wei difference between Alice vs Bob's position sizes?
             parseEther("0.408410420599999999"),
         )
-<<<<<<< HEAD
-        // 150.092150 * 0.412535778399999998 = 61.918381932
-        expect(await clearingHouse.getPositionValue(alice.address, baseToken.address, 900)).eq(
-            parseEther("61.918381931979559699"),
-        )
-
-        // short
-        expect(await clearingHouse.getPositionSize(bob.address, baseToken.address)).eq(parseEther("-0.4125357784"))
-        // 150.092150 * -0.4125357784 = -61.918381932
-        expect(await clearingHouse.getPositionValue(bob.address, baseToken.address, 900)).eq(
-            parseEther("-61.918381931979560000"),
-=======
         // 150.0921504352 * 0.408410420499999999 = 61.299198273
         expect(await clearingHouse.getPositionValue(alice.address, baseToken.address, 900)).eq(
             parseEther("61.299198288003388566"),
@@ -231,7 +207,6 @@
         // 150.0921504352 * -0.4084104206 = -61.299198288
         expect(await clearingHouse.getPositionValue(bob.address, baseToken.address, 900)).eq(
             parseEther("-61.299198288003388716"),
->>>>>>> 894fdcc7
         )
     })
 
