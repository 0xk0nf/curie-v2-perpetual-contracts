import { defaultAbiCoder } from "@ethersproject/abi"
import { keccak256 } from "@ethersproject/solidity"
import { expect } from "chai"
import { BigNumber } from "ethers"
import { parseUnits } from "ethers/lib/utils"
import { ethers, waffle } from "hardhat"
import { ClearingHouse, TestERC20, UniswapV3Pool, Vault, VirtualToken } from "../../typechain"
import { deposit } from "../helper/token"
import { encodePriceSqrt } from "../shared/utilities"
import { BaseQuoteOrdering, createClearingHouseFixture } from "./fixtures"

describe("ClearingHouse", () => {
    const [admin, alice] = waffle.provider.getWallets()
    const loadFixture: ReturnType<typeof waffle.createFixtureLoader> = waffle.createFixtureLoader([admin])
    let clearingHouse: ClearingHouse
    let vault: Vault
    let collateral: TestERC20
    let baseToken: VirtualToken
    let quoteToken: VirtualToken
    let pool: UniswapV3Pool
    let collateralDecimals: number
    let baseAmount: BigNumber
    let quoteAmount: BigNumber

    beforeEach(async () => {
        const _clearingHouseFixture = await loadFixture(createClearingHouseFixture(BaseQuoteOrdering.BASE_0_QUOTE_1))
        clearingHouse = _clearingHouseFixture.clearingHouse
        vault = _clearingHouseFixture.vault
        collateral = _clearingHouseFixture.USDC
        baseToken = _clearingHouseFixture.baseToken
        quoteToken = _clearingHouseFixture.quoteToken
        pool = _clearingHouseFixture.pool
        collateralDecimals = await collateral.decimals()
        baseAmount = parseUnits("100", await baseToken.decimals())
        quoteAmount = parseUnits("10000", await quoteToken.decimals())

        // mint
        collateral.mint(admin.address, parseUnits("10000", collateralDecimals))

        // prepare collateral for alice
        const amount = parseUnits("1000", await collateral.decimals())
        await collateral.transfer(alice.address, amount)
        await deposit(alice, vault, 1000, collateral)
    })

    // simulation results:
    // https://docs.google.com/spreadsheets/d/1xcWBBcQYwWuWRdlHtNv64tOjrBCnnvj_t1WEJaQv8EY/edit#gid=1155466937
    describe("# addLiquidity", () => {
        describe("initialized price = 151.373306858723226652", () => {
            beforeEach(async () => {
                await pool.initialize(encodePriceSqrt("151.373306858723226652", "1")) // tick = 50200 (1.0001^50200 = 151.373306858723226652)
                // add pool after it's initialized
                await clearingHouse.addPool(baseToken.address, 10000)

                // mint
                await clearingHouse.connect(alice).mint(baseToken.address, baseAmount)
                await clearingHouse.connect(alice).mint(quoteToken.address, quoteAmount)
            })
            // @SAMPLE - addLiquidity
            it("add liquidity below price with only quote token", async () => {
                const baseBefore = await baseToken.balanceOf(clearingHouse.address)
                const quoteBefore = await quoteToken.balanceOf(clearingHouse.address)

                // assume imRatio = 0.1
                // alice collateral = 1000, freeCollateral = 10,000, mint 10,000 quote
                await expect(
                    clearingHouse.connect(alice).addLiquidity({
                        baseToken: baseToken.address,
                        base: 0,
                        quote: parseUnits("10000", await quoteToken.decimals()),
                        lowerTick: 50000,
                        upperTick: 50200,
                        minBase: 0,
                        minQuote: 0,
                        deadline: ethers.constants.MaxUint256,
                    }),
                )
                    .to.emit(clearingHouse, "LiquidityChanged")
                    .withArgs(
                        alice.address,
                        baseToken.address,
                        quoteToken.address,
                        50000,
                        50200,
                        0,
                        parseUnits("10000", await quoteToken.decimals()),
                        "81689571696303801037492",
                        0,
                    )

                // verify account states
                expect(await clearingHouse.getTokenInfo(alice.address, baseToken.address)).to.deep.eq([
                    parseUnits("100", await baseToken.decimals()), // available
                    parseUnits("100", await baseToken.decimals()), // debt
                ])
                expect(await clearingHouse.getTokenInfo(alice.address, quoteToken.address)).to.deep.eq([
                    parseUnits("0", await quoteToken.decimals()), // available
                    parseUnits("10000", await quoteToken.decimals()), // debt
                ])
                expect(await clearingHouse.getOpenOrderIds(alice.address, baseToken.address)).to.deep.eq([
                    keccak256(
                        ["address", "address", "int24", "int24"],
                        [alice.address, baseToken.address, 50000, 50200],
                    ),
                ])
                expect(await clearingHouse.getOpenOrder(alice.address, baseToken.address, 50000, 50200)).to.deep.eq([
                    BigNumber.from("81689571696303801037492"), // liquidity
                    50000, // lowerTick
                    50200, // upperTick
<<<<<<< HEAD
                    parseUnits("0", await baseToken.decimals()), // feeGrowthInsideClearingHouseLastX128
                    parseUnits("0", await quoteToken.decimals()), // feeGrowthInsideUniswapLastX128
                    parseUnits("0", await baseToken.decimals()), // lastTwPremiumGrowthInsideX96
                    parseUnits("0", await baseToken.decimals()), // lastTwPremiumGrowthBelowX96
                    parseUnits("0", await baseToken.decimals()), // lastTwPremiumDivBySqrtPriceGrowthInsideX96
=======
                    parseUnits("0", await baseToken.decimals()), // feeGrowthInsideLastBase
>>>>>>> 82ecb447
                ])

                // verify CH balance changes
                expect(await baseToken.balanceOf(clearingHouse.address)).to.eq(baseBefore)
                expect(quoteBefore.sub(await quoteToken.balanceOf(clearingHouse.address))).to.eq(
                    parseUnits("10000", await quoteToken.decimals()),
                )
            })

            it("add liquidity below price with both tokens but expecting only quote token to be added", async () => {
                const baseBefore = await baseToken.balanceOf(clearingHouse.address)
                const quoteBefore = await quoteToken.balanceOf(clearingHouse.address)

                // assume imRatio = 0.1
                // alice collateral = 1000, freeCollateral = 10,000, mint 10,000 quote
                await expect(
                    clearingHouse.connect(alice).addLiquidity({
                        baseToken: baseToken.address,
                        base: parseUnits("1", await quoteToken.decimals()),
                        quote: parseUnits("10000", await quoteToken.decimals()),
                        lowerTick: 50000,
                        upperTick: 50200,
                        minBase: 0,
                        minQuote: 0,
                        deadline: ethers.constants.MaxUint256,
                    }),
                )
                    .to.emit(clearingHouse, "LiquidityChanged")
                    .withArgs(
                        alice.address,
                        baseToken.address,
                        quoteToken.address,
                        50000,
                        50200,
                        0,
                        parseUnits("10000", await quoteToken.decimals()),
                        "81689571696303801037492",
                        0,
                    )

                // verify account states
                expect(await clearingHouse.getTokenInfo(alice.address, baseToken.address)).to.deep.eq([
                    parseUnits("100", await baseToken.decimals()), // available
                    parseUnits("100", await baseToken.decimals()), // debt
                ])
                expect(await clearingHouse.getTokenInfo(alice.address, quoteToken.address)).to.deep.eq([
                    parseUnits("0", await quoteToken.decimals()), // available
                    parseUnits("10000", await quoteToken.decimals()), // debt
                ])
                expect(await clearingHouse.getOpenOrderIds(alice.address, baseToken.address)).to.deep.eq([
                    keccak256(
                        ["address", "address", "int24", "int24"],
                        [alice.address, baseToken.address, 50000, 50200],
                    ),
                ])
                expect(await clearingHouse.getOpenOrder(alice.address, baseToken.address, 50000, 50200)).to.deep.eq([
                    BigNumber.from("81689571696303801037492"), // liquidity
                    50000, // lowerTick
                    50200, // upperTick
<<<<<<< HEAD
                    parseUnits("0", await baseToken.decimals()), // feeGrowthInsideClearingHouseLastX128
                    parseUnits("0", await quoteToken.decimals()), // feeGrowthInsideUniswapLastX128
                    parseUnits("0", await baseToken.decimals()), // lastTwPremiumGrowthInsideX96
                    parseUnits("0", await baseToken.decimals()), // lastTwPremiumGrowthBelowX96
                    parseUnits("0", await baseToken.decimals()), // lastTwPremiumDivBySqrtPriceGrowthInsideX96
=======
                    parseUnits("0", await baseToken.decimals()), // feeGrowthInsideLastBase
>>>>>>> 82ecb447
                ])

                // verify CH balance changes
                expect(await baseToken.balanceOf(clearingHouse.address)).to.eq(baseBefore)
                expect(quoteBefore.sub(await quoteToken.balanceOf(clearingHouse.address))).to.eq(
                    parseUnits("10000", await quoteToken.decimals()),
                )
            })

            it("add liquidity with both tokens, over commit base", async () => {
                const baseBefore = await baseToken.balanceOf(clearingHouse.address)
                const quoteBefore = await quoteToken.balanceOf(clearingHouse.address)

                // assume imRatio = 0.1
                // alice collateral = 1000, freeCollateral = 10,000, mint 100 base and 10000 quote
                await expect(
                    clearingHouse.connect(alice).addLiquidity({
                        baseToken: baseToken.address,
                        base: parseUnits("100", await baseToken.decimals()),
                        quote: parseUnits("10000", await quoteToken.decimals()),
                        lowerTick: 50000,
                        upperTick: 50400,
                        minBase: 0,
                        minQuote: 0,
                        deadline: ethers.constants.MaxUint256,
                    }),
                )
                    .to.emit(clearingHouse, "LiquidityChanged")
                    .withArgs(
                        alice.address,
                        baseToken.address,
                        quoteToken.address,
                        50000,
                        50400,
                        parseUnits("66.061845430469484023", await baseToken.decimals()),
                        parseUnits("10000", await quoteToken.decimals()),
                        "81689571696303801018159",
                        0,
                    )

                // verify account states
                expect(await clearingHouse.getTokenInfo(alice.address, baseToken.address)).to.deep.eq([
                    parseUnits("33.938154569530515977", await baseToken.decimals()), // available
                    parseUnits("100", await baseToken.decimals()), // debt
                ])
                expect(await clearingHouse.getTokenInfo(alice.address, quoteToken.address)).to.deep.eq([
                    parseUnits("0", await quoteToken.decimals()), // available
                    parseUnits("10000", await quoteToken.decimals()), // debt
                ])
                expect(await clearingHouse.getOpenOrderIds(alice.address, baseToken.address)).to.deep.eq([
                    keccak256(
                        ["address", "address", "int24", "int24"],
                        [alice.address, baseToken.address, 50000, 50400],
                    ),
                ])
                expect(await clearingHouse.getOpenOrder(alice.address, baseToken.address, 50000, 50400)).to.deep.eq([
                    BigNumber.from("81689571696303801018159"), // liquidity
                    50000, // lowerTick
                    50400, // upperTick
<<<<<<< HEAD
                    parseUnits("0", await baseToken.decimals()), // feeGrowthInsideClearingHouseLastX128
                    parseUnits("0", await quoteToken.decimals()), // feeGrowthInsideUniswapLastX128
                    parseUnits("0", await baseToken.decimals()), // lastTwPremiumGrowthInsideX96
                    parseUnits("0", await baseToken.decimals()), // lastTwPremiumGrowthBelowX96
                    parseUnits("0", await baseToken.decimals()), // lastTwPremiumDivBySqrtPriceGrowthInsideX96
=======
                    parseUnits("0", await baseToken.decimals()), // feeGrowthInsideLastBase
>>>>>>> 82ecb447
                ])

                // verify CH balance changes
                expect(baseBefore.sub(await baseToken.balanceOf(clearingHouse.address))).to.eq(
                    parseUnits("66.061845430469484023", await baseToken.decimals()),
                )
                expect(quoteBefore.sub(await quoteToken.balanceOf(clearingHouse.address))).to.eq(
                    parseUnits("10000", await quoteToken.decimals()),
                )
            })

            it("add liquidity with both tokens, over commit quote", async () => {
                const baseBefore = await baseToken.balanceOf(clearingHouse.address)
                const quoteBefore = await quoteToken.balanceOf(clearingHouse.address)

                // assume imRatio = 0.1
                // alice collateral = 1000, freeCollateral = 10,000, mint 50 base and 10000 quote
                await expect(
                    clearingHouse.connect(alice).addLiquidity({
                        baseToken: baseToken.address,
                        base: parseUnits("50", await baseToken.decimals()),
                        quote: parseUnits("10000", await quoteToken.decimals()),
                        lowerTick: 50000,
                        upperTick: 50400,
                        minBase: 0,
                        minQuote: 0,
                        deadline: ethers.constants.MaxUint256,
                    }),
                )
                    .to.emit(clearingHouse, "LiquidityChanged")
                    .withArgs(
                        alice.address,
                        baseToken.address,
                        quoteToken.address,
                        50000,
                        50400,
                        parseUnits("50", await baseToken.decimals()),
                        "7568665342936161336147",
                        "61828103017711334685748",
                        0,
                    )

                // verify account states
                expect(await clearingHouse.getTokenInfo(alice.address, baseToken.address)).to.deep.eq([
                    parseUnits("50", await baseToken.decimals()), // available
                    parseUnits("100", await baseToken.decimals()), // debt
                ])
                expect(await clearingHouse.getTokenInfo(alice.address, quoteToken.address)).to.deep.eq([
                    parseUnits("2431.334657063838663853", await baseToken.decimals()), // available
                    parseUnits("10000", await quoteToken.decimals()), // debt
                ])
                expect(await clearingHouse.getOpenOrderIds(alice.address, baseToken.address)).to.deep.eq([
                    keccak256(
                        ["address", "address", "int24", "int24"],
                        [alice.address, baseToken.address, 50000, 50400],
                    ),
                ])
                expect(await clearingHouse.getOpenOrder(alice.address, baseToken.address, 50000, 50400)).to.deep.eq([
                    BigNumber.from("61828103017711334685748"), // liquidity
                    50000, // lowerTick
                    50400, // upperTick
<<<<<<< HEAD
                    parseUnits("0", await baseToken.decimals()), // feeGrowthInsideClearingHouseLastX128
                    parseUnits("0", await quoteToken.decimals()), // feeGrowthInsideUniswapLastX128
                    parseUnits("0", await baseToken.decimals()), // lastTwPremiumGrowthInsideX96
                    parseUnits("0", await baseToken.decimals()), // lastTwPremiumGrowthBelowX96
                    parseUnits("0", await baseToken.decimals()), // lastTwPremiumDivBySqrtPriceGrowthInsideX96
=======
                    parseUnits("0", await baseToken.decimals()), // feeGrowthInsideLastBase
>>>>>>> 82ecb447
                ])

                // verify CH balance changes
                expect(baseBefore.sub(await baseToken.balanceOf(clearingHouse.address))).to.eq(
                    parseUnits("50", await baseToken.decimals()),
                )
                expect(quoteBefore.sub(await quoteToken.balanceOf(clearingHouse.address))).to.eq(
                    "7568665342936161336147",
                )
            })

            it("add liquidity twice", async () => {
                let baseBefore = await baseToken.balanceOf(clearingHouse.address)
                let quoteBefore = await quoteToken.balanceOf(clearingHouse.address)

                // assume imRatio = 0.1
                // alice collateral = 1000, freeCollateral = 10,000, mint 66.06184541 base and 10000 quote
                await clearingHouse.connect(alice).addLiquidity({
                    baseToken: baseToken.address,
                    base: parseUnits("33.030922715234742012", await baseToken.decimals()),
                    quote: parseUnits("5000", await quoteToken.decimals()),
                    lowerTick: 50000, // from CH's perspective, lowerTick & upperTick is still based on quote/base price, so the number is positive in our test case
                    upperTick: 50400,
                    minBase: 0,
                    minQuote: 0,
                    deadline: ethers.constants.MaxUint256,
                })

                await clearingHouse.connect(alice).addLiquidity({
                    baseToken: baseToken.address,
                    base: parseUnits("33.030922715234742012", await baseToken.decimals()),
                    quote: parseUnits("5000", await quoteToken.decimals()),
                    lowerTick: 50000, // from CH's perspective, lowerTick & upperTick is still based on quote/base price, so the number is positive in our test case
                    upperTick: 50400,
                    minBase: 0,
                    minQuote: 0,
                    deadline: ethers.constants.MaxUint256,
                })

                // verify account states
                expect(await clearingHouse.getTokenInfo(alice.address, baseToken.address)).to.deep.eq([
                    parseUnits("33.938154569530515976", await baseToken.decimals()), // available
                    parseUnits("100", await baseToken.decimals()), // debt
                ])
                expect(await clearingHouse.getTokenInfo(alice.address, quoteToken.address)).to.deep.eq([
                    parseUnits("0", await quoteToken.decimals()), // available
                    parseUnits("10000", await quoteToken.decimals()), // debt
                ])
                expect(await clearingHouse.getOpenOrderIds(alice.address, baseToken.address)).to.deep.eq([
                    keccak256(
                        ["address", "address", "int24", "int24"],
                        [alice.address, baseToken.address, 50000, 50400],
                    ),
                ])
                expect(await clearingHouse.getOpenOrder(alice.address, baseToken.address, 50000, 50400)).to.deep.eq([
                    BigNumber.from("81689571696303801018158"), // liquidity
                    50000, // lowerTick
                    50400, // upperTick
<<<<<<< HEAD
                    parseUnits("0", await baseToken.decimals()), // feeGrowthInsideClearingHouseLastX128
                    parseUnits("0", await quoteToken.decimals()), // feeGrowthInsideUniswapLastX128
                    parseUnits("0", await baseToken.decimals()), // lastTwPremiumGrowthInsideX96
                    parseUnits("0", await baseToken.decimals()), // lastTwPremiumGrowthBelowX96
                    parseUnits("0", await baseToken.decimals()), // lastTwPremiumDivBySqrtPriceGrowthInsideX96
=======
                    parseUnits("0", await baseToken.decimals()), // feeGrowthInsideLastBase
>>>>>>> 82ecb447
                ])

                // verify CH balance changes
                expect(baseBefore.sub(await baseToken.balanceOf(clearingHouse.address))).to.eq(
                    parseUnits("66.061845430469484024", await baseToken.decimals()),
                )
                expect(quoteBefore.sub(await quoteToken.balanceOf(clearingHouse.address))).to.eq(
                    parseUnits("10000", await quoteToken.decimals()),
                )
            })

            // TODO add test case with fees

            it("force error, add nothing", async () => {
                await expect(
                    clearingHouse.connect(alice).addLiquidity({
                        baseToken: baseToken.address,
                        base: 0,
                        quote: 0,
                        lowerTick: 50000,
                        upperTick: 50200,
                        minBase: 0,
                        minQuote: 0,
                        deadline: ethers.constants.MaxUint256,
                    }),
                ).to.be.revertedWith("UB_ZIs")
            })

            it("force error, add base-only liquidity below price", async () => {
                await expect(
                    clearingHouse.connect(alice).addLiquidity({
                        baseToken: baseToken.address,
                        base: parseUnits("1", await baseToken.decimals()),
                        quote: 0,
                        lowerTick: 50000,
                        upperTick: 50200,
                        minBase: 0,
                        minQuote: 0,
                        deadline: ethers.constants.MaxUint256,
                    }),
                ).to.be.revertedWith("UB_ZL")
            })

            it("force error, add quote-only liquidity above price", async () => {
                await expect(
                    clearingHouse.connect(alice).addLiquidity({
                        baseToken: baseToken.address,
                        base: 0,
                        quote: parseUnits("1", await quoteToken.decimals()),
                        lowerTick: 50200,
                        upperTick: 50400,
                        minBase: 0,
                        minQuote: 0,
                        deadline: ethers.constants.MaxUint256,
                    }),
                ).to.be.revertedWith("UB_ZL")
            })

            it("force error, add base-only liquidity in price", async () => {
                await expect(
                    clearingHouse.connect(alice).addLiquidity({
                        baseToken: baseToken.address,
                        base: parseUnits("50", await baseToken.decimals()),
                        quote: 0,
                        lowerTick: 50000,
                        upperTick: 50400,
                        minBase: 0,
                        minQuote: 0,
                        deadline: ethers.constants.MaxUint256,
                    }),
                ).to.be.revertedWith("UB_ZL")
            })

            it("force error, add quote-only liquidity in price", async () => {
                await expect(
                    clearingHouse.connect(alice).addLiquidity({
                        baseToken: baseToken.address,
                        base: 0,
                        quote: parseUnits("10001", await quoteToken.decimals()),
                        lowerTick: 50000,
                        upperTick: 50400,
                        minBase: 0,
                        minQuote: 0,
                        deadline: ethers.constants.MaxUint256,
                    }),
                ).to.be.revertedWith("CH_NEQ")
            })

            it("force error, add quote over minted quote", async () => {
                await expect(
                    clearingHouse.connect(alice).addLiquidity({
                        baseToken: baseToken.address,
                        base: parseUnits("101", await quoteToken.decimals()),
                        quote: 0,
                        lowerTick: 50000,
                        upperTick: 50400,
                        minBase: 0,
                        minQuote: 0,
                        deadline: ethers.constants.MaxUint256,
                    }),
                ).to.be.revertedWith("CH_NEB")
            })

            it("force error, add base over minted base", async () => {
                await expect(
                    clearingHouse.connect(alice).addLiquidity({
                        baseToken: baseToken.address,
                        base: 0,
                        quote: parseUnits("1", await quoteToken.decimals()),
                        lowerTick: 50000,
                        upperTick: 50400,
                        minBase: 0,
                        minQuote: 0,
                        deadline: ethers.constants.MaxUint256,
                    }),
                ).to.be.revertedWith("UB_ZL")
            })

            it("force error, non-registered pool calls mint callback", async () => {
                const encodedData = defaultAbiCoder.encode(["address"], [baseToken.address])
                await expect(clearingHouse.uniswapV3MintCallback(123, 456, encodedData)).to.be.revertedWith("CH_FMV")
            })
        })

        describe("initialized price = 151.373306858723226651", () => {
            beforeEach(async () => {
                await pool.initialize(encodePriceSqrt("151.373306858723226651", "1")) // tick = 50200 (1.0001^50200 = 151.373306858723226651)
                // add pool after it's initialized
                await clearingHouse.addPool(baseToken.address, 10000)

                // mint
                await clearingHouse.connect(alice).mint(baseToken.address, baseAmount)
                await clearingHouse.connect(alice).mint(quoteToken.address, quoteAmount)
            })

            // @SAMPLE - addLiquidity
            it("add liquidity above price with only base token", async () => {
                const baseBefore = await baseToken.balanceOf(clearingHouse.address)
                const quoteBefore = await quoteToken.balanceOf(clearingHouse.address)

                // assume imRatio = 0.1
                // alice collateral = 1000, freeCollateral = 10,000, mint 100 base
                await expect(
                    clearingHouse.connect(alice).addLiquidity({
                        baseToken: baseToken.address,
                        base: parseUnits("100", await baseToken.decimals()),
                        quote: 0,
                        lowerTick: 50200,
                        upperTick: 50400,
                        minBase: 0,
                        minQuote: 0,
                        deadline: ethers.constants.MaxUint256,
                    }),
                )
                    .to.emit(clearingHouse, "LiquidityChanged")
                    .withArgs(
                        alice.address,
                        baseToken.address,
                        quoteToken.address,
                        50200,
                        50400,
                        parseUnits("100", await baseToken.decimals()),
                        0,
                        "123656206035422669342231",
                        0,
                    )

                // verify account states
                expect(await clearingHouse.getTokenInfo(alice.address, baseToken.address)).to.deep.eq([
                    parseUnits("0", await baseToken.decimals()), // available
                    parseUnits("100", await baseToken.decimals()), // debt
                ])
                expect(await clearingHouse.getTokenInfo(alice.address, quoteToken.address)).to.deep.eq([
                    parseUnits("10000", await quoteToken.decimals()), // available
                    parseUnits("10000", await quoteToken.decimals()), // debt
                ])
                expect(await clearingHouse.getOpenOrderIds(alice.address, baseToken.address)).to.deep.eq([
                    keccak256(
                        ["address", "address", "int24", "int24"],
                        [alice.address, baseToken.address, 50200, 50400],
                    ),
                ])
                expect(await clearingHouse.getOpenOrder(alice.address, baseToken.address, 50200, 50400)).to.deep.eq([
                    BigNumber.from("123656206035422669342231"), // liquidity
                    50200, // lowerTick
                    50400, // upperTick
<<<<<<< HEAD
                    parseUnits("0", await baseToken.decimals()), // feeGrowthInsideClearingHouseLastX128
                    parseUnits("0", await quoteToken.decimals()), // feeGrowthInsideUniswapLastX128
                    parseUnits("0", await baseToken.decimals()), // lastTwPremiumGrowthInsideX96
                    parseUnits("0", await baseToken.decimals()), // lastTwPremiumGrowthBelowX96
                    parseUnits("0", await baseToken.decimals()), // lastTwPremiumDivBySqrtPriceGrowthInsideX96
=======
                    parseUnits("0", await baseToken.decimals()), // feeGrowthInsideLastBase
>>>>>>> 82ecb447
                ])

                // verify CH balance changes
                expect(baseBefore.sub(await baseToken.balanceOf(clearingHouse.address))).to.eq(
                    parseUnits("100", await baseToken.decimals()),
                )
                expect(await quoteToken.balanceOf(clearingHouse.address)).to.eq(quoteBefore)
            })

            it("add liquidity above price with both tokens but expecting only base token to be added", async () => {
                const baseBefore = await baseToken.balanceOf(clearingHouse.address)
                const quoteBefore = await quoteToken.balanceOf(clearingHouse.address)

                // assume imRatio = 0.1
                // alice collateral = 1000, freeCollateral = 10,000, mint 100 base
                await expect(
                    clearingHouse.connect(alice).addLiquidity({
                        baseToken: baseToken.address,
                        base: parseUnits("100", await baseToken.decimals()),
                        quote: parseUnits("1", await baseToken.decimals()),
                        lowerTick: 50200,
                        upperTick: 50400,
                        minBase: 0,
                        minQuote: 0,
                        deadline: ethers.constants.MaxUint256,
                    }),
                )
                    .to.emit(clearingHouse, "LiquidityChanged")
                    .withArgs(
                        alice.address,
                        baseToken.address,
                        quoteToken.address,
                        50200,
                        50400,
                        parseUnits("100", await baseToken.decimals()),
                        0,
                        "123656206035422669342231",
                        0,
                    )

                // verify account states
                expect(await clearingHouse.getTokenInfo(alice.address, baseToken.address)).to.deep.eq([
                    parseUnits("0", await baseToken.decimals()), // available
                    parseUnits("100", await baseToken.decimals()), // debt
                ])
                expect(await clearingHouse.getTokenInfo(alice.address, quoteToken.address)).to.deep.eq([
                    parseUnits("10000", await quoteToken.decimals()), // available
                    parseUnits("10000", await quoteToken.decimals()), // debt
                ])
                expect(await clearingHouse.getOpenOrderIds(alice.address, baseToken.address)).to.deep.eq([
                    keccak256(
                        ["address", "address", "int24", "int24"],
                        [alice.address, baseToken.address, 50200, 50400],
                    ),
                ])
                expect(await clearingHouse.getOpenOrder(alice.address, baseToken.address, 50200, 50400)).to.deep.eq([
                    BigNumber.from("123656206035422669342231"), // liquidity
                    50200, // lowerTick
                    50400, // upperTick
<<<<<<< HEAD
                    parseUnits("0", await baseToken.decimals()), // feeGrowthInsideClearingHouseLastX128
                    parseUnits("0", await quoteToken.decimals()), // feeGrowthInsideUniswapLastX128
                    parseUnits("0", await baseToken.decimals()), // lastTwPremiumGrowthInsideX96
                    parseUnits("0", await baseToken.decimals()), // lastTwPremiumGrowthBelowX96
                    parseUnits("0", await baseToken.decimals()), // lastTwPremiumDivBySqrtPriceGrowthInsideX96
=======
                    parseUnits("0", await baseToken.decimals()), // feeGrowthInsideLastBase
>>>>>>> 82ecb447
                ])

                // verify CH balance changes
                expect(baseBefore.sub(await baseToken.balanceOf(clearingHouse.address))).to.eq(
                    parseUnits("100", await baseToken.decimals()),
                )
                expect(await quoteToken.balanceOf(clearingHouse.address)).to.eq(quoteBefore)
            })
        })
    })
})<|MERGE_RESOLUTION|>--- conflicted
+++ resolved
@@ -107,15 +107,10 @@
                     BigNumber.from("81689571696303801037492"), // liquidity
                     50000, // lowerTick
                     50200, // upperTick
-<<<<<<< HEAD
-                    parseUnits("0", await baseToken.decimals()), // feeGrowthInsideClearingHouseLastX128
-                    parseUnits("0", await quoteToken.decimals()), // feeGrowthInsideUniswapLastX128
+                    parseUnits("0", await baseToken.decimals()), // feeGrowthInsideLastBase
                     parseUnits("0", await baseToken.decimals()), // lastTwPremiumGrowthInsideX96
                     parseUnits("0", await baseToken.decimals()), // lastTwPremiumGrowthBelowX96
                     parseUnits("0", await baseToken.decimals()), // lastTwPremiumDivBySqrtPriceGrowthInsideX96
-=======
-                    parseUnits("0", await baseToken.decimals()), // feeGrowthInsideLastBase
->>>>>>> 82ecb447
                 ])
 
                 // verify CH balance changes
@@ -175,15 +170,10 @@
                     BigNumber.from("81689571696303801037492"), // liquidity
                     50000, // lowerTick
                     50200, // upperTick
-<<<<<<< HEAD
-                    parseUnits("0", await baseToken.decimals()), // feeGrowthInsideClearingHouseLastX128
-                    parseUnits("0", await quoteToken.decimals()), // feeGrowthInsideUniswapLastX128
+                    parseUnits("0", await baseToken.decimals()), // feeGrowthInsideLastBase
                     parseUnits("0", await baseToken.decimals()), // lastTwPremiumGrowthInsideX96
                     parseUnits("0", await baseToken.decimals()), // lastTwPremiumGrowthBelowX96
                     parseUnits("0", await baseToken.decimals()), // lastTwPremiumDivBySqrtPriceGrowthInsideX96
-=======
-                    parseUnits("0", await baseToken.decimals()), // feeGrowthInsideLastBase
->>>>>>> 82ecb447
                 ])
 
                 // verify CH balance changes
@@ -243,15 +233,10 @@
                     BigNumber.from("81689571696303801018159"), // liquidity
                     50000, // lowerTick
                     50400, // upperTick
-<<<<<<< HEAD
-                    parseUnits("0", await baseToken.decimals()), // feeGrowthInsideClearingHouseLastX128
-                    parseUnits("0", await quoteToken.decimals()), // feeGrowthInsideUniswapLastX128
+                    parseUnits("0", await baseToken.decimals()), // feeGrowthInsideLastBase
                     parseUnits("0", await baseToken.decimals()), // lastTwPremiumGrowthInsideX96
                     parseUnits("0", await baseToken.decimals()), // lastTwPremiumGrowthBelowX96
                     parseUnits("0", await baseToken.decimals()), // lastTwPremiumDivBySqrtPriceGrowthInsideX96
-=======
-                    parseUnits("0", await baseToken.decimals()), // feeGrowthInsideLastBase
->>>>>>> 82ecb447
                 ])
 
                 // verify CH balance changes
@@ -313,15 +298,10 @@
                     BigNumber.from("61828103017711334685748"), // liquidity
                     50000, // lowerTick
                     50400, // upperTick
-<<<<<<< HEAD
-                    parseUnits("0", await baseToken.decimals()), // feeGrowthInsideClearingHouseLastX128
-                    parseUnits("0", await quoteToken.decimals()), // feeGrowthInsideUniswapLastX128
+                    parseUnits("0", await baseToken.decimals()), // feeGrowthInsideLastBase
                     parseUnits("0", await baseToken.decimals()), // lastTwPremiumGrowthInsideX96
                     parseUnits("0", await baseToken.decimals()), // lastTwPremiumGrowthBelowX96
                     parseUnits("0", await baseToken.decimals()), // lastTwPremiumDivBySqrtPriceGrowthInsideX96
-=======
-                    parseUnits("0", await baseToken.decimals()), // feeGrowthInsideLastBase
->>>>>>> 82ecb447
                 ])
 
                 // verify CH balance changes
@@ -380,15 +360,10 @@
                     BigNumber.from("81689571696303801018158"), // liquidity
                     50000, // lowerTick
                     50400, // upperTick
-<<<<<<< HEAD
-                    parseUnits("0", await baseToken.decimals()), // feeGrowthInsideClearingHouseLastX128
-                    parseUnits("0", await quoteToken.decimals()), // feeGrowthInsideUniswapLastX128
+                    parseUnits("0", await baseToken.decimals()), // feeGrowthInsideLastBase
                     parseUnits("0", await baseToken.decimals()), // lastTwPremiumGrowthInsideX96
                     parseUnits("0", await baseToken.decimals()), // lastTwPremiumGrowthBelowX96
                     parseUnits("0", await baseToken.decimals()), // lastTwPremiumDivBySqrtPriceGrowthInsideX96
-=======
-                    parseUnits("0", await baseToken.decimals()), // feeGrowthInsideLastBase
->>>>>>> 82ecb447
                 ])
 
                 // verify CH balance changes
@@ -575,15 +550,10 @@
                     BigNumber.from("123656206035422669342231"), // liquidity
                     50200, // lowerTick
                     50400, // upperTick
-<<<<<<< HEAD
-                    parseUnits("0", await baseToken.decimals()), // feeGrowthInsideClearingHouseLastX128
-                    parseUnits("0", await quoteToken.decimals()), // feeGrowthInsideUniswapLastX128
+                    parseUnits("0", await baseToken.decimals()), // feeGrowthInsideLastBase
                     parseUnits("0", await baseToken.decimals()), // lastTwPremiumGrowthInsideX96
                     parseUnits("0", await baseToken.decimals()), // lastTwPremiumGrowthBelowX96
                     parseUnits("0", await baseToken.decimals()), // lastTwPremiumDivBySqrtPriceGrowthInsideX96
-=======
-                    parseUnits("0", await baseToken.decimals()), // feeGrowthInsideLastBase
->>>>>>> 82ecb447
                 ])
 
                 // verify CH balance changes
@@ -643,15 +613,10 @@
                     BigNumber.from("123656206035422669342231"), // liquidity
                     50200, // lowerTick
                     50400, // upperTick
-<<<<<<< HEAD
-                    parseUnits("0", await baseToken.decimals()), // feeGrowthInsideClearingHouseLastX128
-                    parseUnits("0", await quoteToken.decimals()), // feeGrowthInsideUniswapLastX128
+                    parseUnits("0", await baseToken.decimals()), // feeGrowthInsideLastBase
                     parseUnits("0", await baseToken.decimals()), // lastTwPremiumGrowthInsideX96
                     parseUnits("0", await baseToken.decimals()), // lastTwPremiumGrowthBelowX96
                     parseUnits("0", await baseToken.decimals()), // lastTwPremiumDivBySqrtPriceGrowthInsideX96
-=======
-                    parseUnits("0", await baseToken.decimals()), // feeGrowthInsideLastBase
->>>>>>> 82ecb447
                 ])
 
                 // verify CH balance changes
