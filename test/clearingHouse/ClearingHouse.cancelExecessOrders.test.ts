--- conflicted
+++ resolved
@@ -275,23 +275,14 @@
             await syncIndexToMarketPrice(mockedBaseAggregator, pool)
             await addOrder(fixture, bob, 1, 0, 92400, 92800, false, baseToken.address)
 
-<<<<<<< HEAD
             // 4. set mark price lower to withdraw bob's collateral
             await accountBalance.mockMarkPrice(baseToken.address, parseEther("100"))
-
-            await vault.connect(bob).withdraw(collateral.address, parseUnits("1980", await collateral.decimals()))
-=======
-            // 4. set index price lower to withdraw bob's collateral
-            mockedBaseAggregator.smocked.latestRoundData.will.return.with(async () => {
-                return [0, parseUnits("100", 6), 0, 0, 0]
-            })
 
             await vault
                 .connect(bob)
                 .withdraw(collateral.address, parseUnits("1984.553951", await collateral.decimals()))
->>>>>>> 47952408
-
-            // 4. carol opens a long position and bob incurs a short position
+
+            // 5. carol opens a long position and bob incurs a short position
             // carol position size: 0 -> 0.000961493924477756
             // bob position size: 0 -> -0.000961493924477756
             // set index price higher to let carol can open a long position
@@ -303,7 +294,7 @@
             // mock mark price to cancel bob's order
             await accountBalance.mockMarkPrice(baseToken.address, parseEther("1000"))
 
-            // 5. cancel bob's open orders
+            // 6. cancel bob's open orders
             // bob's taker base = 0.000490465148677081
             // bob's taker quote = -5
             // bob's maker base = -0.000961493924477757
