--- conflicted
+++ resolved
@@ -99,44 +99,31 @@
     },
     namedAccounts: {
         deployer: 0, // 0 means ethers.getSigners[0]
-<<<<<<< HEAD
         deployerAddress: {
             // Only used in system tests
             [ChainId.ARBITRUM_RINKEBY_CHAIN_ID]: "0x9E9DFaCCABeEcDA6dD913b3685c9fe908F28F58c",
             [ChainId.OPTIMISM_KOVAN_CHAIN_ID]: "0x9E9DFaCCABeEcDA6dD913b3685c9fe908F28F58c",
             [ChainId.OPTIMISM_CHAIN_ID]: "0x849a19c0746fB0d335E02deC0d0B3E057e585176",
         },
-=======
->>>>>>> c1fd44aa
         cleanAccount: 1,
         cleanAccount2: 2,
         uniswapV3Factory: {
             default: "0x1F98431c8aD98523631AE4a59f267346ea31F984",
         },
-<<<<<<< HEAD
         hardhatForkTester: {
             // only use for hardhatFork simulation
             [ChainId.OPTIMISM_CHAIN_ID]: "0x08968309443465c03244c9206052aa20cdbb6797",
             [ChainId.OPTIMISM_KOVAN_CHAIN_ID]: "0x08968309443465c03244c9206052aa20cdbb6797",
-=======
-        usdcRichManAddress: {
-            [ChainId.OPTIMISM_CHAIN_ID]: "0x3cbc3bed185b837d79ba18d36a3859ecbcfc3dc8",
-            [ChainId.OPTIMISM_KOVAN_CHAIN_ID]: "0x3cbc3bed185b837d79ba18d36a3859ecbcfc3dc8",
->>>>>>> c1fd44aa
         },
         gnosisSafeAddress: {
             // It's an EOA account created for v2 because Gnosis safe doesn't support ArbitrumRinkeby now
             [ChainId.ARBITRUM_RINKEBY_CHAIN_ID]: "0x374152052700eDf29Fc2D4ed5eF93cA7d3fdF38e",
             [ChainId.OPTIMISM_KOVAN_CHAIN_ID]: "0x2a8725c1a9a397e2d1bA26634c8f8d62b403d968",
-<<<<<<< HEAD
-            [ChainId.OPTIMISM_CHAIN_ID]: "0x76ff908b6d43c182daec59b35cebc1d7a17d8086",
-=======
             [ChainId.OPTIMISM_CHAIN_ID]: "0x76Ff908b6d43C182DAEC59b35CebC1d7A17D8086",
         },
         backstopLiquidityProvider: {
             [ChainId.OPTIMISM_KOVAN_CHAIN_ID]: "0x93fA06E81C25D7168A0D0Ce89b1A6A77E0722650",
             [ChainId.OPTIMISM_CHAIN_ID]: "0x5B3b3Ed2BC7E643f6b558237e7c488e6B32EeD80",
->>>>>>> c1fd44aa
         },
         // Chainlink addresses
         // Rinkeby: https://docs.chain.link/docs/ethereum-addresses/#Rinkeby%20Testnet
