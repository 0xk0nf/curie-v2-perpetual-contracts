# Changelog

All notable changes to this project will be documented in this file.

The format is based on [Keep a Changelog](https://keepachangelog.com/en/1.0.0/),
and this project adheres to [Semantic Versioning](https://semver.org/spec/v2.0.0.html).

## [unreleased]

<<<<<<< HEAD
## [2.2.1] - TBD
- Add `InsuranceFund.getInsuranceFundCapacity()`

## [2.2.0] - TBD
=======
## [2.2.0] - 2022-09-30
>>>>>>> f00131b2
### Added
- Add `Vault.settleBadDebt()`
- Add `InsuranceFund.repay()`
- Add new event `Repaid`, `BadDebtSettled`
### Removed
- Remove `InsuranceFund.borrow()`

## [2.1.1] - 2022-09-21
### Changed
- `AccountBalance.getLiquidatablePositionSize()` returns entire position size if the position value is less than _MIN_PARTIAL_LIQUIDATE_POSITION_VALUE.

## [2.1.0] - 2022-08-16
### Added
- Add `Vault.withdrawAll()` to withdraw all free collateral(specified) from vault
- Add `Vault.withdrawAllEther()` to withdraw all ETH from vault

### Changed
- Update return parameter names in NatSpec

### Fixed
- Fix rounding issue when liquidating collaterals in full
- Fix collateral value precision and underlying rounding issues

## [2.0.1] - 2022-08-10
### Added
- Add `DelegateApproval.canAddLiquidityFor` to check if can add liquidity for another maker.
- Add `DelegateApproval.canRemoveLiquidityFor` to check if can remove liquidity belonging to another maker.

## [2.0.0] - 2022-08-10
### Changed
- `liquidate()` becomes position transfer instead of market selling. **So liquidators now require collaterals to do liquidation.**

  - `liquidate()` has new interfaces:

    ```solidity
    function liquidate(
        address trader,
        address baseToken,
        int256 positionSize
    ) external;

    // liquidate as much as possible
    function liquidate(
        address trader,
        address baseToken,
    ) external;
    ```
### Added
- Add `AccountBalance.getLiquidatablePositionSize()` to calculate the liquidatable position size for trader.

### Deprecated
- `function liquidate(address trader, address baseToken, uint256 oppositeAmountBound)`

## [1.4.0] - 2022-07-05
### Added
- Add `DelegateApproval`
    - Currently only allow delegating `ClearingHouseOpenPosition`
- Add `ClearingHouse.openPositionFor()`
- Add `ClearingHouse.getDelegateApproval()`

## [1.3.0] - 2022-06-20
### Added
- Add `BaseToken.cacheTwap` to offer the flexibility of updating index prices by either users or ourselves.

## [1.2.0] - 2022-04-28
### Changed
- `ClearingHouse.getAccountValue()` function now calls `Vault.getAccountValue()`
- `Vault.deposit()`, `Vault.withdraw()`, `Vault.depositFor()` can be used for non-settlement token

### Added
- `Vault` now supports depositing non-settlement token as collateral
- Add `CollateralManager` contract for non-settlement collateral related params management
- Add `Vault.depositEther()`, `Vault.depositEtherFor()` `Vault.withdrawEther()` for ETH deposit/withdraw
- Add `Vault.getAccountValue()` to get the account value in settlement token's decimals
- Add `Vault.getBalanceByToken()` to query collateral balance by token address
- Add `Vault.getCollateralTokens()` to query all non-settlement collateral token addresses of a trader
- Add `Vault.getFreeCollateralByToken()` to query free collateral by given  collateral token addresses
- Add `Vault.getSettlementTokenValue()` to query trader's settlement token value
- Add `Vault.isLiquidatable()` to check if a trader's non-settlement collateral can be liquidated
- Add `Vault.getMarginRequirementForCollateralLiquidation()` to get the margin requirement that a trader's
  non-settlement collateral is eligible to be liquidated
- Add `Vault.getCollateralMmRatio()` to get the mmRatio for collateral liquidation
- Add `Vault.getLiquidatableCollateralBySettlement()` to get the liquidatable collateral amount by given
  repaid settlement amount
- Add `Vault.getRepaidSettlementByCollateral` to get the repaid settlement amount by given collateral amount
  for liquidation
- Add `Vault.getMaxRepaidSettlementAndLiquidatableCollateral()` to query the max repaid settlement amount and
  max collateral amount for liquidation
- Add `Vault.liquidateCollateral` to liquidate trader's non-settlement collateral

## [1.1.0] - 2022-04-12
- Add `BaseToken.pause()` (only owner)
- Add `BaseToken.close(uint256)` (only owner)
- Add `IBaseToken.close()`
- Add `IBaseToken.getPausedTimestamp()`
- Add `IBaseToken.getPausedIndexPrice()`
- Add `IBaseToken.getClosedPrice()`
- Add `IBaseToken.isOpen()`
- Add `IBaseToken.isPaused()`
- Add `IBaseToken.isClosed()`
- Add `IVault.depositFor(address, address, uint256)`
- Add `IClearingHouse.quitMarket(address, address)`
- Add new event `PositionClosed` to `ClearingHouse`, will emit in `quitMarket(address, address)`

## [1.0.15] - 2022-02-09

### Changed
- emit `PositionChanged` event in `cancelExcessOrders` and `cancelAllExcessOrders`

## [1.0.14] - 2022-01-28

### Added
- Add `IClearingHouse.liquidate(address, address, uint)` to liquidate with slippage protection.

## [1.0.13] - 2022-01-21
### Deploy
- Deploy `SOL` market to optimism

## [1.0.12] - 2022-01-20
### Deploy
- Deploy `LUNA` market to optimism

## [1.0.11] - 2022-01-18
### Deploy
- Deploy `AVAX` market to optimism

## [1.0.10] - 2022-01-17
### Changed
- Add _backstopLiquidityProviderMap in ClearingHouseConfigStorageV2. It's for only configured backstopLiquidityProvider can liquidate the trader's position who has bad debt.

### Deploy
- Upgrade AccountBalance, ClearingHouse, ClearingHouseConfig, Exchange, Vault

## [1.0.9] - 2022-01-14

### Changed
- Revert swap if _maxTickCrossedWithinBlockMap[baseToken] is 0

### Deploy
- Upgrade Exchange on **Optimism**

## [1.0.9-staging] - 2022-01-13

- Upgrade Exchange for zero tick crossing

## [1.0.8] - 2022-01-12

Code is same as `v1.0.8-staging`.

### Deploy
- Upgrade ClearingHouse on **Optimism**

## [1.0.8-staging] - 2022-01-11

### Fixed
- revert when reducing position with bad debt

### Deploy
- Upgrade ClearingHouse on **Optimism Kovan**

## [1.0.7] - 2022-01-06

### Deploy
- Upgrade vBTC and vETH on **Optimism**

## [1.0.7-staging] - 2022-01-05

### Added
- add `BaseToken.setPriceFeed()` to set address of price feed.

### Deploy
- Upgrade vBTC and vETH on **Optimism Kovan**

## [1.0.6] - 2022-01-05

- Only includes new deployments on **Optimism Kovan** compared with `1.0.5`.

## [1.0.6-staging] - 2022-01-04

- Clean deploy all contracts on **Optimism Kovan** except external contracts (DefaultProxyAdmin, USDC, UniswapV3Factory). Note that the contract proxy addresses has been changed. Can find all contract addresses in `./metadata/optimismKovan.json`.

## [1.0.5] - 2022-01-03

### Added
- Deploy `AVAXUSDBandPriceFeed` on **Optimism**.
- Deploy `LUNAUSDBandPriceFeed` on **Optimism**.
- Deploy `SOLUSDBandPriceFeed` on **Optimism**.

## [1.0.4] - 2021-12-23

- Add fluctuation limit on `exchange.swap`

## [1.0.3] - 2021-12-10

- Fix permission check in `setttleFunding` and `updateFundingGrowthAndLiquidityCoefficientInFundingPayment`

## [1.0.3-staging] - 2021-12-10

- Fix permission check in `setttleFunding` and `updateFundingGrowthAndLiquidityCoefficientInFundingPayment`

## [1.0.1] - 2021-11-25

- Code is the same as `1.0.0`, but it's a clean deploy to Optimism Mainnet.
- Contract source code is also included.

## [1.0.0] - 2021-11-24

- Code is the same as `1.0.0-staging`, but it's a clean deploy to Optimism Mainnet.

## [1.0.0-staging] - 2021-11-24

- Code is the same as `0.15.1-staging`, but it's a clean deploy to Optimism Kovan and Arbitrum Rinkeby.

## [0.15.1-staging] - 2021-11-23

- No public change in this version.

## [0.15.0-staging] - 2021-11-22

### Changed
- rename `ClearingHouse.settleAllFundingAndPendingFee` to `ClearingHouse.settleAllFunding`
- rename `AccountBalance.addTakerBalances` to `AccountBalance.modifyTakerBalance`
- rename params of `AccountBalance.modifyTakerBalance`
    1. `deltaTakerBase` to `base`
    2. `deltaTakerQuote` to `quote`
- rename params of `AccountBalance.settleBalanceAndDeregister`
    1. `deltaTakerBase` to `takerBase`
    2. `deltaTakerQuote` to `takerQuote`
- rename `AccountBalance.addOwedRealizedPnl` to `AccountBalance.modifyOwedRealizedPnl`
- rename param `delta` of `AccountBalance.modifyOwedRealizedPnl` as `amount`
- rename the param `sqrtPriceAfter` in the `ClearingHouse.PositionChanged` event to `sqrtPriceAfterX96`
- rename error codes in `ClearingHouse`
    1. `CH_NEO` to `CH_CLWTISO`
    2. `CH_PSC` to `CH_PSCF`
    3. `CH_ANC` to `CH_ENC`
    4. `CH_ANC` to `CH_TFNC`
- rename params of `ClearingHouse.openPosition`
    1. `deltaBase` to `base`
    2. `deltaQuote` to `quote`
- rename params of `ClearingHouse.closePosition`
    1. `deltaBase` to `base`
    2. `deltaQuote` to `quote`
- rename error code in `Exchange`: `EX_ANC` to `EX_BNC`
- rename params in struct `Exchange.SwapResponse`
    1. `deltaAvailableBase` to `base`
    2. `deltaAvailableQuote` to `quote`
- rename params in struct `Exchange.RealizePnlParams`
    1. `deltaAvailableBase` to `base`
    2. `deltaAvailableQuote` to `quote`
- rename `OrderBook.getOwedFee` as `OrderBook.getPendingFee`
- rename params in struct `OrderBook.RemoveLiquidityResponse`
    1. `deltaTakerBase` to `takerBase`
    2. `deltaTakerQuote` to `takerQuote`
- rename params of `OrderBook.updateOrderDebt`
    1. `deltaBaseDebt` to `base`
    2. `deltaQuoteDebt` to `quote`
- rename params in struct `AccountMarket.Info`
    1. `takerBaseBalance` to `takerPositionSize`
    2. `takerQuoteBalance` to `takerOpenNotional`
- rename error codes in `Vault`
    1. `V_ANC` to `V_CHNC`
    2. `V_ANC` to `V_TFNC`

- move event `FundingPaymentSettled` to ClearingHouse

### Added
- add a new parameter `insuranceFundArg` to `initialize` of ClearingHouse
- add a new parameter `orderBookArg` to `initialize` of AccountBalance

### Removed

- remove `AccountBalance.getNetQuoteBalanceAndPendingFee`
- remove parameter `exchangeArg` from `initialize` of AccountBalance
- remove parameter `insuranceFundArg` from `initialize` of Exchange
- remove `Exchange.getTick`
- remove `Exchange.getFundingGrowthGlobalAndTwaps`
- remove `OrderBook.getFeeGrowthGlobal`

## [0.14.0-staging] - 2021-11-17

### Added

- add `OrderBook.getTotalQuoteBalance()`
- add `OrderBook.getTotalOrderDebt()`
- add `OrderBook.getMakerBalance()`
- add `Clearinghouse.settleAllFundingAndPendingFee()`
### Changed

- move `PositionChanged` event from `Exchange` to `ClearingHouse`
- move `Exchange.getTotalOpenNotional` to `AccountBalance.getTotalOpenNotional`
- move `Exchange.getTakerOpenNotional` to `AccountBalance.getTakerOpenNotional`

- rename `OrderBook.getTotalTokenAmountInPool` to `OrderBook.getTotalTokenAmountInPoolAndPendingFee`
- rename `AccountBalance.getOwedAndUnrealizedPnl` to `AccountBalance.getPnlAndPendingFee`
- rename `AccountBalance.getNetQuoteBalance` to `AccountBalance.getNetQuoteBalanceAndPendingFee`
- rename `AccountBalance.settleQuoteToPnl` to `AccountBalance.settleQuoteToOwedRealizedPnl`

- add new second return value `pendingFee` of `AccountBalance.getOwedAndUnrealizedPnl`
- add new second return value `pendingFee` of `AccountBalance.getNetQuoteBalance`
- add new second return value `totalPendingFee` of `OrderBook.getTotalQuoteBalance`
- add new second return value `totalPendingFee` of `OrderBook.getTotalTokenAmountInPool`

### Removed

- remove `AccountBalance.getTakerQuote`

## [0.13.3-staging] - 2021-11-11

### Changed

- rename `useTakerPosition` to `useTakerBalance` in `ClearingHouse.AddLiquidityParams`

## [0.13.2-staging] - 2021-11-11

### Changed
- update artifacts

## [0.13.1-staging] - 2021-11-11

### Added

- add `optimismKovan.json` and `rinkeby.json` of `v0.12.7`

## [0.13.0-staging] - 2021-11-10

### Changed

- use the new NPM package name: `@perp/curie-contract`
- rename `AccountBalance.getLiquidateMarginRequirement` to `AccountBalance.getMarginRequirementForLiquidation`
- rename `Vault.balanceOf` to `Vault.getBalance`
- rename `AccountBalance.getPositionSize` to `AccountBalance.getTotalPositionSize`
- rename `AccountBalance.getPositionValue` to `AccountBalance.getTotalPositionValue`
- rename `Exchange.getOpenNotional` to `Exchange.getTotalOpenNotional`
- fix error codes in `Exchange`
    1. `EX_OPIBS` to `EX_OPLBS`
    2. `EX_OPIAS` to `EX_OPLAS`
- add field `useTakerPosition` to `ClearingHouse.AddLiquidityParams`
- move event `LiquidityChanged` from `OrderBook` to `ClearingHouse`

### Added

- add `AccountBalance.getTakerQuote()` to get taker's quote balance
- add `Exchange.getTakerOpenNotional()` to get taker's open notional
- add `ClearingHouseConfig.getMaxFundingRate()` and `ClearingHouseConfig.setMaxFundingRate()`
- add `MarketRegistry.hasPool()`
- add event `MaxFundingRateChanged` to `ClearingHouseConfig`
- add event `TrustedForwarderChanged` to `ClearingHouse`
- add event `TakerBalancesChanged` to `AccountBalance`
- add event `MaxTickCrossedWithinBlockChanged` to `Exchange`
- add event `AccountBalanceChanged` to `Exchange`
- add event `BorrowerChanged` to `InsuranceFund`

### Removed

- remove state `_versionRecipient` from `ClearingHouse` and `Vault`
- remove `Quoter` and `Multicall2` contracts from core.
    - You can find these contracts in [@perp/curie-periphery-contract](https://www.npmjs.com/package/@perp/curie-periphery-contract).

## [0.12.7] - 2021-11-09

- deploy on Optimism Kovan

## [0.12.6] - 2021-10-25

- bug fixes
  - rounding error at `ClearingHouse.closePosition()` and `Vault.withdraw()`

## [0.12.5] - 2021-10-22

- deploy 0.12.4 on Rinkeby

## [0.12.4] - 2021-10-21

### Changed

- changed the returned value of `ClearingHouse.getAccountValue` to 18 decimals

## [0.11.1] - 2021-10-08

### Added

- add `AccountBalance.getTotalAbsPositionValue()`

## [0.11.0] - 2021-10-08

### Added

- add `ClearingHouseConfig.getSettlementTokenBalanceCap()`
- add a new parameter `insuranceFundArg` to `initialize` of Exchange
- add a new event `SettlementTokenBalanceCapChanged` to ClearingHouseConfig
- add a new field `sqrtPriceAfter` to `PositionChanged` of Exchange

### Removed

- remove parameter `insuranceFundArg` from `initialize` of ClearingHouse
- remove event `PositionChanged` from ClearingHouse
- remove `getTotalAbsPositionValue` from `AccountBalance`
- remove parameter `marketRegistryArg` from `initialize` of AccountBalance

### Changed

- move event `PositionChanged` to Exchange
- combine `getTotalUnrealizedPnl` and `getOwedRealizedPnl` to `getOwedAndUnrealizedPnl`
- move `getLiquidateMarginRequirement` from `Vault` to `AccountBalance`
- rename `CleairngHouseConfig.liquidationPenaltyRatio` to `ClearingHouseConfig.getLiquidationPenaltyRatio`
- rename `CleairngHouseConfig.partialCloseRatio` to `ClearingHouseConfig.getPartialCloseRatio`
- rename `CleairngHouseConfig.twapInterval` to `ClearingHouseConfig.getTwapInterval`
- rename `CleairngHouseConfig.maxMarketsPerAccount` to `ClearingHouseConfig.getMaxMarketsPerAccount`
- rename `MarketRegistry.clearingHouse` to `MarketRegistry.getClearingHouse`
- rename `MarketRegistry.maxOrdersPerMarket` to `MarketRegistry.getMaxOrdersPerMarket`
- rename `Vault.totalDebt` to `Vault.getTotalDebt`

## [0.9.4] - 2021-09-28

### Changed

- Error messages emitted by ClearingHouse._checkSlippage()
    - `CH_TLR` to `CH_TLRS` or `CH_TLRL`, depending on the side
    - `CH_TMR` to `CH_TMRS` or `CH_TMRL`, depending on the side

## [0.9.3] - 2021-09-27

- bug fixing

## [0.9.2] - 2021-09-24

### Added

- add `AccountBalance.getBaseTokens()`
- add a new parameter `sqrtPriceX96` to `SwapResponse` of `Quoter.swap()`

## [0.9.0] - 2021-09-22

### Added

- add `ClearingHouseConfig` contract
- add `OrderBook` contract
- add `AccountBalance` contract
- add `MarketRegistry` contract

### Removed
- remove `getOwedRealizedPnlWithPendingFundingPayment` from AccountBalance
- remove `getLastUpdatedTick` from Exchange

### Changed

- `TwapIntervalChanged` now emitted by ClearingHouseConfig
- `LiquidationPenaltyRatioChanged` now emitted by ClearingHouseConfig
- `PartialCloseRatioChanged` now emitted by ClearingHouseConfig
- `ReferredPositionChanged` now emitted by ClearingHouseConfig
- `MaxMarketsPerAccountChanged` now emitted by ClearingHouseConfig
- The following function move from ClearingHouse to AccountBalance
  - `getOwedRealizedPnl`
  - `getTotalAbsPositionValue`
  - `getTotalDebtValue`
  - `getTotalUnrealizedPnl`
  - `getNetQuoteBalance`
  - `getPositionSize`
  - `getPositionValue`
- `getOpenNotional` moved to Exchange
- `setMaxTickCrossedWithinBlock` and `getMaxTickCrossedWithinBlock` moved to Exchange
- `getPendingFundingPayment` and `getAllPendingFundingPayment` moved to Exchange

## [0.5.3] - 2021-09-03

### Removed

- remove `twapIntervalArg` from `ClearinHouse.getPositionValue()`

## [0.5.2] - 2021-09-02

### Added

- add `Exchange` contract
- add `BaseToken` contract
- add `MetaTxGateway` contract

### Changed

- Set `ClearingHouse.setMaxMarketsPerAccount(10)`
- Set `Exchange.setMaxOrdersPerMarket(100)`
- Set `Exchange.setFeeRatio(baseToken, 1000)` (0.1%) for all BaseTokens
- Set `Exchange.setInsuranceFundFeeRatio(baseToken, 100000)` (10%) for all BaseTokens
- `PoolAdded` now emitted by `Exchange`
- `LiquidityChanged` now emitted by Exchange
- `Swapped` is renamed to `PositionChanged` and still emitted by `ClearingHouse`
    - event parameters also changed

```solidity
event PositionChanged(
    address indexed trader,
    address indexed baseToken,
    int256 exchangedPositionSize,
    int256 exchangedPositionNotional,
    uint256 fee,
    int256 openNotional,
    int256 realizedPnl
);
```

- `GlobalFundingGrowthUpdated` is renamed to `FundingUpdated` and still emitted by `ClearingHouse`
    - event parameters also changed

```solidity
event FundingUpdated(
    address indexed baseToken,
    uint256 markTwap,
    uint256 indexTwap
);
```

- `FundingSettled` is renamed to `FundingPaymentSettled` and still emitted by `ClearingHouse`
- QuoteToken inherits from `VirtualToken` contract
- All BaseTokens inherit from `BaseToken` contract

## [0.4.2] - 2021-08-24

### Added

- add `ClearingHouse.getTotalInitialMarginRequirement()`

## [0.4.0] - 2021-08-23

### Added

- add new global arguments to `ClearingHouse`:
    - `ClearingHouse.setMaxOrdersPerMarket()`
    - `ClearingHouse.setMaxMarketsPerAccount()`
    - `ClearingHouse.setPartialCloseRatio()`
    - `ClearingHouse.setLiquidationPenaltyRatio()`
    - `ClearingHouse.setTwapInterval()`
- add new market-specific arguments to `ClearingHouse`:
    - `ClearingHouse.setFeeRatio()`
    - `ClearingHouse.setInsuranceFundFeeRatio()`
    - `ClearingHouse.setMaxTickCrossedWithinBlock()`

### Changed

- replace hourly-based funding with block-based funding
- replace `cancelExcessOrders(maker, baseToken)` with `cancelAllExcessOrders(maker, baseToken)` and `cancelExcessOrders(maker, baseToken, orderIds)`
    - now `cancelAllExcessOrders()` will not automatically remove all liquidity

### Removed

- remove `ClearingHouse.updateFunding()`
- remove `fundingPayment` and `badDebt` from `Swapped` event

## [0.3.3] - 2021-08-13

### Fixed

- fix how realizedPnl and openNotional calculate for maker/taker

### Added

- add whitelist feature for `VirtualToken`
- add `Quoter` contract

## [0.2.0] - 2021-08-04

### Changed

- rename `ClearingHouse.getTotalMarketPnl` to `ClearingHouse.getTotalUnrealizedPnl`
- fix `Vault.getFreeCollateral` wrong numbers

## [0.1.5] - 2021-08-03

### Added

- add `InsuranceFund` contract
- add `ClearingHouse.getBuyingPower()`
- add `ClearingHouse.liquidate()`

### Changed

- change the interface of `ClearingHouse.addLiquidity()` and `ClearingHouse.removeLiquidity()`
    - support slippage protection

### Fixed

- fix `ClearingHouse.swap()`
    - fix `TransferHelper::SafeTransfer: Transfer Failed` when opening a short position
- fix `ClearingHouse.getAccountValue()`

## [0.1.4] - 2021-07-29

### Changed

- re-deployed all contracts

## [0.1.3] - 2021-07-28

### Changed

- implemented quote-only fee
- changed event parameters of `FundingRateUpdated`, `FundingSettled`, and `Swapped`:

```solidity
event FundingRateUpdated(address indexed baseToken, int256 rate, uint256 underlyingPrice);

event FundingSettled(
    address indexed trader,
    address indexed baseToken,
    uint256 nextPremiumFractionIndex,
    int256 amount
);

event Swapped(
    address indexed trader,
    address indexed baseToken,
    int256 exchangedPositionSize,
    int256 exchangedPositionNotional,
    uint256 fee,
    int256 settledFundingPayment,
    uint256 badDebt
);
```

## [0.1.1] - 2021-07-26

### Fixed

- fix `Vault` is missing from `@perp/curie-contract/artifacts/contracts`

## [0.1.0] - 2021-07-23

### Added

- add `Vault` contract

### Changed

- move `ClearingHouse.deposit` to `Vault.deposit`
- move `ClearingHouse.withdraw` to `Vault.withdraw`
- move `ClearingHouse.getFreeCollateral` to `Vault.getFreeCollateral`<|MERGE_RESOLUTION|>--- conflicted
+++ resolved
@@ -7,14 +7,10 @@
 
 ## [unreleased]
 
-<<<<<<< HEAD
 ## [2.2.1] - TBD
 - Add `InsuranceFund.getInsuranceFundCapacity()`
 
-## [2.2.0] - TBD
-=======
 ## [2.2.0] - 2022-09-30
->>>>>>> f00131b2
 ### Added
 - Add `Vault.settleBadDebt()`
 - Add `InsuranceFund.repay()`
