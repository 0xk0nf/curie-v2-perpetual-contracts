--- conflicted
+++ resolved
@@ -25,8 +25,6 @@
 - BackstopLiquidityProvider from ClearingHouseConfig & IClearingHouseConfig and comments added to ClearingHouseConfigStorage
 - `Exchange.getSqrtMarkTwapX96(address baseToken, uint32 twapInterval)` will be deprecated at later releases. Suggest to use `Exchange.getSqrtMarketTwapX96()` instead.
 
-<<<<<<< HEAD
-=======
 ## [2.4.6] - TBD
 - Added a new field, maxPriceSpreadRatio, to the `IMarketRegistry.MarketInfo` struct. The `MarketRegistry.getMarketInfo` function will now return the maxPriceSpreadRatio value for a market.
 
@@ -36,7 +34,6 @@
 ## [2.4.4] - 2023-03-20
 - Fix margin requirement check for reducing positions when leverage exceeds 10x.
 
->>>>>>> a844e9e4
 ## [2.4.3] - 2023-02-07
 - Update the price limit check on last tick of markets per 15 (Exchange._PRICE_LIMIT_INTERVAL) seconds.
 
