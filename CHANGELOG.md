# Changelog

All notable changes to this project will be documented in this file.

The format is based on [Keep a Changelog](https://keepachangelog.com/en/1.0.0/),
and this project adheres to [Semantic Versioning](https://semver.org/spec/v2.0.0.html).

## [unreleased]

<<<<<<< HEAD
## [2.2.0] - TBD
### Added
- Add `Vault.settleBadDebt()`
- Add `InsuranceFund.repay()`
- Add new event `Repaid`, `BadDebtSettled`
### Removed
- Remove `InsuranceFund.borrow()`
=======
## [2.1.1] - 2022-09-21
### Changed
- `AccountBalance.getLiquidatablePositionSize()` returns entire position size if the position value is less than _MIN_PARTIAL_LIQUIDATE_POSITION_VALUE.
>>>>>>> 09fbe483

## [2.1.0] - 2022-08-16
### Added 
- Add `Vault.withdrawAll()` to withdraw all free collateral(specified) from vault
- Add `Vault.withdrawAllEther()` to withdraw all ETH from vault

### Changed 
- Update return parameter names in NatSpec

### Fixed
- Fix rounding issue when liquidating collaterals in full
- Fix collateral value precision and underlying rounding issues

## [2.0.1] - 2022-08-10
### Added
- Add `DelegateApproval.canAddLiquidityFor` to check if can add liquidity for another maker.
- Add `DelegateApproval.canRemoveLiquidityFor` to check if can remove liquidity belonging to another maker.

## [2.0.0] - 2022-08-10
### Changed
- `liquidate()` becomes position transfer instead of market selling. **So liquidators now require collaterals to do liquidation.**

  - `liquidate()` has new interfaces:

    ```solidity
    function liquidate(
        address trader,
        address baseToken,
        int256 positionSize
    ) external;

    // liquidate as much as possible
    function liquidate(
        address trader,
        address baseToken,
    ) external;
    ```
### Added
- Add `AccountBalance.getLiquidatablePositionSize()` to calculate the liquidatable position size for trader.

### Deprecated
- `function liquidate(address trader, address baseToken, uint256 oppositeAmountBound)`

## [1.4.0] - 2022-07-05
### Added
- Add `DelegateApproval`
    - Currently only allow delegating `ClearingHouseOpenPosition`
- Add `ClearingHouse.openPositionFor()`
- Add `ClearingHouse.getDelegateApproval()`

## [1.3.0] - 2022-06-20
### Added
- Add `BaseToken.cacheTwap` to offer the flexibility of updating index prices by either users or ourselves.

## [1.2.0] - 2022-04-28
### Changed
- `ClearingHouse.getAccountValue()` function now calls `Vault.getAccountValue()`
- `Vault.deposit()`, `Vault.withdraw()`, `Vault.depositFor()` can be used for non-settlement token

### Added
- `Vault` now supports depositing non-settlement token as collateral
- Add `CollateralManager` contract for non-settlement collateral related params management
- Add `Vault.depositEther()`, `Vault.depositEtherFor()` `Vault.withdrawEther()` for ETH deposit/withdraw
- Add `Vault.getAccountValue()` to get the account value in settlement token's decimals
- Add `Vault.getBalanceByToken()` to query collateral balance by token address
- Add `Vault.getCollateralTokens()` to query all non-settlement collateral token addresses of a trader
- Add `Vault.getFreeCollateralByToken()` to query free collateral by given  collateral token addresses
- Add `Vault.getSettlementTokenValue()` to query trader's settlement token value
- Add `Vault.isLiquidatable()` to check if a trader's non-settlement collateral can be liquidated
- Add `Vault.getMarginRequirementForCollateralLiquidation()` to get the margin requirement that a trader's
  non-settlement collateral is eligible to be liquidated
- Add `Vault.getCollateralMmRatio()` to get the mmRatio for collateral liquidation
- Add `Vault.getLiquidatableCollateralBySettlement()` to get the liquidatable collateral amount by given
  repaid settlement amount
- Add `Vault.getRepaidSettlementByCollateral` to get the repaid settlement amount by given collateral amount
  for liquidation
- Add `Vault.getMaxRepaidSettlementAndLiquidatableCollateral()` to query the max repaid settlement amount and
  max collateral amount for liquidation
- Add `Vault.liquidateCollateral` to liquidate trader's non-settlement collateral

## [1.1.0] - 2022-04-12
- Add `BaseToken.pause()` (only owner)
- Add `BaseToken.close(uint256)` (only owner)
- Add `IBaseToken.close()`
- Add `IBaseToken.getPausedTimestamp()`
- Add `IBaseToken.getPausedIndexPrice()`
- Add `IBaseToken.getClosedPrice()`
- Add `IBaseToken.isOpen()`
- Add `IBaseToken.isPaused()`
- Add `IBaseToken.isClosed()`
- Add `IVault.depositFor(address, address, uint256)`
- Add `IClearingHouse.quitMarket(address, address)`
- Add new event `PositionClosed` to `ClearingHouse`, will emit in `quitMarket(address, address)`

## [1.0.15] - 2022-02-09

### Changed
- emit `PositionChanged` event in `cancelExcessOrders` and `cancelAllExcessOrders`

## [1.0.14] - 2022-01-28

### Added
- Add `IClearingHouse.liquidate(address, address, uint)` to liquidate with slippage protection.

## [1.0.13] - 2022-01-21
### Deploy
- Deploy `SOL` market to optimism

## [1.0.12] - 2022-01-20
### Deploy
- Deploy `LUNA` market to optimism

## [1.0.11] - 2022-01-18
### Deploy
- Deploy `AVAX` market to optimism

## [1.0.10] - 2022-01-17
### Changed
- Add _backstopLiquidityProviderMap in ClearingHouseConfigStorageV2. It's for only configured backstopLiquidityProvider can liquidate the trader's position who has bad debt.

### Deploy
- Upgrade AccountBalance, ClearingHouse, ClearingHouseConfig, Exchange, Vault

## [1.0.9] - 2022-01-14

### Changed
- Revert swap if _maxTickCrossedWithinBlockMap[baseToken] is 0

### Deploy
- Upgrade Exchange on **Optimism**

## [1.0.9-staging] - 2022-01-13

- Upgrade Exchange for zero tick crossing

## [1.0.8] - 2022-01-12

Code is same as `v1.0.8-staging`.

### Deploy
- Upgrade ClearingHouse on **Optimism**

## [1.0.8-staging] - 2022-01-11

### Fixed
- revert when reducing position with bad debt

### Deploy
- Upgrade ClearingHouse on **Optimism Kovan**

## [1.0.7] - 2022-01-06

### Deploy
- Upgrade vBTC and vETH on **Optimism**

## [1.0.7-staging] - 2022-01-05

### Added
- add `BaseToken.setPriceFeed()` to set address of price feed.

### Deploy
- Upgrade vBTC and vETH on **Optimism Kovan**

## [1.0.6] - 2022-01-05

- Only includes new deployments on **Optimism Kovan** compared with `1.0.5`.

## [1.0.6-staging] - 2022-01-04

- Clean deploy all contracts on **Optimism Kovan** except external contracts (DefaultProxyAdmin, USDC, UniswapV3Factory). Note that the contract proxy addresses has been changed. Can find all contract addresses in `./metadata/optimismKovan.json`.

## [1.0.5] - 2022-01-03

### Added
- Deploy `AVAXUSDBandPriceFeed` on **Optimism**.
- Deploy `LUNAUSDBandPriceFeed` on **Optimism**.
- Deploy `SOLUSDBandPriceFeed` on **Optimism**.

## [1.0.4] - 2021-12-23

- Add fluctuation limit on `exchange.swap`

## [1.0.3] - 2021-12-10

- Fix permission check in `setttleFunding` and `updateFundingGrowthAndLiquidityCoefficientInFundingPayment`

## [1.0.3-staging] - 2021-12-10

- Fix permission check in `setttleFunding` and `updateFundingGrowthAndLiquidityCoefficientInFundingPayment`

## [1.0.1] - 2021-11-25

- Code is the same as `1.0.0`, but it's a clean deploy to Optimism Mainnet.
- Contract source code is also included.

## [1.0.0] - 2021-11-24

- Code is the same as `1.0.0-staging`, but it's a clean deploy to Optimism Mainnet.

## [1.0.0-staging] - 2021-11-24

- Code is the same as `0.15.1-staging`, but it's a clean deploy to Optimism Kovan and Arbitrum Rinkeby.

## [0.15.1-staging] - 2021-11-23

- No public change in this version.

## [0.15.0-staging] - 2021-11-22

### Changed
- rename `ClearingHouse.settleAllFundingAndPendingFee` to `ClearingHouse.settleAllFunding`
- rename `AccountBalance.addTakerBalances` to `AccountBalance.modifyTakerBalance`
- rename params of `AccountBalance.modifyTakerBalance`
    1. `deltaTakerBase` to `base`
    2. `deltaTakerQuote` to `quote`
- rename params of `AccountBalance.settleBalanceAndDeregister`
    1. `deltaTakerBase` to `takerBase`
    2. `deltaTakerQuote` to `takerQuote`
- rename `AccountBalance.addOwedRealizedPnl` to `AccountBalance.modifyOwedRealizedPnl`
- rename param `delta` of `AccountBalance.modifyOwedRealizedPnl` as `amount`
- rename the param `sqrtPriceAfter` in the `ClearingHouse.PositionChanged` event to `sqrtPriceAfterX96`
- rename error codes in `ClearingHouse`
    1. `CH_NEO` to `CH_CLWTISO`
    2. `CH_PSC` to `CH_PSCF`
    3. `CH_ANC` to `CH_ENC`
    4. `CH_ANC` to `CH_TFNC`
- rename params of `ClearingHouse.openPosition`
    1. `deltaBase` to `base`
    2. `deltaQuote` to `quote`
- rename params of `ClearingHouse.closePosition`
    1. `deltaBase` to `base`
    2. `deltaQuote` to `quote`
- rename error code in `Exchange`: `EX_ANC` to `EX_BNC`
- rename params in struct `Exchange.SwapResponse`
    1. `deltaAvailableBase` to `base`
    2. `deltaAvailableQuote` to `quote`
- rename params in struct `Exchange.RealizePnlParams`
    1. `deltaAvailableBase` to `base`
    2. `deltaAvailableQuote` to `quote`
- rename `OrderBook.getOwedFee` as `OrderBook.getPendingFee`
- rename params in struct `OrderBook.RemoveLiquidityResponse`
    1. `deltaTakerBase` to `takerBase`
    2. `deltaTakerQuote` to `takerQuote`
- rename params of `OrderBook.updateOrderDebt`
    1. `deltaBaseDebt` to `base`
    2. `deltaQuoteDebt` to `quote`
- rename params in struct `AccountMarket.Info`
    1. `takerBaseBalance` to `takerPositionSize`
    2. `takerQuoteBalance` to `takerOpenNotional`
- rename error codes in `Vault`
    1. `V_ANC` to `V_CHNC`
    2. `V_ANC` to `V_TFNC`

- move event `FundingPaymentSettled` to ClearingHouse

### Added
- add a new parameter `insuranceFundArg` to `initialize` of ClearingHouse
- add a new parameter `orderBookArg` to `initialize` of AccountBalance

### Removed

- remove `AccountBalance.getNetQuoteBalanceAndPendingFee`
- remove parameter `exchangeArg` from `initialize` of AccountBalance
- remove parameter `insuranceFundArg` from `initialize` of Exchange
- remove `Exchange.getTick`
- remove `Exchange.getFundingGrowthGlobalAndTwaps`
- remove `OrderBook.getFeeGrowthGlobal`

## [0.14.0-staging] - 2021-11-17

### Added

- add `OrderBook.getTotalQuoteBalance()`
- add `OrderBook.getTotalOrderDebt()`
- add `OrderBook.getMakerBalance()`
- add `Clearinghouse.settleAllFundingAndPendingFee()`
### Changed

- move `PositionChanged` event from `Exchange` to `ClearingHouse`
- move `Exchange.getTotalOpenNotional` to `AccountBalance.getTotalOpenNotional`
- move `Exchange.getTakerOpenNotional` to `AccountBalance.getTakerOpenNotional`

- rename `OrderBook.getTotalTokenAmountInPool` to `OrderBook.getTotalTokenAmountInPoolAndPendingFee`
- rename `AccountBalance.getOwedAndUnrealizedPnl` to `AccountBalance.getPnlAndPendingFee`
- rename `AccountBalance.getNetQuoteBalance` to `AccountBalance.getNetQuoteBalanceAndPendingFee`
- rename `AccountBalance.settleQuoteToPnl` to `AccountBalance.settleQuoteToOwedRealizedPnl`

- add new second return value `pendingFee` of `AccountBalance.getOwedAndUnrealizedPnl`
- add new second return value `pendingFee` of `AccountBalance.getNetQuoteBalance`
- add new second return value `totalPendingFee` of `OrderBook.getTotalQuoteBalance`
- add new second return value `totalPendingFee` of `OrderBook.getTotalTokenAmountInPool`

### Removed

- remove `AccountBalance.getTakerQuote`

## [0.13.3-staging] - 2021-11-11

### Changed

- rename `useTakerPosition` to `useTakerBalance` in `ClearingHouse.AddLiquidityParams`

## [0.13.2-staging] - 2021-11-11

### Changed
- update artifacts

## [0.13.1-staging] - 2021-11-11

### Added

- add `optimismKovan.json` and `rinkeby.json` of `v0.12.7`

## [0.13.0-staging] - 2021-11-10

### Changed

- use the new NPM package name: `@perp/curie-contract`
- rename `AccountBalance.getLiquidateMarginRequirement` to `AccountBalance.getMarginRequirementForLiquidation`
- rename `Vault.balanceOf` to `Vault.getBalance`
- rename `AccountBalance.getPositionSize` to `AccountBalance.getTotalPositionSize`
- rename `AccountBalance.getPositionValue` to `AccountBalance.getTotalPositionValue`
- rename `Exchange.getOpenNotional` to `Exchange.getTotalOpenNotional`
- fix error codes in `Exchange`
    1. `EX_OPIBS` to `EX_OPLBS`
    2. `EX_OPIAS` to `EX_OPLAS`
- add field `useTakerPosition` to `ClearingHouse.AddLiquidityParams`
- move event `LiquidityChanged` from `OrderBook` to `ClearingHouse`

### Added

- add `AccountBalance.getTakerQuote()` to get taker's quote balance
- add `Exchange.getTakerOpenNotional()` to get taker's open notional
- add `ClearingHouseConfig.getMaxFundingRate()` and `ClearingHouseConfig.setMaxFundingRate()`
- add `MarketRegistry.hasPool()`
- add event `MaxFundingRateChanged` to `ClearingHouseConfig`
- add event `TrustedForwarderChanged` to `ClearingHouse`
- add event `TakerBalancesChanged` to `AccountBalance`
- add event `MaxTickCrossedWithinBlockChanged` to `Exchange`
- add event `AccountBalanceChanged` to `Exchange`
- add event `BorrowerChanged` to `InsuranceFund`

### Removed

- remove state `_versionRecipient` from `ClearingHouse` and `Vault`
- remove `Quoter` and `Multicall2` contracts from core.
    - You can find these contracts in [@perp/curie-periphery-contract](https://www.npmjs.com/package/@perp/curie-periphery-contract).

## [0.12.7] - 2021-11-09

- deploy on Optimism Kovan

## [0.12.6] - 2021-10-25

- bug fixes
  - rounding error at `ClearingHouse.closePosition()` and `Vault.withdraw()`

## [0.12.5] - 2021-10-22

- deploy 0.12.4 on Rinkeby

## [0.12.4] - 2021-10-21

### Changed

- changed the returned value of `ClearingHouse.getAccountValue` to 18 decimals

## [0.11.1] - 2021-10-08

### Added

- add `AccountBalance.getTotalAbsPositionValue()`

## [0.11.0] - 2021-10-08

### Added

- add `ClearingHouseConfig.getSettlementTokenBalanceCap()`
- add a new parameter `insuranceFundArg` to `initialize` of Exchange
- add a new event `SettlementTokenBalanceCapChanged` to ClearingHouseConfig
- add a new field `sqrtPriceAfter` to `PositionChanged` of Exchange

### Removed

- remove parameter `insuranceFundArg` from `initialize` of ClearingHouse
- remove event `PositionChanged` from ClearingHouse
- remove `getTotalAbsPositionValue` from `AccountBalance`
- remove parameter `marketRegistryArg` from `initialize` of AccountBalance

### Changed

- move event `PositionChanged` to Exchange
- combine `getTotalUnrealizedPnl` and `getOwedRealizedPnl` to `getOwedAndUnrealizedPnl`
- move `getLiquidateMarginRequirement` from `Vault` to `AccountBalance`
- rename `CleairngHouseConfig.liquidationPenaltyRatio` to `ClearingHouseConfig.getLiquidationPenaltyRatio`
- rename `CleairngHouseConfig.partialCloseRatio` to `ClearingHouseConfig.getPartialCloseRatio`
- rename `CleairngHouseConfig.twapInterval` to `ClearingHouseConfig.getTwapInterval`
- rename `CleairngHouseConfig.maxMarketsPerAccount` to `ClearingHouseConfig.getMaxMarketsPerAccount`
- rename `MarketRegistry.clearingHouse` to `MarketRegistry.getClearingHouse`
- rename `MarketRegistry.maxOrdersPerMarket` to `MarketRegistry.getMaxOrdersPerMarket`
- rename `Vault.totalDebt` to `Vault.getTotalDebt`

## [0.9.4] - 2021-09-28

### Changed

- Error messages emitted by ClearingHouse._checkSlippage()
    - `CH_TLR` to `CH_TLRS` or `CH_TLRL`, depending on the side
    - `CH_TMR` to `CH_TMRS` or `CH_TMRL`, depending on the side

## [0.9.3] - 2021-09-27

- bug fixing

## [0.9.2] - 2021-09-24

### Added

- add `AccountBalance.getBaseTokens()`
- add a new parameter `sqrtPriceX96` to `SwapResponse` of `Quoter.swap()`

## [0.9.0] - 2021-09-22

### Added

- add `ClearingHouseConfig` contract
- add `OrderBook` contract
- add `AccountBalance` contract
- add `MarketRegistry` contract

### Removed
- remove `getOwedRealizedPnlWithPendingFundingPayment` from AccountBalance
- remove `getLastUpdatedTick` from Exchange

### Changed

- `TwapIntervalChanged` now emitted by ClearingHouseConfig
- `LiquidationPenaltyRatioChanged` now emitted by ClearingHouseConfig
- `PartialCloseRatioChanged` now emitted by ClearingHouseConfig
- `ReferredPositionChanged` now emitted by ClearingHouseConfig
- `MaxMarketsPerAccountChanged` now emitted by ClearingHouseConfig
- The following function move from ClearingHouse to AccountBalance
  - `getOwedRealizedPnl`
  - `getTotalAbsPositionValue`
  - `getTotalDebtValue`
  - `getTotalUnrealizedPnl`
  - `getNetQuoteBalance`
  - `getPositionSize`
  - `getPositionValue`
- `getOpenNotional` moved to Exchange
- `setMaxTickCrossedWithinBlock` and `getMaxTickCrossedWithinBlock` moved to Exchange
- `getPendingFundingPayment` and `getAllPendingFundingPayment` moved to Exchange

## [0.5.3] - 2021-09-03

### Removed

- remove `twapIntervalArg` from `ClearinHouse.getPositionValue()`

## [0.5.2] - 2021-09-02

### Added

- add `Exchange` contract
- add `BaseToken` contract
- add `MetaTxGateway` contract

### Changed

- Set `ClearingHouse.setMaxMarketsPerAccount(10)`
- Set `Exchange.setMaxOrdersPerMarket(100)`
- Set `Exchange.setFeeRatio(baseToken, 1000)` (0.1%) for all BaseTokens
- Set `Exchange.setInsuranceFundFeeRatio(baseToken, 100000)` (10%) for all BaseTokens
- `PoolAdded` now emitted by `Exchange`
- `LiquidityChanged` now emitted by Exchange
- `Swapped` is renamed to `PositionChanged` and still emitted by `ClearingHouse`
    - event parameters also changed

```solidity
event PositionChanged(
    address indexed trader,
    address indexed baseToken,
    int256 exchangedPositionSize,
    int256 exchangedPositionNotional,
    uint256 fee,
    int256 openNotional,
    int256 realizedPnl
);
```

- `GlobalFundingGrowthUpdated` is renamed to `FundingUpdated` and still emitted by `ClearingHouse`
    - event parameters also changed

```solidity
event FundingUpdated(
    address indexed baseToken,
    uint256 markTwap,
    uint256 indexTwap
);
```

- `FundingSettled` is renamed to `FundingPaymentSettled` and still emitted by `ClearingHouse`
- QuoteToken inherits from `VirtualToken` contract
- All BaseTokens inherit from `BaseToken` contract

## [0.4.2] - 2021-08-24

### Added

- add `ClearingHouse.getTotalInitialMarginRequirement()`

## [0.4.0] - 2021-08-23

### Added

- add new global arguments to `ClearingHouse`:
    - `ClearingHouse.setMaxOrdersPerMarket()`
    - `ClearingHouse.setMaxMarketsPerAccount()`
    - `ClearingHouse.setPartialCloseRatio()`
    - `ClearingHouse.setLiquidationPenaltyRatio()`
    - `ClearingHouse.setTwapInterval()`
- add new market-specific arguments to `ClearingHouse`:
    - `ClearingHouse.setFeeRatio()`
    - `ClearingHouse.setInsuranceFundFeeRatio()`
    - `ClearingHouse.setMaxTickCrossedWithinBlock()`

### Changed

- replace hourly-based funding with block-based funding
- replace `cancelExcessOrders(maker, baseToken)` with `cancelAllExcessOrders(maker, baseToken)` and `cancelExcessOrders(maker, baseToken, orderIds)`
    - now `cancelAllExcessOrders()` will not automatically remove all liquidity

### Removed

- remove `ClearingHouse.updateFunding()`
- remove `fundingPayment` and `badDebt` from `Swapped` event

## [0.3.3] - 2021-08-13

### Fixed

- fix how realizedPnl and openNotional calculate for maker/taker

### Added

- add whitelist feature for `VirtualToken`
- add `Quoter` contract

## [0.2.0] - 2021-08-04

### Changed

- rename `ClearingHouse.getTotalMarketPnl` to `ClearingHouse.getTotalUnrealizedPnl`
- fix `Vault.getFreeCollateral` wrong numbers

## [0.1.5] - 2021-08-03

### Added

- add `InsuranceFund` contract
- add `ClearingHouse.getBuyingPower()`
- add `ClearingHouse.liquidate()`

### Changed

- change the interface of `ClearingHouse.addLiquidity()` and `ClearingHouse.removeLiquidity()`
    - support slippage protection

### Fixed

- fix `ClearingHouse.swap()`
    - fix `TransferHelper::SafeTransfer: Transfer Failed` when opening a short position
- fix `ClearingHouse.getAccountValue()`

## [0.1.4] - 2021-07-29

### Changed

- re-deployed all contracts

## [0.1.3] - 2021-07-28

### Changed

- implemented quote-only fee
- changed event parameters of `FundingRateUpdated`, `FundingSettled`, and `Swapped`:

```solidity
event FundingRateUpdated(address indexed baseToken, int256 rate, uint256 underlyingPrice);

event FundingSettled(
    address indexed trader,
    address indexed baseToken,
    uint256 nextPremiumFractionIndex,
    int256 amount
);

event Swapped(
    address indexed trader,
    address indexed baseToken,
    int256 exchangedPositionSize,
    int256 exchangedPositionNotional,
    uint256 fee,
    int256 settledFundingPayment,
    uint256 badDebt
);
```

## [0.1.1] - 2021-07-26

### Fixed

- fix `Vault` is missing from `@perp/curie-contract/artifacts/contracts`

## [0.1.0] - 2021-07-23

### Added

- add `Vault` contract

### Changed

- move `ClearingHouse.deposit` to `Vault.deposit`
- move `ClearingHouse.withdraw` to `Vault.withdraw`
- move `ClearingHouse.getFreeCollateral` to `Vault.getFreeCollateral`<|MERGE_RESOLUTION|>--- conflicted
+++ resolved
@@ -7,7 +7,6 @@
 
 ## [unreleased]
 
-<<<<<<< HEAD
 ## [2.2.0] - TBD
 ### Added
 - Add `Vault.settleBadDebt()`
@@ -15,11 +14,10 @@
 - Add new event `Repaid`, `BadDebtSettled`
 ### Removed
 - Remove `InsuranceFund.borrow()`
-=======
+
 ## [2.1.1] - 2022-09-21
 ### Changed
 - `AccountBalance.getLiquidatablePositionSize()` returns entire position size if the position value is less than _MIN_PARTIAL_LIQUIDATE_POSITION_VALUE.
->>>>>>> 09fbe483
 
 ## [2.1.0] - 2022-08-16
 ### Added 
