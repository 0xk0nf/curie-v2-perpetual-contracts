# Changelog

All notable changes to this project will be documented in this file.

The format is based on [Keep a Changelog](https://keepachangelog.com/en/1.0.0/),
and this project adheres to [Semantic Versioning](https://semver.org/spec/v2.0.0.html).

## [unreleased]

## [2.3.0] - TBD
### Added
- Add `Insurance.distributeFee()`
- Add `Insurance.getThreshold()`
- Add `Insurance.getSurplusBeneficiary()`
- Add new event `ThresholdChanged`, `SurplusBeneficiaryChanged`, `FeeDistributed` to `InsuranceFund`

<<<<<<< HEAD
=======
## [2.2.1] - TBD
- Add `InsuranceFund.getInsuranceFundCapacity()`

>>>>>>> 7e911a8f
## [2.2.0] - TBD
### Added
- Add `Vault.settleBadDebt()`
- Add `InsuranceFund.repay()`
- Add new event `Repaid`, `BadDebtSettled`
### Removed
- Remove `InsuranceFund.borrow()`

## [2.1.0] - TBD
### Added 
- Add `Vault.withdrawAll()` to withdraw all free collateral(specified) from vault
- Add `Vault.withdrawAllEther()` to withdraw all ETH from vault

### Changed 
- Update return parameter names in NatSpec

### Fixed
- Fix rounding issue when liquidating collaterals in full
- Fix collateral value precision and underlying rounding issues

## [2.0.0] - TBD
### Changed
- `liquidate()` becomes position transfer instead of market selling. **So liquidators now require collaterals to do liquidation.**

  - `liquidate()` has new interfaces:

    ```solidity
    function liquidate(
        address trader,
        address baseToken,
        int256 positionSize
    ) external;

    // liquidate as much as possible
    function liquidate(
        address trader,
        address baseToken,
    ) external;
    ```
### Added
- Add `AccountBalance.getLiquidatablePositionSize()` to calculate the liquidatable position size for trader.

### Deprecated
- `function liquidate(address trader, address baseToken, uint256 oppositeAmountBound)`

## [1.4.0] - 2022-07-05
### Added
- Add `DelegateApproval`
    - Currently only allow delegating `ClearingHouseOpenPosition`
- Add `ClearingHouse.openPositionFor()`
- Add `ClearingHouse.getDelegateApproval()`

## [1.3.0] - 2022-06-20
### Added
- Add `BaseToken.cacheTwap` to offer the flexibility of updating index prices by either users or ourselves.

## [1.2.0] - 2022-04-28
### Changed
- `ClearingHouse.getAccountValue()` function now calls `Vault.getAccountValue()`
- `Vault.deposit()`, `Vault.withdraw()`, `Vault.depositFor()` can be used for non-settlement token

### Added
- `Vault` now supports depositing non-settlement token as collateral
- Add `CollateralManager` contract for non-settlement collateral related params management
- Add `Vault.depositEther()`, `Vault.depositEtherFor()` `Vault.withdrawEther()` for ETH deposit/withdraw
- Add `Vault.getAccountValue()` to get the account value in settlement token's decimals
- Add `Vault.getBalanceByToken()` to query collateral balance by token address
- Add `Vault.getCollateralTokens()` to query all non-settlement collateral token addresses of a trader
- Add `Vault.getFreeCollateralByToken()` to query free collateral by given  collateral token addresses
- Add `Vault.getSettlementTokenValue()` to query trader's settlement token value
- Add `Vault.isLiquidatable()` to check if a trader's non-settlement collateral can be liquidated
- Add `Vault.getMarginRequirementForCollateralLiquidation()` to get the margin requirement that a trader's
  non-settlement collateral is eligible to be liquidated
- Add `Vault.getCollateralMmRatio()` to get the mmRatio for collateral liquidation
- Add `Vault.getLiquidatableCollateralBySettlement()` to get the liquidatable collateral amount by given
  repaid settlement amount
- Add `Vault.getRepaidSettlementByCollateral` to get the repaid settlement amount by given collateral amount
  for liquidation
- Add `Vault.getMaxRepaidSettlementAndLiquidatableCollateral()` to query the max repaid settlement amount and
  max collateral amount for liquidation
- Add `Vault.liquidateCollateral` to liquidate trader's non-settlement collateral

## [1.1.0] - 2022-04-12
- Add `BaseToken.pause()` (only owner)
- Add `BaseToken.close(uint256)` (only owner)
- Add `IBaseToken.close()`
- Add `IBaseToken.getPausedTimestamp()`
- Add `IBaseToken.getPausedIndexPrice()`
- Add `IBaseToken.getClosedPrice()`
- Add `IBaseToken.isOpen()`
- Add `IBaseToken.isPaused()`
- Add `IBaseToken.isClosed()`
- Add `IVault.depositFor(address, address, uint256)`
- Add `IClearingHouse.quitMarket(address, address)`
- Add new event `PositionClosed` to `ClearingHouse`, will emit in `quitMarket(address, address)`

## [1.0.15] - 2022-02-09

### Changed
- emit `PositionChanged` event in `cancelExcessOrders` and `cancelAllExcessOrders`

## [1.0.14] - 2022-01-28

### Added
- Add `IClearingHouse.liquidate(address, address, uint)` to liquidate with slippage protection.

## [1.0.13] - 2022-01-21
### Deploy
- Deploy `SOL` market to optimism

## [1.0.12] - 2022-01-20
### Deploy
- Deploy `LUNA` market to optimism

## [1.0.11] - 2022-01-18
### Deploy
- Deploy `AVAX` market to optimism

## [1.0.10] - 2022-01-17
### Changed
- Add _backstopLiquidityProviderMap in ClearingHouseConfigStorageV2. It's for only configured backstopLiquidityProvider can liquidate the trader's position who has bad debt.

### Deploy
- Upgrade AccountBalance, ClearingHouse, ClearingHouseConfig, Exchange, Vault

## [1.0.9] - 2022-01-14

### Changed
- Revert swap if _maxTickCrossedWithinBlockMap[baseToken] is 0

### Deploy
- Upgrade Exchange on **Optimism**

## [1.0.9-staging] - 2022-01-13

- Upgrade Exchange for zero tick crossing

## [1.0.8] - 2022-01-12

Code is same as `v1.0.8-staging`.

### Deploy
- Upgrade ClearingHouse on **Optimism**

## [1.0.8-staging] - 2022-01-11

### Fixed
- revert when reducing position with bad debt

### Deploy
- Upgrade ClearingHouse on **Optimism Kovan**

## [1.0.7] - 2022-01-06

### Deploy
- Upgrade vBTC and vETH on **Optimism**

## [1.0.7-staging] - 2022-01-05

### Added
- add `BaseToken.setPriceFeed()` to set address of price feed.

### Deploy
- Upgrade vBTC and vETH on **Optimism Kovan**

## [1.0.6] - 2022-01-05

- Only includes new deployments on **Optimism Kovan** compared with `1.0.5`.

## [1.0.6-staging] - 2022-01-04

- Clean deploy all contracts on **Optimism Kovan** except external contracts (DefaultProxyAdmin, USDC, UniswapV3Factory). Note that the contract proxy addresses has been changed. Can find all contract addresses in `./metadata/optimismKovan.json`.

## [1.0.5] - 2022-01-03

### Added
- Deploy `AVAXUSDBandPriceFeed` on **Optimism**.
- Deploy `LUNAUSDBandPriceFeed` on **Optimism**.
- Deploy `SOLUSDBandPriceFeed` on **Optimism**.

## [1.0.4] - 2021-12-23

- Add fluctuation limit on `exchange.swap`

## [1.0.3] - 2021-12-10

- Fix permission check in `setttleFunding` and `updateFundingGrowthAndLiquidityCoefficientInFundingPayment`

## [1.0.3-staging] - 2021-12-10

- Fix permission check in `setttleFunding` and `updateFundingGrowthAndLiquidityCoefficientInFundingPayment`

## [1.0.1] - 2021-11-25

- Code is the same as `1.0.0`, but it's a clean deploy to Optimism Mainnet.
- Contract source code is also included.

## [1.0.0] - 2021-11-24

- Code is the same as `1.0.0-staging`, but it's a clean deploy to Optimism Mainnet.

## [1.0.0-staging] - 2021-11-24

- Code is the same as `0.15.1-staging`, but it's a clean deploy to Optimism Kovan and Arbitrum Rinkeby.

## [0.15.1-staging] - 2021-11-23

- No public change in this version.

## [0.15.0-staging] - 2021-11-22

### Changed
- rename `ClearingHouse.settleAllFundingAndPendingFee` to `ClearingHouse.settleAllFunding`
- rename `AccountBalance.addTakerBalances` to `AccountBalance.modifyTakerBalance`
- rename params of `AccountBalance.modifyTakerBalance`
    1. `deltaTakerBase` to `base`
    2. `deltaTakerQuote` to `quote`
- rename params of `AccountBalance.settleBalanceAndDeregister`
    1. `deltaTakerBase` to `takerBase`
    2. `deltaTakerQuote` to `takerQuote`
- rename `AccountBalance.addOwedRealizedPnl` to `AccountBalance.modifyOwedRealizedPnl`
- rename param `delta` of `AccountBalance.modifyOwedRealizedPnl` as `amount`
- rename the param `sqrtPriceAfter` in the `ClearingHouse.PositionChanged` event to `sqrtPriceAfterX96`
- rename error codes in `ClearingHouse`
    1. `CH_NEO` to `CH_CLWTISO`
    2. `CH_PSC` to `CH_PSCF`
    3. `CH_ANC` to `CH_ENC`
    4. `CH_ANC` to `CH_TFNC`
- rename params of `ClearingHouse.openPosition`
    1. `deltaBase` to `base`
    2. `deltaQuote` to `quote`
- rename params of `ClearingHouse.closePosition`
    1. `deltaBase` to `base`
    2. `deltaQuote` to `quote`
- rename error code in `Exchange`: `EX_ANC` to `EX_BNC`
- rename params in struct `Exchange.SwapResponse`
    1. `deltaAvailableBase` to `base`
    2. `deltaAvailableQuote` to `quote`
- rename params in struct `Exchange.RealizePnlParams`
    1. `deltaAvailableBase` to `base`
    2. `deltaAvailableQuote` to `quote`
- rename `OrderBook.getOwedFee` as `OrderBook.getPendingFee`
- rename params in struct `OrderBook.RemoveLiquidityResponse`
    1. `deltaTakerBase` to `takerBase`
    2. `deltaTakerQuote` to `takerQuote`
- rename params of `OrderBook.updateOrderDebt`
    1. `deltaBaseDebt` to `base`
    2. `deltaQuoteDebt` to `quote`
- rename params in struct `AccountMarket.Info`
    1. `takerBaseBalance` to `takerPositionSize`
    2. `takerQuoteBalance` to `takerOpenNotional`
- rename error codes in `Vault`
    1. `V_ANC` to `V_CHNC`
    2. `V_ANC` to `V_TFNC`

- move event `FundingPaymentSettled` to ClearingHouse

### Added
- add a new parameter `insuranceFundArg` to `initialize` of ClearingHouse
- add a new parameter `orderBookArg` to `initialize` of AccountBalance

### Removed

- remove `AccountBalance.getNetQuoteBalanceAndPendingFee`
- remove parameter `exchangeArg` from `initialize` of AccountBalance
- remove parameter `insuranceFundArg` from `initialize` of Exchange
- remove `Exchange.getTick`
- remove `Exchange.getFundingGrowthGlobalAndTwaps`
- remove `OrderBook.getFeeGrowthGlobal`

## [0.14.0-staging] - 2021-11-17

### Added

- add `OrderBook.getTotalQuoteBalance()`
- add `OrderBook.getTotalOrderDebt()`
- add `OrderBook.getMakerBalance()`
- add `Clearinghouse.settleAllFundingAndPendingFee()`
### Changed

- move `PositionChanged` event from `Exchange` to `ClearingHouse`
- move `Exchange.getTotalOpenNotional` to `AccountBalance.getTotalOpenNotional`
- move `Exchange.getTakerOpenNotional` to `AccountBalance.getTakerOpenNotional`

- rename `OrderBook.getTotalTokenAmountInPool` to `OrderBook.getTotalTokenAmountInPoolAndPendingFee`
- rename `AccountBalance.getOwedAndUnrealizedPnl` to `AccountBalance.getPnlAndPendingFee`
- rename `AccountBalance.getNetQuoteBalance` to `AccountBalance.getNetQuoteBalanceAndPendingFee`
- rename `AccountBalance.settleQuoteToPnl` to `AccountBalance.settleQuoteToOwedRealizedPnl`

- add new second return value `pendingFee` of `AccountBalance.getOwedAndUnrealizedPnl`
- add new second return value `pendingFee` of `AccountBalance.getNetQuoteBalance`
- add new second return value `totalPendingFee` of `OrderBook.getTotalQuoteBalance`
- add new second return value `totalPendingFee` of `OrderBook.getTotalTokenAmountInPool`

### Removed

- remove `AccountBalance.getTakerQuote`

## [0.13.3-staging] - 2021-11-11

### Changed

- rename `useTakerPosition` to `useTakerBalance` in `ClearingHouse.AddLiquidityParams`

## [0.13.2-staging] - 2021-11-11

### Changed
- update artifacts

## [0.13.1-staging] - 2021-11-11

### Added

- add `optimismKovan.json` and `rinkeby.json` of `v0.12.7`

## [0.13.0-staging] - 2021-11-10

### Changed

- use the new NPM package name: `@perp/curie-contract`
- rename `AccountBalance.getLiquidateMarginRequirement` to `AccountBalance.getMarginRequirementForLiquidation`
- rename `Vault.balanceOf` to `Vault.getBalance`
- rename `AccountBalance.getPositionSize` to `AccountBalance.getTotalPositionSize`
- rename `AccountBalance.getPositionValue` to `AccountBalance.getTotalPositionValue`
- rename `Exchange.getOpenNotional` to `Exchange.getTotalOpenNotional`
- fix error codes in `Exchange`
    1. `EX_OPIBS` to `EX_OPLBS`
    2. `EX_OPIAS` to `EX_OPLAS`
- add field `useTakerPosition` to `ClearingHouse.AddLiquidityParams`
- move event `LiquidityChanged` from `OrderBook` to `ClearingHouse`

### Added

- add `AccountBalance.getTakerQuote()` to get taker's quote balance
- add `Exchange.getTakerOpenNotional()` to get taker's open notional
- add `ClearingHouseConfig.getMaxFundingRate()` and `ClearingHouseConfig.setMaxFundingRate()`
- add `MarketRegistry.hasPool()`
- add event `MaxFundingRateChanged` to `ClearingHouseConfig`
- add event `TrustedForwarderChanged` to `ClearingHouse`
- add event `TakerBalancesChanged` to `AccountBalance`
- add event `MaxTickCrossedWithinBlockChanged` to `Exchange`
- add event `AccountBalanceChanged` to `Exchange`
- add event `BorrowerChanged` to `InsuranceFund`

### Removed

- remove state `_versionRecipient` from `ClearingHouse` and `Vault`
- remove `Quoter` and `Multicall2` contracts from core.
    - You can find these contracts in [@perp/curie-periphery-contract](https://www.npmjs.com/package/@perp/curie-periphery-contract).

## [0.12.7] - 2021-11-09

- deploy on Optimism Kovan

## [0.12.6] - 2021-10-25

- bug fixes
  - rounding error at `ClearingHouse.closePosition()` and `Vault.withdraw()`

## [0.12.5] - 2021-10-22

- deploy 0.12.4 on Rinkeby

## [0.12.4] - 2021-10-21

### Changed

- changed the returned value of `ClearingHouse.getAccountValue` to 18 decimals

## [0.11.1] - 2021-10-08

### Added

- add `AccountBalance.getTotalAbsPositionValue()`

## [0.11.0] - 2021-10-08

### Added

- add `ClearingHouseConfig.getSettlementTokenBalanceCap()`
- add a new parameter `insuranceFundArg` to `initialize` of Exchange
- add a new event `SettlementTokenBalanceCapChanged` to ClearingHouseConfig
- add a new field `sqrtPriceAfter` to `PositionChanged` of Exchange

### Removed

- remove parameter `insuranceFundArg` from `initialize` of ClearingHouse
- remove event `PositionChanged` from ClearingHouse
- remove `getTotalAbsPositionValue` from `AccountBalance`
- remove parameter `marketRegistryArg` from `initialize` of AccountBalance

### Changed

- move event `PositionChanged` to Exchange
- combine `getTotalUnrealizedPnl` and `getOwedRealizedPnl` to `getOwedAndUnrealizedPnl`
- move `getLiquidateMarginRequirement` from `Vault` to `AccountBalance`
- rename `CleairngHouseConfig.liquidationPenaltyRatio` to `ClearingHouseConfig.getLiquidationPenaltyRatio`
- rename `CleairngHouseConfig.partialCloseRatio` to `ClearingHouseConfig.getPartialCloseRatio`
- rename `CleairngHouseConfig.twapInterval` to `ClearingHouseConfig.getTwapInterval`
- rename `CleairngHouseConfig.maxMarketsPerAccount` to `ClearingHouseConfig.getMaxMarketsPerAccount`
- rename `MarketRegistry.clearingHouse` to `MarketRegistry.getClearingHouse`
- rename `MarketRegistry.maxOrdersPerMarket` to `MarketRegistry.getMaxOrdersPerMarket`
- rename `Vault.totalDebt` to `Vault.getTotalDebt`

## [0.9.4] - 2021-09-28

### Changed

- Error messages emitted by ClearingHouse._checkSlippage()
    - `CH_TLR` to `CH_TLRS` or `CH_TLRL`, depending on the side
    - `CH_TMR` to `CH_TMRS` or `CH_TMRL`, depending on the side

## [0.9.3] - 2021-09-27

- bug fixing

## [0.9.2] - 2021-09-24

### Added

- add `AccountBalance.getBaseTokens()`
- add a new parameter `sqrtPriceX96` to `SwapResponse` of `Quoter.swap()`

## [0.9.0] - 2021-09-22

### Added

- add `ClearingHouseConfig` contract
- add `OrderBook` contract
- add `AccountBalance` contract
- add `MarketRegistry` contract

### Removed
- remove `getOwedRealizedPnlWithPendingFundingPayment` from AccountBalance
- remove `getLastUpdatedTick` from Exchange

### Changed

- `TwapIntervalChanged` now emitted by ClearingHouseConfig
- `LiquidationPenaltyRatioChanged` now emitted by ClearingHouseConfig
- `PartialCloseRatioChanged` now emitted by ClearingHouseConfig
- `ReferredPositionChanged` now emitted by ClearingHouseConfig
- `MaxMarketsPerAccountChanged` now emitted by ClearingHouseConfig
- The following function move from ClearingHouse to AccountBalance
  - `getOwedRealizedPnl`
  - `getTotalAbsPositionValue`
  - `getTotalDebtValue`
  - `getTotalUnrealizedPnl`
  - `getNetQuoteBalance`
  - `getPositionSize`
  - `getPositionValue`
- `getOpenNotional` moved to Exchange
- `setMaxTickCrossedWithinBlock` and `getMaxTickCrossedWithinBlock` moved to Exchange
- `getPendingFundingPayment` and `getAllPendingFundingPayment` moved to Exchange

## [0.5.3] - 2021-09-03

### Removed

- remove `twapIntervalArg` from `ClearinHouse.getPositionValue()`

## [0.5.2] - 2021-09-02

### Added

- add `Exchange` contract
- add `BaseToken` contract
- add `MetaTxGateway` contract

### Changed

- Set `ClearingHouse.setMaxMarketsPerAccount(10)`
- Set `Exchange.setMaxOrdersPerMarket(100)`
- Set `Exchange.setFeeRatio(baseToken, 1000)` (0.1%) for all BaseTokens
- Set `Exchange.setInsuranceFundFeeRatio(baseToken, 100000)` (10%) for all BaseTokens
- `PoolAdded` now emitted by `Exchange`
- `LiquidityChanged` now emitted by Exchange
- `Swapped` is renamed to `PositionChanged` and still emitted by `ClearingHouse`
    - event parameters also changed

```solidity
event PositionChanged(
    address indexed trader,
    address indexed baseToken,
    int256 exchangedPositionSize,
    int256 exchangedPositionNotional,
    uint256 fee,
    int256 openNotional,
    int256 realizedPnl
);
```

- `GlobalFundingGrowthUpdated` is renamed to `FundingUpdated` and still emitted by `ClearingHouse`
    - event parameters also changed

```solidity
event FundingUpdated(
    address indexed baseToken,
    uint256 markTwap,
    uint256 indexTwap
);
```

- `FundingSettled` is renamed to `FundingPaymentSettled` and still emitted by `ClearingHouse`
- QuoteToken inherits from `VirtualToken` contract
- All BaseTokens inherit from `BaseToken` contract

## [0.4.2] - 2021-08-24

### Added

- add `ClearingHouse.getTotalInitialMarginRequirement()`

## [0.4.0] - 2021-08-23

### Added

- add new global arguments to `ClearingHouse`:
    - `ClearingHouse.setMaxOrdersPerMarket()`
    - `ClearingHouse.setMaxMarketsPerAccount()`
    - `ClearingHouse.setPartialCloseRatio()`
    - `ClearingHouse.setLiquidationPenaltyRatio()`
    - `ClearingHouse.setTwapInterval()`
- add new market-specific arguments to `ClearingHouse`:
    - `ClearingHouse.setFeeRatio()`
    - `ClearingHouse.setInsuranceFundFeeRatio()`
    - `ClearingHouse.setMaxTickCrossedWithinBlock()`

### Changed

- replace hourly-based funding with block-based funding
- replace `cancelExcessOrders(maker, baseToken)` with `cancelAllExcessOrders(maker, baseToken)` and `cancelExcessOrders(maker, baseToken, orderIds)`
    - now `cancelAllExcessOrders()` will not automatically remove all liquidity

### Removed

- remove `ClearingHouse.updateFunding()`
- remove `fundingPayment` and `badDebt` from `Swapped` event

## [0.3.3] - 2021-08-13

### Fixed

- fix how realizedPnl and openNotional calculate for maker/taker

### Added

- add whitelist feature for `VirtualToken`
- add `Quoter` contract

## [0.2.0] - 2021-08-04

### Changed

- rename `ClearingHouse.getTotalMarketPnl` to `ClearingHouse.getTotalUnrealizedPnl`
- fix `Vault.getFreeCollateral` wrong numbers

## [0.1.5] - 2021-08-03

### Added

- add `InsuranceFund` contract
- add `ClearingHouse.getBuyingPower()`
- add `ClearingHouse.liquidate()`

### Changed

- change the interface of `ClearingHouse.addLiquidity()` and `ClearingHouse.removeLiquidity()`
    - support slippage protection

### Fixed

- fix `ClearingHouse.swap()`
    - fix `TransferHelper::SafeTransfer: Transfer Failed` when opening a short position
- fix `ClearingHouse.getAccountValue()`

## [0.1.4] - 2021-07-29

### Changed

- re-deployed all contracts

## [0.1.3] - 2021-07-28

### Changed

- implemented quote-only fee
- changed event parameters of `FundingRateUpdated`, `FundingSettled`, and `Swapped`:

```solidity
event FundingRateUpdated(address indexed baseToken, int256 rate, uint256 underlyingPrice);

event FundingSettled(
    address indexed trader,
    address indexed baseToken,
    uint256 nextPremiumFractionIndex,
    int256 amount
);

event Swapped(
    address indexed trader,
    address indexed baseToken,
    int256 exchangedPositionSize,
    int256 exchangedPositionNotional,
    uint256 fee,
    int256 settledFundingPayment,
    uint256 badDebt
);
```

## [0.1.1] - 2021-07-26

### Fixed

- fix `Vault` is missing from `@perp/curie-contract/artifacts/contracts`

## [0.1.0] - 2021-07-23

### Added

- add `Vault` contract

### Changed

- move `ClearingHouse.deposit` to `Vault.deposit`
- move `ClearingHouse.withdraw` to `Vault.withdraw`
- move `ClearingHouse.getFreeCollateral` to `Vault.getFreeCollateral`<|MERGE_RESOLUTION|>--- conflicted
+++ resolved
@@ -14,12 +14,9 @@
 - Add `Insurance.getSurplusBeneficiary()`
 - Add new event `ThresholdChanged`, `SurplusBeneficiaryChanged`, `FeeDistributed` to `InsuranceFund`
 
-<<<<<<< HEAD
-=======
 ## [2.2.1] - TBD
 - Add `InsuranceFund.getInsuranceFundCapacity()`
 
->>>>>>> 7e911a8f
 ## [2.2.0] - TBD
 ### Added
 - Add `Vault.settleBadDebt()`
