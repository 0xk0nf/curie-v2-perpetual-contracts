--- conflicted
+++ resolved
@@ -6,14 +6,10 @@
 and this project adheres to [Semantic Versioning](https://semver.org/spec/v2.0.0.html).
 
 ## [unreleased]
-<<<<<<< HEAD
 
 ## [2.6.0] - TBD
 ### Changed
-- Switch `IPriceFeedV2` to `IPriceFeedDispatcher` in `BaseToken` and `CollateralManager`.
-=======
 - Switch `IPriceFeedV2` to `IPriceFeedDispatcher` in `BaseToken`.
->>>>>>> d7eb968a
 - Update `ClearingHouseConfig.setTwapInterval` to support 0 interval.
 
 ## [2.5.0] - TBD
