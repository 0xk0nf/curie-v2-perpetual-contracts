# Changelog

All notable changes to this project will be documented in this file.

The format is based on [Keep a Changelog](https://keepachangelog.com/en/1.0.0/),
and this project adheres to [Semantic Versioning](https://semver.org/spec/v2.0.0.html).

## [unreleased]
<<<<<<< HEAD

## [2.2.0] - TBD
### Added
=======
>>>>>>> 5625f6b4
- Add `Vault.settleBadDebt()`
- Add `InsuranceFund.repay()`
- Add new event `Repaid`, `BadDebtSettled`
### Removed
- Remove `InsuranceFund.borrow()`

## [2.1.0] - 2022-08-16
### Added 
- Add `Vault.withdrawAll()` to withdraw all free collateral(specified) from vault
- Add `Vault.withdrawAllEther()` to withdraw all ETH from vault

### Changed 
- Update return parameter names in NatSpec

### Fixed
- Fix rounding issue when liquidating collaterals in full
- Fix collateral value precision and underlying rounding issues

## [2.0.1] - 2022-08-10
### Added
- Add `DelegateApproval.canAddLiquidityFor` to check if can add liquidity for another maker.
- Add `DelegateApproval.canRemoveLiquidityFor` to check if can remove liquidity belonging to another maker.

## [2.0.0] - 2022-08-10
### Changed
- `liquidate()` becomes position transfer instead of market selling. **So liquidators now require collaterals to do liquidation.**

  - `liquidate()` has new interfaces:

    ```solidity
    function liquidate(
        address trader,
        address baseToken,
        int256 positionSize
    ) external;

    // liquidate as much as possible
    function liquidate(
        address trader,
        address baseToken,
    ) external;
    ```
### Added
- Add `AccountBalance.getLiquidatablePositionSize()` to calculate the liquidatable position size for trader.

### Deprecated
- `function liquidate(address trader, address baseToken, uint256 oppositeAmountBound)`

## [1.4.0] - 2022-07-05
### Added
- Add `DelegateApproval`
    - Currently only allow delegating `ClearingHouseOpenPosition`
- Add `ClearingHouse.openPositionFor()`
- Add `ClearingHouse.getDelegateApproval()`

## [1.3.0] - 2022-06-20
### Added
- Add `BaseToken.cacheTwap` to offer the flexibility of updating index prices by either users or ourselves.

## [1.2.0] - 2022-04-28
### Changed
- `ClearingHouse.getAccountValue()` function now calls `Vault.getAccountValue()`
- `Vault.deposit()`, `Vault.withdraw()`, `Vault.depositFor()` can be used for non-settlement token

### Added
- `Vault` now supports depositing non-settlement token as collateral
- Add `CollateralManager` contract for non-settlement collateral related params management
- Add `Vault.depositEther()`, `Vault.depositEtherFor()` `Vault.withdrawEther()` for ETH deposit/withdraw
- Add `Vault.getAccountValue()` to get the account value in settlement token's decimals
- Add `Vault.getBalanceByToken()` to query collateral balance by token address
- Add `Vault.getCollateralTokens()` to query all non-settlement collateral token addresses of a trader
- Add `Vault.getFreeCollateralByToken()` to query free collateral by given  collateral token addresses
- Add `Vault.getSettlementTokenValue()` to query trader's settlement token value
- Add `Vault.isLiquidatable()` to check if a trader's non-settlement collateral can be liquidated
- Add `Vault.getMarginRequirementForCollateralLiquidation()` to get the margin requirement that a trader's
  non-settlement collateral is eligible to be liquidated
- Add `Vault.getCollateralMmRatio()` to get the mmRatio for collateral liquidation
- Add `Vault.getLiquidatableCollateralBySettlement()` to get the liquidatable collateral amount by given
  repaid settlement amount
- Add `Vault.getRepaidSettlementByCollateral` to get the repaid settlement amount by given collateral amount
  for liquidation
- Add `Vault.getMaxRepaidSettlementAndLiquidatableCollateral()` to query the max repaid settlement amount and
  max collateral amount for liquidation
- Add `Vault.liquidateCollateral` to liquidate trader's non-settlement collateral

## [1.1.0] - 2022-04-12
- Add `BaseToken.pause()` (only owner)
- Add `BaseToken.close(uint256)` (only owner)
- Add `IBaseToken.close()`
- Add `IBaseToken.getPausedTimestamp()`
- Add `IBaseToken.getPausedIndexPrice()`
- Add `IBaseToken.getClosedPrice()`
- Add `IBaseToken.isOpen()`
- Add `IBaseToken.isPaused()`
- Add `IBaseToken.isClosed()`
- Add `IVault.depositFor(address, address, uint256)`
- Add `IClearingHouse.quitMarket(address, address)`
- Add new event `PositionClosed` to `ClearingHouse`, will emit in `quitMarket(address, address)`

## [1.0.15] - 2022-02-09

### Changed
- emit `PositionChanged` event in `cancelExcessOrders` and `cancelAllExcessOrders`

## [1.0.14] - 2022-01-28

### Added
- Add `IClearingHouse.liquidate(address, address, uint)` to liquidate with slippage protection.

## [1.0.13] - 2022-01-21
### Deploy
- Deploy `SOL` market to optimism

## [1.0.12] - 2022-01-20
### Deploy
- Deploy `LUNA` market to optimism

## [1.0.11] - 2022-01-18
### Deploy
- Deploy `AVAX` market to optimism

## [1.0.10] - 2022-01-17
### Changed
- Add _backstopLiquidityProviderMap in ClearingHouseConfigStorageV2. It's for only configured backstopLiquidityProvider can liquidate the trader's position who has bad debt.

### Deploy
- Upgrade AccountBalance, ClearingHouse, ClearingHouseConfig, Exchange, Vault

## [1.0.9] - 2022-01-14

### Changed
- Revert swap if _maxTickCrossedWithinBlockMap[baseToken] is 0

### Deploy
- Upgrade Exchange on **Optimism**

## [1.0.9-staging] - 2022-01-13

- Upgrade Exchange for zero tick crossing

## [1.0.8] - 2022-01-12

Code is same as `v1.0.8-staging`.

### Deploy
- Upgrade ClearingHouse on **Optimism**

## [1.0.8-staging] - 2022-01-11

### Fixed
- revert when reducing position with bad debt

### Deploy
- Upgrade ClearingHouse on **Optimism Kovan**

## [1.0.7] - 2022-01-06

### Deploy
- Upgrade vBTC and vETH on **Optimism**

## [1.0.7-staging] - 2022-01-05

### Added
- add `BaseToken.setPriceFeed()` to set address of price feed.

### Deploy
- Upgrade vBTC and vETH on **Optimism Kovan**

## [1.0.6] - 2022-01-05

- Only includes new deployments on **Optimism Kovan** compared with `1.0.5`.

## [1.0.6-staging] - 2022-01-04

- Clean deploy all contracts on **Optimism Kovan** except external contracts (DefaultProxyAdmin, USDC, UniswapV3Factory). Note that the contract proxy addresses has been changed. Can find all contract addresses in `./metadata/optimismKovan.json`.

## [1.0.5] - 2022-01-03

### Added
- Deploy `AVAXUSDBandPriceFeed` on **Optimism**.
- Deploy `LUNAUSDBandPriceFeed` on **Optimism**.
- Deploy `SOLUSDBandPriceFeed` on **Optimism**.

## [1.0.4] - 2021-12-23

- Add fluctuation limit on `exchange.swap`

## [1.0.3] - 2021-12-10

- Fix permission check in `setttleFunding` and `updateFundingGrowthAndLiquidityCoefficientInFundingPayment`

## [1.0.3-staging] - 2021-12-10

- Fix permission check in `setttleFunding` and `updateFundingGrowthAndLiquidityCoefficientInFundingPayment`

## [1.0.1] - 2021-11-25

- Code is the same as `1.0.0`, but it's a clean deploy to Optimism Mainnet.
- Contract source code is also included.

## [1.0.0] - 2021-11-24

- Code is the same as `1.0.0-staging`, but it's a clean deploy to Optimism Mainnet.

## [1.0.0-staging] - 2021-11-24

- Code is the same as `0.15.1-staging`, but it's a clean deploy to Optimism Kovan and Arbitrum Rinkeby.

## [0.15.1-staging] - 2021-11-23

- No public change in this version.

## [0.15.0-staging] - 2021-11-22

### Changed
- rename `ClearingHouse.settleAllFundingAndPendingFee` to `ClearingHouse.settleAllFunding`
- rename `AccountBalance.addTakerBalances` to `AccountBalance.modifyTakerBalance`
- rename params of `AccountBalance.modifyTakerBalance`
    1. `deltaTakerBase` to `base`
    2. `deltaTakerQuote` to `quote`
- rename params of `AccountBalance.settleBalanceAndDeregister`
    1. `deltaTakerBase` to `takerBase`
    2. `deltaTakerQuote` to `takerQuote`
- rename `AccountBalance.addOwedRealizedPnl` to `AccountBalance.modifyOwedRealizedPnl`
- rename param `delta` of `AccountBalance.modifyOwedRealizedPnl` as `amount`
- rename the param `sqrtPriceAfter` in the `ClearingHouse.PositionChanged` event to `sqrtPriceAfterX96`
- rename error codes in `ClearingHouse`
    1. `CH_NEO` to `CH_CLWTISO`
    2. `CH_PSC` to `CH_PSCF`
    3. `CH_ANC` to `CH_ENC`
    4. `CH_ANC` to `CH_TFNC`
- rename params of `ClearingHouse.openPosition`
    1. `deltaBase` to `base`
    2. `deltaQuote` to `quote`
- rename params of `ClearingHouse.closePosition`
    1. `deltaBase` to `base`
    2. `deltaQuote` to `quote`
- rename error code in `Exchange`: `EX_ANC` to `EX_BNC`
- rename params in struct `Exchange.SwapResponse`
    1. `deltaAvailableBase` to `base`
    2. `deltaAvailableQuote` to `quote`
- rename params in struct `Exchange.RealizePnlParams`
    1. `deltaAvailableBase` to `base`
    2. `deltaAvailableQuote` to `quote`
- rename `OrderBook.getOwedFee` as `OrderBook.getPendingFee`
- rename params in struct `OrderBook.RemoveLiquidityResponse`
    1. `deltaTakerBase` to `takerBase`
    2. `deltaTakerQuote` to `takerQuote`
- rename params of `OrderBook.updateOrderDebt`
    1. `deltaBaseDebt` to `base`
    2. `deltaQuoteDebt` to `quote`
- rename params in struct `AccountMarket.Info`
    1. `takerBaseBalance` to `takerPositionSize`
    2. `takerQuoteBalance` to `takerOpenNotional`
- rename error codes in `Vault`
    1. `V_ANC` to `V_CHNC`
    2. `V_ANC` to `V_TFNC`

- move event `FundingPaymentSettled` to ClearingHouse

### Added
- add a new parameter `insuranceFundArg` to `initialize` of ClearingHouse
- add a new parameter `orderBookArg` to `initialize` of AccountBalance

### Removed

- remove `AccountBalance.getNetQuoteBalanceAndPendingFee`
- remove parameter `exchangeArg` from `initialize` of AccountBalance
- remove parameter `insuranceFundArg` from `initialize` of Exchange
- remove `Exchange.getTick`
- remove `Exchange.getFundingGrowthGlobalAndTwaps`
- remove `OrderBook.getFeeGrowthGlobal`

## [0.14.0-staging] - 2021-11-17

### Added

- add `OrderBook.getTotalQuoteBalance()`
- add `OrderBook.getTotalOrderDebt()`
- add `OrderBook.getMakerBalance()`
- add `Clearinghouse.settleAllFundingAndPendingFee()`
### Changed

- move `PositionChanged` event from `Exchange` to `ClearingHouse`
- move `Exchange.getTotalOpenNotional` to `AccountBalance.getTotalOpenNotional`
- move `Exchange.getTakerOpenNotional` to `AccountBalance.getTakerOpenNotional`

- rename `OrderBook.getTotalTokenAmountInPool` to `OrderBook.getTotalTokenAmountInPoolAndPendingFee`
- rename `AccountBalance.getOwedAndUnrealizedPnl` to `AccountBalance.getPnlAndPendingFee`
- rename `AccountBalance.getNetQuoteBalance` to `AccountBalance.getNetQuoteBalanceAndPendingFee`
- rename `AccountBalance.settleQuoteToPnl` to `AccountBalance.settleQuoteToOwedRealizedPnl`

- add new second return value `pendingFee` of `AccountBalance.getOwedAndUnrealizedPnl`
- add new second return value `pendingFee` of `AccountBalance.getNetQuoteBalance`
- add new second return value `totalPendingFee` of `OrderBook.getTotalQuoteBalance`
- add new second return value `totalPendingFee` of `OrderBook.getTotalTokenAmountInPool`

### Removed

- remove `AccountBalance.getTakerQuote`

## [0.13.3-staging] - 2021-11-11

### Changed

- rename `useTakerPosition` to `useTakerBalance` in `ClearingHouse.AddLiquidityParams`

## [0.13.2-staging] - 2021-11-11

### Changed
- update artifacts

## [0.13.1-staging] - 2021-11-11

### Added

- add `optimismKovan.json` and `rinkeby.json` of `v0.12.7`

## [0.13.0-staging] - 2021-11-10

### Changed

- use the new NPM package name: `@perp/curie-contract`
- rename `AccountBalance.getLiquidateMarginRequirement` to `AccountBalance.getMarginRequirementForLiquidation`
- rename `Vault.balanceOf` to `Vault.getBalance`
- rename `AccountBalance.getPositionSize` to `AccountBalance.getTotalPositionSize`
- rename `AccountBalance.getPositionValue` to `AccountBalance.getTotalPositionValue`
- rename `Exchange.getOpenNotional` to `Exchange.getTotalOpenNotional`
- fix error codes in `Exchange`
    1. `EX_OPIBS` to `EX_OPLBS`
    2. `EX_OPIAS` to `EX_OPLAS`
- add field `useTakerPosition` to `ClearingHouse.AddLiquidityParams`
- move event `LiquidityChanged` from `OrderBook` to `ClearingHouse`

### Added

- add `AccountBalance.getTakerQuote()` to get taker's quote balance
- add `Exchange.getTakerOpenNotional()` to get taker's open notional
- add `ClearingHouseConfig.getMaxFundingRate()` and `ClearingHouseConfig.setMaxFundingRate()`
- add `MarketRegistry.hasPool()`
- add event `MaxFundingRateChanged` to `ClearingHouseConfig`
- add event `TrustedForwarderChanged` to `ClearingHouse`
- add event `TakerBalancesChanged` to `AccountBalance`
- add event `MaxTickCrossedWithinBlockChanged` to `Exchange`
- add event `AccountBalanceChanged` to `Exchange`
- add event `BorrowerChanged` to `InsuranceFund`

### Removed

- remove state `_versionRecipient` from `ClearingHouse` and `Vault`
- remove `Quoter` and `Multicall2` contracts from core.
    - You can find these contracts in [@perp/curie-periphery-contract](https://www.npmjs.com/package/@perp/curie-periphery-contract).

## [0.12.7] - 2021-11-09

- deploy on Optimism Kovan

## [0.12.6] - 2021-10-25

- bug fixes
  - rounding error at `ClearingHouse.closePosition()` and `Vault.withdraw()`

## [0.12.5] - 2021-10-22

- deploy 0.12.4 on Rinkeby

## [0.12.4] - 2021-10-21

### Changed

- changed the returned value of `ClearingHouse.getAccountValue` to 18 decimals

## [0.11.1] - 2021-10-08

### Added

- add `AccountBalance.getTotalAbsPositionValue()`

## [0.11.0] - 2021-10-08

### Added

- add `ClearingHouseConfig.getSettlementTokenBalanceCap()`
- add a new parameter `insuranceFundArg` to `initialize` of Exchange
- add a new event `SettlementTokenBalanceCapChanged` to ClearingHouseConfig
- add a new field `sqrtPriceAfter` to `PositionChanged` of Exchange

### Removed

- remove parameter `insuranceFundArg` from `initialize` of ClearingHouse
- remove event `PositionChanged` from ClearingHouse
- remove `getTotalAbsPositionValue` from `AccountBalance`
- remove parameter `marketRegistryArg` from `initialize` of AccountBalance

### Changed

- move event `PositionChanged` to Exchange
- combine `getTotalUnrealizedPnl` and `getOwedRealizedPnl` to `getOwedAndUnrealizedPnl`
- move `getLiquidateMarginRequirement` from `Vault` to `AccountBalance`
- rename `CleairngHouseConfig.liquidationPenaltyRatio` to `ClearingHouseConfig.getLiquidationPenaltyRatio`
- rename `CleairngHouseConfig.partialCloseRatio` to `ClearingHouseConfig.getPartialCloseRatio`
- rename `CleairngHouseConfig.twapInterval` to `ClearingHouseConfig.getTwapInterval`
- rename `CleairngHouseConfig.maxMarketsPerAccount` to `ClearingHouseConfig.getMaxMarketsPerAccount`
- rename `MarketRegistry.clearingHouse` to `MarketRegistry.getClearingHouse`
- rename `MarketRegistry.maxOrdersPerMarket` to `MarketRegistry.getMaxOrdersPerMarket`
- rename `Vault.totalDebt` to `Vault.getTotalDebt`

## [0.9.4] - 2021-09-28

### Changed

- Error messages emitted by ClearingHouse._checkSlippage()
    - `CH_TLR` to `CH_TLRS` or `CH_TLRL`, depending on the side
    - `CH_TMR` to `CH_TMRS` or `CH_TMRL`, depending on the side

## [0.9.3] - 2021-09-27

- bug fixing

## [0.9.2] - 2021-09-24

### Added

- add `AccountBalance.getBaseTokens()`
- add a new parameter `sqrtPriceX96` to `SwapResponse` of `Quoter.swap()`

## [0.9.0] - 2021-09-22

### Added

- add `ClearingHouseConfig` contract
- add `OrderBook` contract
- add `AccountBalance` contract
- add `MarketRegistry` contract

### Removed
- remove `getOwedRealizedPnlWithPendingFundingPayment` from AccountBalance
- remove `getLastUpdatedTick` from Exchange

### Changed

- `TwapIntervalChanged` now emitted by ClearingHouseConfig
- `LiquidationPenaltyRatioChanged` now emitted by ClearingHouseConfig
- `PartialCloseRatioChanged` now emitted by ClearingHouseConfig
- `ReferredPositionChanged` now emitted by ClearingHouseConfig
- `MaxMarketsPerAccountChanged` now emitted by ClearingHouseConfig
- The following function move from ClearingHouse to AccountBalance
  - `getOwedRealizedPnl`
  - `getTotalAbsPositionValue`
  - `getTotalDebtValue`
  - `getTotalUnrealizedPnl`
  - `getNetQuoteBalance`
  - `getPositionSize`
  - `getPositionValue`
- `getOpenNotional` moved to Exchange
- `setMaxTickCrossedWithinBlock` and `getMaxTickCrossedWithinBlock` moved to Exchange
- `getPendingFundingPayment` and `getAllPendingFundingPayment` moved to Exchange

## [0.5.3] - 2021-09-03

### Removed

- remove `twapIntervalArg` from `ClearinHouse.getPositionValue()`

## [0.5.2] - 2021-09-02

### Added

- add `Exchange` contract
- add `BaseToken` contract
- add `MetaTxGateway` contract

### Changed

- Set `ClearingHouse.setMaxMarketsPerAccount(10)`
- Set `Exchange.setMaxOrdersPerMarket(100)`
- Set `Exchange.setFeeRatio(baseToken, 1000)` (0.1%) for all BaseTokens
- Set `Exchange.setInsuranceFundFeeRatio(baseToken, 100000)` (10%) for all BaseTokens
- `PoolAdded` now emitted by `Exchange`
- `LiquidityChanged` now emitted by Exchange
- `Swapped` is renamed to `PositionChanged` and still emitted by `ClearingHouse`
    - event parameters also changed

```solidity
event PositionChanged(
    address indexed trader,
    address indexed baseToken,
    int256 exchangedPositionSize,
    int256 exchangedPositionNotional,
    uint256 fee,
    int256 openNotional,
    int256 realizedPnl
);
```

- `GlobalFundingGrowthUpdated` is renamed to `FundingUpdated` and still emitted by `ClearingHouse`
    - event parameters also changed

```solidity
event FundingUpdated(
    address indexed baseToken,
    uint256 markTwap,
    uint256 indexTwap
);
```

- `FundingSettled` is renamed to `FundingPaymentSettled` and still emitted by `ClearingHouse`
- QuoteToken inherits from `VirtualToken` contract
- All BaseTokens inherit from `BaseToken` contract

## [0.4.2] - 2021-08-24

### Added

- add `ClearingHouse.getTotalInitialMarginRequirement()`

## [0.4.0] - 2021-08-23

### Added

- add new global arguments to `ClearingHouse`:
    - `ClearingHouse.setMaxOrdersPerMarket()`
    - `ClearingHouse.setMaxMarketsPerAccount()`
    - `ClearingHouse.setPartialCloseRatio()`
    - `ClearingHouse.setLiquidationPenaltyRatio()`
    - `ClearingHouse.setTwapInterval()`
- add new market-specific arguments to `ClearingHouse`:
    - `ClearingHouse.setFeeRatio()`
    - `ClearingHouse.setInsuranceFundFeeRatio()`
    - `ClearingHouse.setMaxTickCrossedWithinBlock()`

### Changed

- replace hourly-based funding with block-based funding
- replace `cancelExcessOrders(maker, baseToken)` with `cancelAllExcessOrders(maker, baseToken)` and `cancelExcessOrders(maker, baseToken, orderIds)`
    - now `cancelAllExcessOrders()` will not automatically remove all liquidity

### Removed

- remove `ClearingHouse.updateFunding()`
- remove `fundingPayment` and `badDebt` from `Swapped` event

## [0.3.3] - 2021-08-13

### Fixed

- fix how realizedPnl and openNotional calculate for maker/taker

### Added

- add whitelist feature for `VirtualToken`
- add `Quoter` contract

## [0.2.0] - 2021-08-04

### Changed

- rename `ClearingHouse.getTotalMarketPnl` to `ClearingHouse.getTotalUnrealizedPnl`
- fix `Vault.getFreeCollateral` wrong numbers

## [0.1.5] - 2021-08-03

### Added

- add `InsuranceFund` contract
- add `ClearingHouse.getBuyingPower()`
- add `ClearingHouse.liquidate()`

### Changed

- change the interface of `ClearingHouse.addLiquidity()` and `ClearingHouse.removeLiquidity()`
    - support slippage protection

### Fixed

- fix `ClearingHouse.swap()`
    - fix `TransferHelper::SafeTransfer: Transfer Failed` when opening a short position
- fix `ClearingHouse.getAccountValue()`

## [0.1.4] - 2021-07-29

### Changed

- re-deployed all contracts

## [0.1.3] - 2021-07-28

### Changed

- implemented quote-only fee
- changed event parameters of `FundingRateUpdated`, `FundingSettled`, and `Swapped`:

```solidity
event FundingRateUpdated(address indexed baseToken, int256 rate, uint256 underlyingPrice);

event FundingSettled(
    address indexed trader,
    address indexed baseToken,
    uint256 nextPremiumFractionIndex,
    int256 amount
);

event Swapped(
    address indexed trader,
    address indexed baseToken,
    int256 exchangedPositionSize,
    int256 exchangedPositionNotional,
    uint256 fee,
    int256 settledFundingPayment,
    uint256 badDebt
);
```

## [0.1.1] - 2021-07-26

### Fixed

- fix `Vault` is missing from `@perp/curie-contract/artifacts/contracts`

## [0.1.0] - 2021-07-23

### Added

- add `Vault` contract

### Changed

- move `ClearingHouse.deposit` to `Vault.deposit`
- move `ClearingHouse.withdraw` to `Vault.withdraw`
- move `ClearingHouse.getFreeCollateral` to `Vault.getFreeCollateral`<|MERGE_RESOLUTION|>--- conflicted
+++ resolved
@@ -6,12 +6,9 @@
 and this project adheres to [Semantic Versioning](https://semver.org/spec/v2.0.0.html).
 
 ## [unreleased]
-<<<<<<< HEAD
 
 ## [2.2.0] - TBD
 ### Added
-=======
->>>>>>> 5625f6b4
 - Add `Vault.settleBadDebt()`
 - Add `InsuranceFund.repay()`
 - Add new event `Repaid`, `BadDebtSettled`
