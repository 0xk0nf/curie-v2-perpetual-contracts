--- conflicted
+++ resolved
@@ -1,10 +1,6 @@
 {
   "name": "@perp/curie-contract",
-<<<<<<< HEAD
   "version": "2.2.0-rc",
-=======
-  "version": "2.1.1",
->>>>>>> cc823896
   "description": "Perpetual Protocol Curie (V2) core contracts",
   "license": "GPL-3.0-or-later",
   "author": {
