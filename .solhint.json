{
  "plugins": ["prettier"],
  "extends": "solhint:recommended",
  "rules": {
    "prettier/prettier": "error",
    "max-line-length": "error",
    "compiler-version": "off",
    "func-order": "warn",
    "reason-string": ["warn", { "maxLength": 48 }],
    "func-name-mixedcase": "off",
<<<<<<< HEAD
=======
    "private-vars-leading-underscore": "warn",
>>>>>>> 4faf9e40
    "func-visibility": ["warn", { "ignoreConstructors": true }]
  }
}<|MERGE_RESOLUTION|>--- conflicted
+++ resolved
@@ -8,10 +8,7 @@
     "func-order": "warn",
     "reason-string": ["warn", { "maxLength": 48 }],
     "func-name-mixedcase": "off",
-<<<<<<< HEAD
-=======
     "private-vars-leading-underscore": "warn",
->>>>>>> 4faf9e40
     "func-visibility": ["warn", { "ignoreConstructors": true }]
   }
 }