{
  "plugins": ["prettier"],
  "extends": "solhint:recommended",
  "rules": {
    "prettier/prettier": "error",
    "max-line-length": "error",
    "compiler-version": "off",
    "func-order": "warn",
    "reason-string": ["warn", { "maxLength": 48 }],
    "func-name-mixedcase": "off",
<<<<<<< HEAD
=======
    "private-vars-leading-underscore": "warn",
>>>>>>> d91631a5
    "func-visibility": ["warn", { "ignoreConstructors": true }]
  }
}<|MERGE_RESOLUTION|>--- conflicted
+++ resolved
@@ -8,10 +8,7 @@
     "func-order": "warn",
     "reason-string": ["warn", { "maxLength": 48 }],
     "func-name-mixedcase": "off",
-<<<<<<< HEAD
-=======
     "private-vars-leading-underscore": "warn",
->>>>>>> d91631a5
     "func-visibility": ["warn", { "ignoreConstructors": true }]
   }
 }