// SPDX-License-Identifier: GPL-2.0-or-later
pragma solidity 0.7.6;

import { Ownable } from "@openzeppelin/contracts/access/Ownable.sol";
import { ReentrancyGuard } from "@openzeppelin/contracts/utils/ReentrancyGuard.sol";
import { Math } from "@openzeppelin/contracts/math/Math.sol";
import { SafeMath } from "@openzeppelin/contracts/math/SafeMath.sol";
import { SignedSafeMath } from "@openzeppelin/contracts/math/SignedSafeMath.sol";
import { TransferHelper } from "@uniswap/lib/contracts/libraries/TransferHelper.sol";
import { IERC20Metadata } from "./interface/IERC20Metadata.sol";
import { ISettlement } from "./interface/ISettlement.sol";
import { PerpSafeCast } from "./lib/PerpSafeCast.sol";
import { ClearingHouse } from "./ClearingHouse.sol";
import { SettlementTokenMath } from "./lib/SettlementTokenMath.sol";
import { PerpMath } from "./lib/PerpMath.sol";
import { IVault } from "./interface/IVault.sol";

contract Vault is ReentrancyGuard, Ownable, IVault {
    using SafeMath for uint256;
    using PerpSafeCast for uint256;
    using PerpSafeCast for int256;
    using SignedSafeMath for int256;
    using SettlementTokenMath for uint256;
    using SettlementTokenMath for int256;
    using PerpMath for int256;

    event Deposited(address indexed collateralToken, address indexed trader, uint256 amount);
    event Withdrawn(address indexed collateralToken, address indexed trader, uint256 amount);

    address public immutable settlementToken;
    address public clearingHouse;

    uint8 public immutable override decimals;

    // those 4 are not used until multi collateral is implemented
    // uint256 public maxCloseFactor;
    // uint256 public minCloseFactor;
    // uint256 public liquidationDiscount;
    // address[] private _assetLiquidationOrder;

    // key: trader, token address
    mapping(address => mapping(address => int256)) private _balance;

    // key: token
    // TODO: change bool to collateral factor
    mapping(address => bool) private _collateralTokenMap;
    address[] private _collateralTokens;

    constructor(address settlementTokenArg) {
        settlementToken = settlementTokenArg;
        // invalid settlementToken decimals
        require(IERC20Metadata(settlementTokenArg).decimals() <= 18, "V_ISTD");
        decimals = IERC20Metadata(settlementTokenArg).decimals();

        _addCollateralToken(settlementTokenArg);
    }

    function setClearingHouse(address clearingHouseArg) external onlyOwner {
        // invalid ClearingHouse address
        require(clearingHouseArg != address(0), "V_ICHA");
        // TODO add event
        clearingHouse = clearingHouseArg;
    }

    function deposit(address token, uint256 amount) external nonReentrant() {
        // collateralToken not found
        require(_collateralTokenMap[token], "V_CNF");

        address from = _msgSender();

        _increaseBalance(from, token, amount);
        TransferHelper.safeTransferFrom(token, from, address(this), amount);

        emit Deposited(token, from, amount);
    }

    function withdraw(address token, uint256 amount) external nonReentrant() {
        // invalid ClearingHouse address
        require(clearingHouse != address(0), "V_ICHA");

        address to = _msgSender();

        // settle ClearingHouse's owedRealizedPnl to collateral
        int256 pnl = ClearingHouse(clearingHouse).settle(to);
        if (pnl > 0) {
            _increaseBalance(to, settlementToken, pnl.toUint256());
        } else if (pnl < 0) {
            _decreaseBalance(to, settlementToken, pnl.abs());
        }

        // V_NEB: not enough balance
<<<<<<< HEAD
        require(_getBalance(account, token) >= amount.toInt256(), "V_NEB");
        _decreaseBalance(account, token, amount);
=======
        require(_getBalance(to, token) >= amount, "V_NEB");
        _decreaseBalance(to, token, amount);
>>>>>>> 20ab1049

        // V_NEFC: not enough free collateral
        require(_getFreeCollateral(to) >= 0, "V_NEFC");
        TransferHelper.safeTransfer(token, to, amount);
        emit Withdrawn(token, to, amount);
    }

    // expensive call
<<<<<<< HEAD
    function balanceOf(address account) public view override returns (int256) {
        int256 settlementTokenValue;
=======
    function balanceOf(address trader) public view override returns (uint256) {
        uint256 settlementTokenValue;
>>>>>>> 20ab1049
        for (uint256 i = 0; i < _collateralTokens.length; i++) {
            address token = _collateralTokens[i];
            if (settlementToken != token) {
                revert("TBD - token twap * trader's balance");
            }
            // is settlement token
            settlementTokenValue = settlementTokenValue.add(_getBalance(trader, token));
        }

        return settlementTokenValue;
    }

    function getFreeCollateral(address trader) external view returns (uint256) {
        int256 freeCollateral = _getFreeCollateral(trader);
        return freeCollateral > 0 ? freeCollateral.toUint256() : 0;
    }

    function _addCollateralToken(address token) private {
        // collateral token existed
        require(!_collateralTokenMap[token], "V_CTE");
        _collateralTokenMap[token] = true;
        _collateralTokens.push(token);
    }

    function _increaseBalance(
        address trader,
        address token,
        uint256 amount
    ) private {
<<<<<<< HEAD
        _balance[account][token] = _getBalance(account, token).add(amount.toInt256());
=======
        _balance[trader][token] = _getBalance(trader, token).add(amount);
>>>>>>> 20ab1049
    }

    function _decreaseBalance(
        address trader,
        address token,
        uint256 amount
    ) private {
<<<<<<< HEAD
        _balance[account][token] = _getBalance(account, token).sub(amount.toInt256());
=======
        _balance[trader][token] = _getBalance(trader, token).sub(amount);
>>>>>>> 20ab1049
    }

    function _liquidate(
        address trader,
        address collateralToken,
        uint256 amount
    ) private {
        revert("TBD");
    }

<<<<<<< HEAD
    function _getBalance(address account, address token) private view returns (int256) {
        return _balance[account][token];
=======
    function _getBalance(address trader, address token) private view returns (uint256) {
        return _balance[trader][token];
>>>>>>> 20ab1049
    }

    // TODO reduce external calls
    // min(collateral, accountValue) - (totalBaseDebt + totalQuoteDebt) * imRatio
    function _getFreeCollateral(address trader) private view returns (int256) {
        // totalOpenOrderMarginRequirement = (totalBaseDebtValue + totalQuoteDebtValue) * imRatio
        uint256 openOrderMarginRequirement = ClearingHouse(clearingHouse).getTotalOpenOrderMarginRequirement(trader);
        int256 pendingFundingPayment = ClearingHouse(clearingHouse).getAllPendingFundingPayment(trader);

        // accountValue = totalCollateralValue + totalMarketPnl
<<<<<<< HEAD
        int256 owedRealizedPnl = ClearingHouse(clearingHouse).getOwedRealizedPnl(account);
        int256 collateralValue = balanceOf(account).addS(owedRealizedPnl.sub(pendingFundingPayment), decimals);
        int256 totalMarketPnl = ClearingHouse(clearingHouse).getTotalUnrealizedPnl(account);
=======
        int256 owedRealizedPnl = ClearingHouse(clearingHouse).getOwedRealizedPnl(trader);
        int256 collateralValue =
            balanceOf(trader).toInt256().addS(owedRealizedPnl.sub(pendingFundingPayment), decimals);
        int256 totalMarketPnl = ClearingHouse(clearingHouse).getTotalUnrealizedPnl(trader);
>>>>>>> 20ab1049
        int256 accountValue = collateralValue.addS(totalMarketPnl, decimals);

        // collateral
        int256 min = collateralValue < accountValue ? collateralValue : accountValue;

        return min.subS(openOrderMarginRequirement.toInt256(), decimals);
    }
}<|MERGE_RESOLUTION|>--- conflicted
+++ resolved
@@ -89,13 +89,8 @@
         }
 
         // V_NEB: not enough balance
-<<<<<<< HEAD
-        require(_getBalance(account, token) >= amount.toInt256(), "V_NEB");
-        _decreaseBalance(account, token, amount);
-=======
-        require(_getBalance(to, token) >= amount, "V_NEB");
+        require(_getBalance(to, token) >= amount.toInt256(), "V_NEB");
         _decreaseBalance(to, token, amount);
->>>>>>> 20ab1049
 
         // V_NEFC: not enough free collateral
         require(_getFreeCollateral(to) >= 0, "V_NEFC");
@@ -104,13 +99,8 @@
     }
 
     // expensive call
-<<<<<<< HEAD
-    function balanceOf(address account) public view override returns (int256) {
+    function balanceOf(address trader) public view override returns (int256) {
         int256 settlementTokenValue;
-=======
-    function balanceOf(address trader) public view override returns (uint256) {
-        uint256 settlementTokenValue;
->>>>>>> 20ab1049
         for (uint256 i = 0; i < _collateralTokens.length; i++) {
             address token = _collateralTokens[i];
             if (settlementToken != token) {
@@ -140,11 +130,7 @@
         address token,
         uint256 amount
     ) private {
-<<<<<<< HEAD
-        _balance[account][token] = _getBalance(account, token).add(amount.toInt256());
-=======
-        _balance[trader][token] = _getBalance(trader, token).add(amount);
->>>>>>> 20ab1049
+        _balance[trader][token] = _getBalance(trader, token).add(amount.toInt256());
     }
 
     function _decreaseBalance(
@@ -152,11 +138,7 @@
         address token,
         uint256 amount
     ) private {
-<<<<<<< HEAD
-        _balance[account][token] = _getBalance(account, token).sub(amount.toInt256());
-=======
-        _balance[trader][token] = _getBalance(trader, token).sub(amount);
->>>>>>> 20ab1049
+        _balance[trader][token] = _getBalance(trader, token).sub(amount.toInt256());
     }
 
     function _liquidate(
@@ -167,13 +149,8 @@
         revert("TBD");
     }
 
-<<<<<<< HEAD
-    function _getBalance(address account, address token) private view returns (int256) {
-        return _balance[account][token];
-=======
-    function _getBalance(address trader, address token) private view returns (uint256) {
+    function _getBalance(address trader, address token) private view returns (int256) {
         return _balance[trader][token];
->>>>>>> 20ab1049
     }
 
     // TODO reduce external calls
@@ -184,16 +161,9 @@
         int256 pendingFundingPayment = ClearingHouse(clearingHouse).getAllPendingFundingPayment(trader);
 
         // accountValue = totalCollateralValue + totalMarketPnl
-<<<<<<< HEAD
-        int256 owedRealizedPnl = ClearingHouse(clearingHouse).getOwedRealizedPnl(account);
-        int256 collateralValue = balanceOf(account).addS(owedRealizedPnl.sub(pendingFundingPayment), decimals);
-        int256 totalMarketPnl = ClearingHouse(clearingHouse).getTotalUnrealizedPnl(account);
-=======
         int256 owedRealizedPnl = ClearingHouse(clearingHouse).getOwedRealizedPnl(trader);
-        int256 collateralValue =
-            balanceOf(trader).toInt256().addS(owedRealizedPnl.sub(pendingFundingPayment), decimals);
+        int256 collateralValue = balanceOf(trader).addS(owedRealizedPnl.sub(pendingFundingPayment), decimals);
         int256 totalMarketPnl = ClearingHouse(clearingHouse).getTotalUnrealizedPnl(trader);
->>>>>>> 20ab1049
         int256 accountValue = collateralValue.addS(totalMarketPnl, decimals);
 
         // collateral
