// SPDX-License-Identifier: GPL-2.0-or-later
pragma solidity 0.7.6;
pragma abicoder v2;

import { Context } from "@openzeppelin/contracts/utils/Context.sol";
import { Math } from "@openzeppelin/contracts/math/Math.sol";
import { SafeMath } from "@openzeppelin/contracts/math/SafeMath.sol";
import { SignedSafeMath } from "@openzeppelin/contracts/math/SignedSafeMath.sol";
import { ReentrancyGuard } from "@openzeppelin/contracts/utils/ReentrancyGuard.sol";
import { IUniswapV3Pool } from "@uniswap/v3-core/contracts/interfaces/IUniswapV3Pool.sol";
import { TransferHelper } from "@uniswap/lib/contracts/libraries/TransferHelper.sol";
import { IUniswapV3MintCallback } from "@uniswap/v3-core/contracts/interfaces/callback/IUniswapV3MintCallback.sol";
import { IUniswapV3SwapCallback } from "@uniswap/v3-core/contracts/interfaces/callback/IUniswapV3SwapCallback.sol";
import { FullMath } from "@uniswap/v3-core/contracts/libraries/FullMath.sol";
import { FixedPoint128 } from "@uniswap/v3-core/contracts/libraries/FixedPoint128.sol";
import { FixedPoint96 } from "@uniswap/v3-core/contracts/libraries/FixedPoint96.sol";
import { SwapMath } from "@uniswap/v3-core/contracts/libraries/SwapMath.sol";
import { TickMath } from "@uniswap/v3-core/contracts/libraries/TickMath.sol";
import { LiquidityMath } from "@uniswap/v3-core/contracts/libraries/LiquidityMath.sol";
import { BaseRelayRecipient } from "./gsn/BaseRelayRecipient.sol";
import { PerpSafeCast } from "./lib/PerpSafeCast.sol";
import { PerpMath } from "./lib/PerpMath.sol";
import { FeeMath } from "./lib/FeeMath.sol";
import { IMintableERC20 } from "./interface/IMintableERC20.sol";
import { IERC20Metadata } from "./interface/IERC20Metadata.sol";
import { ISettlement } from "./interface/ISettlement.sol";
import { IIndexPrice } from "./interface/IIndexPrice.sol";
import { Validation } from "./base/Validation.sol";
import { Tick } from "./lib/Tick.sol";
import { SettlementTokenMath } from "./lib/SettlementTokenMath.sol";
import { IVault } from "./interface/IVault.sol";
import { ArbBlockContext } from "./arbitrum/ArbBlockContext.sol";
import { Exchange } from "./Exchange.sol";
import { FixedPoint96 } from "@uniswap/v3-core/contracts/libraries/FixedPoint96.sol";
import { Funding } from "./lib/Funding.sol";
import { PerpFixedPoint96 } from "./lib/PerpFixedPoint96.sol";
import { OwnerPausable } from "./base/OwnerPausable.sol";

contract ClearingHouse is
    IUniswapV3MintCallback,
    IUniswapV3SwapCallback,
    ISettlement,
    ReentrancyGuard,
    Validation,
    OwnerPausable,
    BaseRelayRecipient
{
    using SafeMath for uint256;
    using SafeMath for uint160;
    using PerpSafeCast for uint256;
    using PerpSafeCast for uint128;
    using SignedSafeMath for int256;
    using PerpSafeCast for int256;
    using PerpMath for uint256;
    using PerpMath for int256;
    using PerpMath for uint160;
    using Tick for mapping(int24 => Tick.GrowthInfo);
    using SettlementTokenMath for uint256;
    using SettlementTokenMath for int256;

    //
    // events
    //
    event Minted(address indexed trader, address indexed token, uint256 amount);
    event Burned(address indexed trader, address indexed token, uint256 amount);
    event LiquidityChanged(
        address indexed maker,
        address indexed baseToken,
        address indexed quoteToken,
        int24 lowerTick,
        int24 upperTick,
        // amount of base token added to the liquidity (excl. fee) (+: add liquidity, -: remove liquidity)
        int256 base,
        // amount of quote token added to the liquidity (excl. fee) (+: add liquidity, -: remove liquidity)
        int256 quote,
        int128 liquidity, // amount of liquidity unit added (+: add liquidity, -: remove liquidity)
        uint256 quoteFee // amount of quote token the maker received as fee
    );
    event PositionChanged(
        address indexed trader,
        address indexed baseToken,
        int256 exchangedPositionSize,
        int256 exchangedPositionNotional,
        uint256 fee,
        int256 openNotional,
        int256 realizedPnl
    );
    event PositionLiquidated(
        address indexed trader,
        address indexed baseToken,
        uint256 positionNotional,
        uint256 positionSize,
        uint256 liquidationFee,
        address liquidator
    );
    event FundingSettled(
        address indexed trader,
        address indexed baseToken,
        int256 amount // +: trader pays, -: trader receives
    );
    event GlobalFundingGrowthUpdated(
        address indexed baseToken,
        int256 twPremiumGrowthX192,
        int256 twPremiumDivBySqrtPriceX96
    );
    event TwapIntervalChanged(uint256 twapInterval);
    event LiquidationPenaltyRatioChanged(uint256 liquidationPenaltyRatio);
    event PartialCloseRatioChanged(uint256 partialCloseRatio);
    event ReferredPositionChanged(bytes32 indexed referralCode);
    event ExchangeUpdated(address exchange);

    //
    // Struct
    //

    struct Account {
        // realized pnl but haven't settle to collateral, vToken decimals
        int256 owedRealizedPnl;
        address[] tokens; // all tokens (base only) this account is in debt of
        // key: token address, e.g. vETH...
        mapping(address => TokenInfo) tokenInfoMap; // balance & debt info of each token
        // key: token address, value: the last twPremiumGrowthGlobalX96
        mapping(address => int256) lastTwPremiumGrowthGlobalX96Map;
    }

    struct TokenInfo {
        uint256 available; // amount available in CH
        uint256 debt;
    }

    struct AddLiquidityParams {
        address baseToken;
        uint256 base;
        uint256 quote;
        int24 lowerTick;
        int24 upperTick;
        uint256 minBase;
        uint256 minQuote;
        uint256 deadline;
    }

    /// @param liquidity collect fee when 0
    struct RemoveLiquidityParams {
        address baseToken;
        int24 lowerTick;
        int24 upperTick;
        uint128 liquidity;
        uint256 minBase;
        uint256 minQuote;
        uint256 deadline;
    }

    struct RemoveLiquidityFromOrderParams {
        address maker;
        address baseToken;
        address pool;
        int24 lowerTick;
        int24 upperTick;
        uint256 feeGrowthInsideQuoteX128;
        uint256 liquidity;
    }

    struct InternalRemoveLiquidityParams {
        address maker;
        address baseToken;
        int24 lowerTick;
        int24 upperTick;
        uint128 liquidity;
    }

    struct RemoveLiquidityResponse {
        uint256 base;
        uint256 quote;
        uint256 fee;
    }

    struct AddLiquidityResponse {
        uint256 base;
        uint256 quote;
        uint256 fee;
        uint256 liquidity;
    }

    struct SwapParams {
        address baseToken;
        bool isBaseToQuote;
        bool isExactInput;
        uint256 amount;
        uint160 sqrtPriceLimitX96; // price slippage protection
    }

    struct InternalSwapParams {
        address trader;
        address baseToken;
        bool isBaseToQuote;
        bool isExactInput;
        uint256 amount;
        uint160 sqrtPriceLimitX96; // price slippage protection
    }

    struct SwapResponse {
        uint256 deltaAvailableBase;
        uint256 deltaAvailableQuote;
        int256 exchangedPositionSize;
        int256 exchangedPositionNotional;
        uint256 fee;
        int256 openNotional;
        int256 realizedPnl;
    }

    struct SwapStep {
        uint160 initialSqrtPriceX96;
        int24 nextTick;
        bool isNextTickInitialized;
        uint160 nextSqrtPriceX96;
        uint256 amountIn;
        uint256 amountOut;
        uint256 feeAmount;
    }

    struct OpenPositionParams {
        address baseToken;
        bool isBaseToQuote;
        bool isExactInput;
        uint256 amount;
        // B2Q + exact input, want more output quote as possible, so we set a lower bound of output quote
        // B2Q + exact output, want less input base as possible, so we set a upper bound of input base
        // Q2B + exact input, want more output base as possible, so we set a lower bound of output base
        // Q2B + exact output, want less input quote as possible, so we set a upper bound of input quote
        // when it's 0 in exactInput, means ignore slippage protection
        // when it's maxUint in exactOutput = ignore
        // when it's over or under the bound, it will be reverted
        uint256 oppositeAmountBound;
        uint256 deadline;
        // B2Q: the price cannot be less than this value after the swap
        // Q2B: The price cannot be greater than this value after the swap
        // it will fill the trade until it reach the price limit instead of reverted
        uint160 sqrtPriceLimitX96;
        bytes32 referralCode;
    }

    struct InternalOpenPositionParams {
        address trader;
        address baseToken;
        bool isBaseToQuote;
        bool isExactInput;
        uint256 amount;
        uint160 sqrtPriceLimitX96; // price slippage protection
        bool skipMarginRequirementCheck;
    }

    struct ClosePositionParams {
        address baseToken;
        uint160 sqrtPriceLimitX96;
        uint256 oppositeAmountBound;
        uint256 deadline;
        bytes32 referralCode;
    }

    struct CheckSlippageParams {
        bool isBaseToQuote;
        bool isExactInput;
        uint256 deltaAvailableQuote;
        uint256 deltaAvailableBase;
        uint256 oppositeAmountBound;
    }

    // not used in CH, due to inherit from BaseRelayRecipient
    string public override versionRecipient;
    // 10 wei
    uint256 internal constant _DUST = 10;

    //
    // state variables
    //
    address public immutable quoteToken;
    address public immutable uniswapV3Factory;
    address public vault;
    address public insuranceFund;
    address public exchange;

    uint256 public imRatio = 0.1 ether; // initial-margin ratio, 10%
    uint256 public mmRatio = 0.0625 ether; // minimum-margin ratio, 6.25%

    // cached the settlement token's decimal for gas optimization
    // owner must ensure the settlement token's decimal is not immutable
    uint8 internal immutable _settlementTokenDecimals;

    uint32 public twapInterval = 15 minutes;

    // key: trader
    mapping(address => Account) internal _accountMap;

    // key: accountBaseTokenKey, which is a hash of account and baseToken
    // value: fraction of open notional that can unify the openNotional for both maker and taker
    mapping(bytes32 => int256) internal _openNotionalFractionMap;

    // key: base token
    mapping(address => uint256) internal _firstTradedTimestampMap;
    mapping(address => uint256) internal _lastSettledTimestampMap;
    mapping(address => Funding.Growth) internal _globalFundingGrowthX96Map;

    uint256 public liquidationPenaltyRatio = 0.025 ether; // initial penalty ratio, 2.5%
    uint256 public partialCloseRatio = 0.25 ether; // partial close ratio, 25%
    uint8 public maxMarketsPerAccount;

    constructor(
        address vaultArg,
        address insuranceFundArg,
        address quoteTokenArg,
        address uniV3FactoryArg
    ) {
        // vault is 0
        require(vaultArg != address(0), "CH_VI0");
        // InsuranceFund is 0
        require(insuranceFundArg != address(0), "CH_IFI0");

        // quoteToken is 0
        require(quoteTokenArg != address(0), "CH_QI0");
        // CH_QDN18: quoteToken decimals is not 18
        require(IERC20Metadata(quoteTokenArg).decimals() == 18, "CH_QDN18");

        // uniV3Factory is 0
        require(uniV3FactoryArg != address(0), "CH_U10");

        vault = vaultArg;
        insuranceFund = insuranceFundArg;
        quoteToken = quoteTokenArg;
        uniswapV3Factory = uniV3FactoryArg;

        _settlementTokenDecimals = IVault(vault).decimals();
    }

    //
    // MODIFIER
    //
    modifier checkRatio(uint256 ratio) {
        // CH_RL1: ratio overflow
        require(ratio <= 1 ether, "CH_RO");
        _;
    }

    //
    // EXTERNAL FUNCTIONS
    //
    function setExchange(address exchangeArg) external onlyOwner {
        // exchange is 0
        require(exchangeArg != address(0), "CH_EI0");
        exchange = exchangeArg;
        emit ExchangeUpdated(exchange);
    }

    function addLiquidity(AddLiquidityParams calldata params)
        external
        whenNotPaused
        nonReentrant
        checkDeadline(params.deadline)
        returns (AddLiquidityResponse memory)
    {
        _requireHasBaseToken(params.baseToken);

        address trader = _msgSender();
        // register token if it's the first time
        _registerBaseToken(trader, params.baseToken);

        Funding.Growth memory updatedGlobalFundingGrowth =
            _settleFundingAndUpdateFundingGrowth(trader, params.baseToken);

        // update internal states
        TokenInfo storage baseTokenInfo = _accountMap[trader].tokenInfoMap[params.baseToken];
        TokenInfo storage quoteTokenInfo = _accountMap[trader].tokenInfoMap[quoteToken];

        // note that we no longer check available tokens here because CH will always auto-mint
        // when requested by UniswapV3MintCallback
        Exchange.AddLiquidityResponse memory response =
            Exchange(exchange).addLiquidity(
                Exchange.AddLiquidityParams({
                    trader: trader,
                    baseToken: params.baseToken,
                    base: params.base,
                    quote: params.quote,
                    lowerTick: params.lowerTick,
                    upperTick: params.upperTick,
                    updatedGlobalFundingGrowth: updatedGlobalFundingGrowth
                })
            );

        // price slippage check
        require(response.base >= params.minBase && response.quote >= params.minQuote, "CH_PSC");

        // update token info
        // TODO should burn base fee received instead of adding it to available amount
        baseTokenInfo.available = baseTokenInfo.available.sub(response.base);
        quoteTokenInfo.available = quoteTokenInfo.available.add(response.fee).sub(response.quote);
        _addOpenNotionalFraction(trader, params.baseToken, response.quote.toInt256());

        // must after token info is updated to ensure free collateral is positive after updated
        _requireEnoughFreeCollateral(trader);

        emit LiquidityChanged(
            trader,
            params.baseToken,
            quoteToken,
            params.lowerTick,
            params.upperTick,
            response.base.toInt256(),
            response.quote.toInt256(),
            response.liquidity.toInt128(),
            response.fee
        );

        return
            AddLiquidityResponse({
                base: response.base,
                quote: response.quote,
                fee: response.fee,
                liquidity: response.liquidity
            });
    }

    function removeLiquidity(RemoveLiquidityParams calldata params)
        external
        whenNotPaused
        nonReentrant
        checkDeadline(params.deadline)
        returns (RemoveLiquidityResponse memory response)
    {
        _requireHasBaseToken(params.baseToken);
        response = _removeLiquidity(
            InternalRemoveLiquidityParams({
                maker: _msgSender(),
                baseToken: params.baseToken,
                lowerTick: params.lowerTick,
                upperTick: params.upperTick,
                liquidity: params.liquidity
            })
        );

        // price slippage check
        require(response.base >= params.minBase && response.quote >= params.minQuote, "CH_PSC");
    }

<<<<<<< HEAD
    function closePosition(
        address baseToken,
        uint160 sqrtPriceLimitX96,
        uint256 deadline,
        bytes32 referralCode
    ) external whenNotPaused checkDeadline(deadline) returns (uint256 deltaBase, uint256 deltaQuote) {
        _requireHasBaseToken(baseToken);
        SwapResponse memory response = _closePosition(_msgSender(), baseToken, sqrtPriceLimitX96);
        emit ReferredPositionChanged(referralCode);
=======
    function closePosition(ClosePositionParams calldata params)
        external
        checkDeadline(params.deadline)
        returns (uint256 deltaBase, uint256 deltaQuote)
    {
        _requireHasBaseToken(params.baseToken);
        address trader = _msgSender();
        SwapResponse memory response = _closePosition(trader, params.baseToken, params.sqrtPriceLimitX96);

        // TODO scale up or down the opposite amount bound if it's a partial close
        // if oldPositionSize is long, close a long position is short, B2Q
        // if oldPositionSize is short, close a short position is long, Q2B
        bool isBaseToQuote = _getPositionSize(trader, params.baseToken) > 0 ? true : false;
        _checkSlippage(
            CheckSlippageParams({
                isBaseToQuote: isBaseToQuote,
                isExactInput: true,
                deltaAvailableQuote: response.deltaAvailableQuote,
                deltaAvailableBase: response.deltaAvailableBase,
                oppositeAmountBound: params.oppositeAmountBound
            })
        );

        emit ReferredPositionChanged(params.referralCode);
>>>>>>> 36e24826
        return (response.deltaAvailableBase, response.deltaAvailableQuote);
    }

    function openPosition(OpenPositionParams memory params)
        external
        whenNotPaused
        checkDeadline(params.deadline)
        returns (uint256 deltaBase, uint256 deltaQuote)
    {
        _requireHasBaseToken(params.baseToken);
        _registerBaseToken(_msgSender(), params.baseToken);

        // must before price impact check
        Exchange(exchange).saveTickBeforeFirstSwapThisBlock(params.baseToken);

        // !isIncreasePosition() == reduce or close position
        if (!_isIncreasePosition(_msgSender(), params.baseToken, params.isBaseToQuote)) {
            // revert if isOverPriceLimit to avoid that partially closing a position in openPosition() seems unexpected
            // CH_OPI: over price impact
            require(
                !Exchange(exchange).isOverPriceLimit(
                    Exchange.PriceLimitParams({
                        baseToken: params.baseToken,
                        isBaseToQuote: params.isBaseToQuote,
                        isExactInput: params.isExactInput,
                        amount: params.amount,
                        sqrtPriceLimitX96: params.sqrtPriceLimitX96
                    })
                ),
                "CH_OPI"
            );
        }

        SwapResponse memory response =
            _openPosition(
                InternalOpenPositionParams({
                    trader: _msgSender(),
                    baseToken: params.baseToken,
                    isBaseToQuote: params.isBaseToQuote,
                    isExactInput: params.isExactInput,
                    amount: params.amount,
                    sqrtPriceLimitX96: params.sqrtPriceLimitX96,
                    skipMarginRequirementCheck: false
                })
            );

        _checkSlippage(
            CheckSlippageParams({
                isBaseToQuote: params.isBaseToQuote,
                isExactInput: params.isExactInput,
                deltaAvailableQuote: response.deltaAvailableQuote,
                deltaAvailableBase: response.deltaAvailableBase,
                oppositeAmountBound: params.oppositeAmountBound
            })
        );

        emit ReferredPositionChanged(params.referralCode);
        return (response.deltaAvailableBase, response.deltaAvailableQuote);
    }

    // TODO can we move to exchange
    // @inheritdoc IUniswapV3MintCallback
    function uniswapV3MintCallback(
        uint256 amount0Owed,
        uint256 amount1Owed,
        bytes calldata data // contains baseToken
    ) external override {
        // CH_FMV: failed mintCallback verification
        require(_msgSender() == exchange, "CH_FMV");

        Exchange.MintCallbackData memory callbackData = abi.decode(data, (Exchange.MintCallbackData));

        if (amount0Owed > 0) {
            address token = IUniswapV3Pool(callbackData.pool).token0();
            _mintIfNotEnough(callbackData.trader, token, amount0Owed);
            TransferHelper.safeTransfer(token, callbackData.pool, amount0Owed);
        }
        if (amount1Owed > 0) {
            address token = IUniswapV3Pool(callbackData.pool).token1();
            _mintIfNotEnough(callbackData.trader, token, amount1Owed);
            TransferHelper.safeTransfer(token, callbackData.pool, amount1Owed);
        }
    }

    function setTwapInterval(uint32 twapIntervalArg) external onlyOwner {
        // CH_ITI: invalid twapInterval
        require(twapIntervalArg != 0, "CH_ITI");

        twapInterval = twapIntervalArg;
        emit TwapIntervalChanged(twapIntervalArg);
    }

    function setLiquidationPenaltyRatio(uint256 liquidationPenaltyRatioArg)
        external
        checkRatio(liquidationPenaltyRatioArg)
        onlyOwner
    {
        liquidationPenaltyRatio = liquidationPenaltyRatioArg;
        emit LiquidationPenaltyRatioChanged(liquidationPenaltyRatioArg);
    }

    function setPartialCloseRatio(uint256 partialCloseRatioArg) external checkRatio(partialCloseRatioArg) onlyOwner {
        partialCloseRatio = partialCloseRatioArg;
        emit PartialCloseRatioChanged(partialCloseRatioArg);
    }

    function setMaxMarketsPerAccount(uint8 maxMarketsPerAccountArg) external onlyOwner {
        maxMarketsPerAccount = maxMarketsPerAccountArg;
    }

    function setTrustedForwarder(address trustedForwarderArg) external onlyOwner {
        trustedForwarder = trustedForwarderArg;
    }

    function liquidate(address trader, address baseToken) external whenNotPaused nonReentrant {
        _requireHasBaseToken(baseToken);
        // CH_EAV: enough account value
        require(
            getAccountValue(trader).lt(_getTotalMinimumMarginRequirement(trader).toInt256(), _settlementTokenDecimals),
            "CH_EAV"
        );

        address[] memory tokens = _accountMap[trader].tokens;

        // TODO merge into 1 exchange function
        for (uint256 i = 0; i < tokens.length; i++) {
            bytes32[] memory orderIds = Exchange(exchange).getOpenOrderIds(trader, tokens[i]);
            // CH_NEO: not empty order
            require(orderIds.length == 0, "CH_NEO");
        }

        SwapResponse memory response = _closePosition(trader, baseToken, 0);

        // trader's pnl-- as liquidation penalty
        uint256 liquidationFee = response.exchangedPositionNotional.abs().mul(liquidationPenaltyRatio).divideBy10_18();
        _accountMap[trader].owedRealizedPnl = _accountMap[trader].owedRealizedPnl.sub(liquidationFee.toInt256());

        // increase liquidator's pnl liquidation reward
        address liquidator = _msgSender();
        _accountMap[liquidator].owedRealizedPnl = _accountMap[liquidator].owedRealizedPnl.add(
            liquidationFee.toInt256()
        );

        emit PositionLiquidated(
            trader,
            baseToken,
            response.exchangedPositionNotional.abs(),
            response.deltaAvailableBase,
            liquidationFee,
            liquidator
        );
    }

    // TODO can we move to exchange
    function uniswapV3SwapCallback(
        int256 amount0Delta,
        int256 amount1Delta,
        bytes calldata data
    ) external override {
        // CH_FMV: failed mintCallback verification
        require(_msgSender() == exchange, "CH_FMV");

        // swaps entirely within 0-liquidity regions are not supported -> 0 swap is forbidden
        // CH_F0S: forbidden 0 swap
        require(amount0Delta > 0 || amount1Delta > 0, "CH_F0S");

        Exchange.SwapCallbackData memory callbackData = abi.decode(data, (Exchange.SwapCallbackData));

        // TODO won't need this external call once moved to Exchange
        IUniswapV3Pool pool = IUniswapV3Pool(Exchange(exchange).getPool(callbackData.baseToken));

        // amount0Delta & amount1Delta are guaranteed to be positive when being the amount to be paid
        (address token, uint256 amountToPay) =
            amount0Delta > 0 ? (pool.token0(), uint256(amount0Delta)) : (pool.token1(), uint256(amount1Delta));

        // we know the exact amount of a token needed for swap in the swap callback
        // we separate into two part
        // 1. extra minted tokens because the fee is charged by CH now
        // 2. tokens that a trader needs when openPosition
        //
        // check here for the design of custom fee ,
        // https://www.notion.so/perp/Customise-fee-tier-on-B2QFee-1b7244e1db63416c8651e8fa04128cdb
        // y = clearingHouseFeeRatio, x = uniswapFeeRatio

        // 1. fee charged by CH
        // because the amountToPay is scaled up,
        // we need to scale down the amount to get the exact user's input amount
        // the difference of these two values is minted for compensate the base/quote fee
        // here is an example for custom fee
        //  - clearing house fee: 2%, uniswap fee: 1%, use input with exact input: 1 quote
        //    our input to uniswap pool will be 1 * 0.98 / 0.99, and amountToPay is the same
        //    the `exactSwappedAmount` is (1 * 0.98 / 0.99) * 0.99 = 0.98
        //    the fee for uniswap pool is (1 * 0.98 / 0.99) * 0.01  <-- we need to mint
        uint256 exactSwappedAmount =
            FeeMath.calcAmountScaledByFeeRatio(amountToPay, callbackData.uniswapFeeRatio, false);
        // not use _mint() here since it will change trader's baseToken available/debt
        IMintableERC20(token).mint(address(this), amountToPay.sub(exactSwappedAmount));

        // 2. openPosition
        uint256 availableBefore = getTokenInfo(callbackData.trader, token).available;
        // if quote to base, need to mint clearing house quote fee for trader
        uint256 amount =
            token == callbackData.baseToken ? exactSwappedAmount : exactSwappedAmount.add(callbackData.fee);

        if (availableBefore < amount) {
            _mint(callbackData.trader, token, amount.sub(availableBefore), false);
        }

        // swap
        TransferHelper.safeTransfer(token, address(pool), amountToPay);
    }

    function _cancelExcessOrders(
        address maker,
        address baseToken,
        bytes32[] memory orderIds
    ) internal {
        _requireHasBaseToken(baseToken);

        // CH_EAV: enough account value
        // shouldn't cancel open orders
        require(
            getAccountValue(maker).lt(_getTotalInitialMarginRequirement(maker).toInt256(), _settlementTokenDecimals),
            "CH_EAV"
        );

        // TODO add exchange removeLiquidity(orderIds)
        for (uint256 i = 0; i < orderIds.length; i++) {
            bytes32 orderId = orderIds[i];
            Exchange.OpenOrder memory openOrder = Exchange(exchange).getOpenOrderById(orderId);
            _removeLiquidity(
                InternalRemoveLiquidityParams(
                    maker,
                    baseToken,
                    openOrder.lowerTick,
                    openOrder.upperTick,
                    openOrder.liquidity
                )
            );

            // burn maker's debt to reduce maker's init margin requirement
            _burnMax(maker, baseToken);
        }

        // burn maker's quote to reduce maker's init margin requirement
        _burnMax(maker, quoteToken);
    }

    function cancelExcessOrders(
        address maker,
        address baseToken,
        bytes32[] calldata orderIds
    ) external nonReentrant whenNotPaused {
        _cancelExcessOrders(maker, baseToken, orderIds);
    }

    function cancelAllExcessOrders(address maker, address baseToken) external whenNotPaused nonReentrant {
        bytes32[] memory orderIds = Exchange(exchange).getOpenOrderIds(maker, baseToken);
        _cancelExcessOrders(maker, baseToken, orderIds);
    }

    function settle(address account) external override returns (int256) {
        // only vault
        require(_msgSender() == vault, "CH_OV");

        Account storage accountStorage = _accountMap[account];
        int256 pnl = accountStorage.owedRealizedPnl;
        accountStorage.owedRealizedPnl = 0;

        // TODO should check quote in pool as well
        if (accountStorage.tokens.length > 0) {
            return pnl;
        }

        // settle quote if all position are closed
        TokenInfo storage quoteInfo = _accountMap[account].tokenInfoMap[quoteToken];
        if (quoteInfo.available >= quoteInfo.debt) {
            // profit
            uint256 profit = quoteInfo.available.sub(quoteInfo.debt);
            quoteInfo.available = quoteInfo.available.sub(profit);
            pnl = pnl.add(profit.toInt256());

            // burn profit in quote and add to collateral
            IMintableERC20(quoteToken).burn(profit);
        } else {
            // loss
            uint256 loss = quoteInfo.debt.sub(quoteInfo.available);
            quoteInfo.debt = quoteInfo.debt.sub(loss);
            pnl = pnl.sub(loss.toInt256());
        }
        return pnl;
    }

    //
    // EXTERNAL VIEW FUNCTIONS
    //

    // return in settlement token decimals
    function getAccountValue(address account) public view returns (int256) {
        return _getTotalCollateralValue(account).addS(getTotalUnrealizedPnl(account), _settlementTokenDecimals);
    }

    // (totalBaseDebtValue + totalQuoteDebtValue) * imRatio
    function getTotalOpenOrderMarginRequirement(address trader) external view returns (uint256) {
        // right now we have only one quote token USDC, which is equivalent to our internal accounting unit.
        uint256 quoteDebtValue = _accountMap[trader].tokenInfoMap[quoteToken].debt;
        return _getTotalBaseDebtValue(trader).add(quoteDebtValue).mul(imRatio).divideBy10_18();
    }

    // NOTE: the negative value will only be used when calculating pnl
    function getPositionValue(
        address trader,
        address token,
        uint256 twapIntervalArg
    ) public view returns (int256 positionValue) {
        int256 positionSize = _getPositionSize(trader, token);
        if (positionSize == 0) return 0;

        uint256 indexTwap = IIndexPrice(token).getIndexPrice(twapIntervalArg);

        // both positionSize & indexTwap are in 10^18 already
        return positionSize.mul(indexTwap.toInt256()).divideBy10_18();
    }

    function getTokenInfo(address trader, address token) public view returns (TokenInfo memory) {
        return _accountMap[trader].tokenInfoMap[token];
    }

    function getOpenNotional(address trader, address baseToken) public view returns (int256) {
        // quote.pool[baseToken] + quote.owedFee[baseToken] - openNotionalFraction[baseToken]
        uint160 sqrtMarkPrice = Exchange(exchange).getSqrtMarkPriceX96(baseToken);
        int256 quoteInPool =
            Exchange(exchange).getTotalTokenAmountInPool(trader, baseToken, sqrtMarkPrice, false).toInt256();
        int256 openNotionalFraction = _openNotionalFractionMap[_getAccountBaseTokenKey(trader, baseToken)];
        return quoteInPool.sub(openNotionalFraction);
    }

    function getOwedRealizedPnl(address trader) external view returns (int256) {
        return _accountMap[trader].owedRealizedPnl;
    }

    // TODO move to exchange
    function getTotalTokenAmountInPool(address trader, address baseToken)
        public
        view
        returns (uint256 base, uint256 quote)
    {
        uint160 sqrtMarkPriceX96 = Exchange(exchange).getSqrtMarkPriceX96(baseToken);
        base = Exchange(exchange).getTotalTokenAmountInPool(trader, baseToken, sqrtMarkPriceX96, true);
        quote = Exchange(exchange).getTotalTokenAmountInPool(trader, baseToken, sqrtMarkPriceX96, false);
    }

    function getPositionSize(address trader, address baseToken) public view returns (int256) {
        return _getPositionSize(trader, baseToken);
    }

    // quote.available - quote.debt + totalQuoteFromEachPool - pendingFundingPayment
    function getNetQuoteBalance(address trader) public view returns (int256) {
        uint256 quoteInPool;
        uint256 tokenLen = _accountMap[trader].tokens.length;

        // TODO merge into 1 exchange function
        for (uint256 i = 0; i < tokenLen; i++) {
            address baseToken = _accountMap[trader].tokens[i];
            quoteInPool = quoteInPool.add(
                Exchange(exchange).getTotalTokenAmountInPool(
                    trader,
                    baseToken,
                    Exchange(exchange).getSqrtMarkPriceX96(baseToken),
                    false // fetch quote token amount
                )
            );
        }

        TokenInfo memory quoteTokenInfo = _accountMap[trader].tokenInfoMap[quoteToken];
        int256 netQuoteBalance =
            quoteTokenInfo.available.toInt256().add(quoteInPool.toInt256()).sub(quoteTokenInfo.debt.toInt256());
        return netQuoteBalance.abs() < _DUST ? 0 : netQuoteBalance;
    }

    /// @return fundingPayment; > 0 is payment and < 0 is receipt
    function getPendingFundingPayment(address trader, address baseToken) public view returns (int256) {
        return _getPendingFundingPayment(trader, baseToken, _getUpdatedGlobalFundingGrowth(baseToken));
    }

    /// @return fundingPayment; > 0 is payment and < 0 is receipt
    function getAllPendingFundingPayment(address trader) external view returns (int256) {
        return _getAllPendingFundingPayment(trader);
    }

    function getTotalUnrealizedPnl(address trader) public view returns (int256) {
        int256 totalPositionValue;
        uint256 tokenLen = _accountMap[trader].tokens.length;
        for (uint256 i = 0; i < tokenLen; i++) {
            address baseToken = _accountMap[trader].tokens[i];
            if (_isPoolExistent(baseToken)) {
                totalPositionValue = totalPositionValue.add(getPositionValue(trader, baseToken, 0));
            }
        }

        return getNetQuoteBalance(trader).add(totalPositionValue);
    }

    // return decimals 18
    function getTotalInitialMarginRequirement(address trader) external view returns (uint256) {
        return _getTotalInitialMarginRequirement(trader);
    }

    // there are three configurations for different insolvency risk tolerance: conservative, moderate, aggressive
    // we will start with the conservative one, then gradually change it to more aggressive ones
    // to increase capital efficiency.
    function getFreeCollateralWithBalance(address trader, int256 balance) public view returns (int256) {
        // accountValue = collateralValue + owedRealizedPnl - pendingFundingPayment + totalUnrealizedPnl
        int256 pendingFundingPayment = _getAllPendingFundingPayment(trader);
        int256 owedRealizedPnl = _accountMap[trader].owedRealizedPnl;
        int256 collateralValue = balance.addS(owedRealizedPnl.sub(pendingFundingPayment), _settlementTokenDecimals);
        int256 totalUnrealizedPnl = getTotalUnrealizedPnl(trader);
        int256 accountValue = collateralValue.addS(totalUnrealizedPnl, _settlementTokenDecimals);
        int256 totalImReq = _getTotalInitialMarginRequirement(trader).toInt256();

        // conservative config: freeCollateral = max(min(collateral, accountValue) - imReq, 0)
        return PerpMath.min(collateralValue, accountValue).subS(totalImReq, _settlementTokenDecimals);

        // moderate config: freeCollateral = max(min(collateral, accountValue - imReq), 0)
        // return PerpMath.max(PerpMath.min(collateralValue, accountValue.subS(totalImReq, decimals)), 0).toUint256();

        // aggressive config: freeCollateral = max(accountValue - imReq, 0)
        // TODO note that aggressive model depends entirely on unrealizedPnl, which depends on the index price, for
        //  calculating freeCollateral. We should implement some sort of safety check before using this model;
        //  otherwise a trader could drain the entire vault if the index price deviates significantly.
        // return PerpMath.max(accountValue.subS(totalImReq, decimals), 0).toUint256()
    }

    //
    // INTERNAL FUNCTIONS
    //

    function _mint(
        address account,
        address token,
        uint256 amount,
        bool checkMarginRatio
    ) internal returns (uint256) {
        if (amount == 0) {
            return 0;
        }

        // update internal states
        TokenInfo storage tokenInfo = _accountMap[account].tokenInfoMap[token];
        tokenInfo.available = tokenInfo.available.add(amount);
        tokenInfo.debt = tokenInfo.debt.add(amount);

        // check margin ratio must after minted
        if (checkMarginRatio) {
            _requireEnoughFreeCollateral(account);
        }

        IMintableERC20(token).mint(address(this), amount);

        emit Minted(account, token, amount);
        return amount;
    }

    // mint more token if the trader does not have more than the specified amount available
    function _mintIfNotEnough(
        address account,
        address token,
        uint256 amount
    ) internal {
        uint256 availableBefore = getTokenInfo(account, token).available;
        if (availableBefore < amount) {
            _mint(account, token, amount.sub(availableBefore), false);
        }
    }

    // caller must ensure the token exists
    function _burn(
        address account,
        address token,
        uint256 amount
    ) internal {
        if (amount == 0) {
            return;
        }

        TokenInfo storage tokenInfo = _accountMap[account].tokenInfoMap[token];
        // CH_IBTB: insufficient balance to burn
        // can only burn the amount of debt that can be pay back with available
        require(amount <= Math.min(tokenInfo.debt, tokenInfo.available), "CH_IBTB");

        // pay back debt
        tokenInfo.available = tokenInfo.available.sub(amount);
        tokenInfo.debt = tokenInfo.debt.sub(amount);

        if (token != quoteToken) {
            _deregisterBaseToken(account, token);
        }

        IMintableERC20(token).burn(amount);

        emit Burned(account, token, amount);
    }

    function _burnMax(address account, address token) internal {
        TokenInfo memory tokenInfo = getTokenInfo(account, token);
        uint256 burnedAmount = Math.min(tokenInfo.available, tokenInfo.debt);
        if (burnedAmount > 0) {
            _burn(account, token, Math.min(burnedAmount, IERC20Metadata(token).balanceOf(address(this))));
        }
    }

    // expensive
    function _deregisterBaseToken(address account, address baseToken) internal {
        // TODO add test: open long, add pool, now tokenInfo is cleared,
        TokenInfo memory tokenInfo = _accountMap[account].tokenInfoMap[baseToken];
        if (tokenInfo.available > 0 || tokenInfo.debt > 0) {
            return;
        }

        (uint256 baseInPool, uint256 quoteInPool) = getTotalTokenAmountInPool(account, baseToken);
        if (baseInPool > 0 || quoteInPool > 0) {
            return;
        }

        delete _accountMap[account].tokenInfoMap[baseToken];

        uint256 length = _accountMap[account].tokens.length;
        for (uint256 i; i < length; i++) {
            if (_accountMap[account].tokens[i] == baseToken) {
                // if the removal item is the last one, just `pop`
                if (i != length - 1) {
                    _accountMap[account].tokens[i] = _accountMap[account].tokens[length - 1];
                }
                _accountMap[account].tokens.pop();
                break;
            }
        }
    }

    function _registerBaseToken(address trader, address token) internal {
        address[] memory tokens = _accountMap[trader].tokens;
        if (tokens.length == 0) {
            _accountMap[trader].tokens.push(token);
            return;
        }

        // if both available and debt == 0, token is not yet registered by any external function (ex: mint, burn, swap)
        TokenInfo memory tokenInfo = _accountMap[trader].tokenInfoMap[token];
        if (tokenInfo.available == 0 && tokenInfo.debt == 0) {
            bool hit;
            for (uint256 i = 0; i < tokens.length; i++) {
                if (tokens[i] == token) {
                    hit = true;
                    break;
                }
            }
            if (!hit) {
                // CH_MNE: markets number exceeded
                require(maxMarketsPerAccount == 0 || tokens.length < maxMarketsPerAccount, "CH_MNE");
                _accountMap[trader].tokens.push(token);
            }
        }
    }

    // TODO refactor
    function _swapAndCalculateOpenNotional(InternalSwapParams memory params) internal returns (SwapResponse memory) {
        int256 positionSize = getPositionSize(params.trader, params.baseToken);
        int256 oldOpenNotional = getOpenNotional(params.trader, params.baseToken);
        SwapResponse memory response;
        int256 deltaAvailableQuote;

        // if: increase position (old/new position are in the same direction)
        if (_isIncreasePosition(params.trader, params.baseToken, params.isBaseToQuote)) {
            response = _swap(params);

            // TODO change _swap.response.deltaAvailableQuote to int
            // after swapCallback mint task
            deltaAvailableQuote = params.isBaseToQuote
                ? response.deltaAvailableQuote.toInt256()
                : -response.deltaAvailableQuote.toInt256();

            // https://docs.google.com/spreadsheets/d/1QwN_UZOiASv3dPBP7bNVdLR_GTaZGUrHW3-29ttMbLs/edit#gid=813431512
            // taker:
            // step 1: long 20 base
            // deltaAvailableQuote = -252.53
            // openNotionalFraction = oldOpenNotionalFraction - deltaAvailableQuote + realizedPnl
            //                      = 0 - (-252.53) + 0 = 252.53
            // openNotional = -openNotionalFraction = -252.53
            _addOpenNotionalFraction(params.trader, params.baseToken, -deltaAvailableQuote);
            response.openNotional = getOpenNotional(params.trader, params.baseToken);

            // there is no realizedPnl when increasing position
            return response;
        }

        // else: openReversePosition
        response = _swap(params);

        uint256 positionSizeAbs = positionSize.abs();

        // position size based closedRatio
        uint256 closedRatio = FullMath.mulDiv(response.deltaAvailableBase, 1 ether, positionSizeAbs);

        // TODO change _swap.response.deltaAvailableQuote to int
        deltaAvailableQuote = params.isBaseToQuote
            ? response.deltaAvailableQuote.toInt256()
            : -response.deltaAvailableQuote.toInt256();

        int256 realizedPnl;
        // if reduce or close position (closeRatio <= 1)
        if (positionSizeAbs >= response.deltaAvailableBase) {
            // https://docs.google.com/spreadsheets/d/1QwN_UZOiASv3dPBP7bNVdLR_GTaZGUrHW3-29ttMbLs/edit#gid=148137350
            // taker:
            // step 1: long 20 base
            // openNotionalFraction = 252.53
            // openNotional = -252.53
            // step 2: short 10 base (reduce half of the position)
            // deltaAvailableQuote = 137.5
            // closeRatio = 10/20 = 0.5
            // reducedOpenNotional = oldOpenNotional * closedRatio = -252.53 * 0.5 = -126.265
            // realizedPnl = deltaAvailableQuote + reducedOpenNotional = 137.5 + -126.265 = 11.235
            // openNotionalFraction = oldOpenNotionalFraction - deltaAvailableQuote + realizedPnl
            //                      = 252.53 - 137.5 + 11.235 = 126.265
            // openNotional = -openNotionalFraction = 126.265
            int256 reducedOpenNotional = oldOpenNotional.mul(closedRatio.toInt256()).divideBy10_18();
            realizedPnl = deltaAvailableQuote.add(reducedOpenNotional);
        } else {
            // else: opens a larger reverse position

            // https://docs.google.com/spreadsheets/d/1QwN_UZOiASv3dPBP7bNVdLR_GTaZGUrHW3-29ttMbLs/edit#gid=668982944
            // taker:
            // step 1: long 20 base
            // openNotionalFraction = 252.53
            // openNotional = -252.53
            // step 2: short 30 base (open a larger reverse position)
            // deltaAvailableQuote = 337.5
            // closeRatio = 30/20 = 1.5
            // closedPositionNotional = deltaAvailableQuote / closeRatio = 337.5 / 1.5 = 225
            // remainsPositionNotional = deltaAvailableQuote - closedPositionNotional = 337.5 - 225 = 112.5
            // realizedPnl = closedPositionNotional + oldOpenNotional = -252.53 + 225 = -27.53
            // openNotionalFraction = oldOpenNotionalFraction - deltaAvailableQuote + realizedPnl
            //                      = 252.53 - 337.5 + -27.53 = -112.5
            // openNotional = -openNotionalFraction = remainsPositionNotional = 112.5
            int256 closedPositionNotional = deltaAvailableQuote.mul(1 ether).div(closedRatio.toInt256());
            realizedPnl = oldOpenNotional.add(closedPositionNotional);
        }

        _addOpenNotionalFraction(params.trader, params.baseToken, realizedPnl.sub(deltaAvailableQuote));
        _realizePnl(params.trader, realizedPnl);
        response.openNotional = getOpenNotional(params.trader, params.baseToken);
        response.realizedPnl = realizedPnl;

        // burn excess tokens
        _burnMax(params.trader, params.baseToken);
        _burnMax(params.trader, quoteToken);
        _deregisterBaseToken(params.trader, params.baseToken);

        return response;
    }

    // caller must ensure there's enough quote available and debt
    function _realizePnl(address account, int256 deltaPnl) internal {
        if (deltaPnl == 0) {
            return;
        }

        // TODO refactor with settle()
        _accountMap[account].owedRealizedPnl = _accountMap[account].owedRealizedPnl.add(deltaPnl);

        TokenInfo storage quoteTokenInfo = _accountMap[account].tokenInfoMap[quoteToken];
        uint256 deltaPnlAbs = deltaPnl.abs();
        // has profit
        if (deltaPnl > 0) {
            quoteTokenInfo.available = quoteTokenInfo.available.sub(deltaPnlAbs);
            IMintableERC20(quoteToken).burn(deltaPnlAbs);
            return;
        }

        // deltaPnl < 0 (has loss)
        if (deltaPnlAbs > quoteTokenInfo.debt) {
            // increase quote.debt enough so that subtraction wil not underflow
            _mint(account, quoteToken, deltaPnlAbs.sub(quoteTokenInfo.debt), false);
        }
        quoteTokenInfo.debt = quoteTokenInfo.debt.sub(deltaPnlAbs);
    }

    // check here for custom fee design,
    // https://www.notion.so/perp/Customise-fee-tier-on-B2QFee-1b7244e1db63416c8651e8fa04128cdb
    // y = clearingHouseFeeRatio, x = uniswapFeeRatio
    function _swap(InternalSwapParams memory params) internal returns (SwapResponse memory) {
        Funding.Growth memory updatedGlobalFundingGrowth =
            _settleFundingAndUpdateFundingGrowth(params.trader, params.baseToken);

        Exchange.SwapResponse memory response =
            Exchange(exchange).swap(
                Exchange.SwapParams({
                    trader: params.trader,
                    baseToken: params.baseToken,
                    isBaseToQuote: params.isBaseToQuote,
                    isExactInput: params.isExactInput,
                    amount: params.amount,
                    sqrtPriceLimitX96: params.sqrtPriceLimitX96,
                    updatedGlobalFundingGrowth: updatedGlobalFundingGrowth
                })
            );

        {
            // update internal states
            // examples:
            // https://www.figma.com/file/xuue5qGH4RalX7uAbbzgP3/swap-accounting-and-events?node-id=0%3A1
            TokenInfo storage baseTokenInfo = _accountMap[params.trader].tokenInfoMap[params.baseToken];
            TokenInfo storage quoteTokenInfo = _accountMap[params.trader].tokenInfoMap[quoteToken];

            baseTokenInfo.available = baseTokenInfo
                .available
                .toInt256()
                .add(response.exchangedPositionSize)
                .toUint256();
            quoteTokenInfo.available = quoteTokenInfo
                .available
                .toInt256()
                .add(response.exchangedPositionNotional)
                .toUint256()
                .sub(response.fee);

            _accountMap[insuranceFund].owedRealizedPnl = _accountMap[insuranceFund].owedRealizedPnl.add(
                response.insuranceFundFee.toInt256()
            );
        }

        {
            // update timestamp of the first tx in this market
            if (_firstTradedTimestampMap[params.baseToken] == 0) {
                _firstTradedTimestampMap[params.baseToken] = _blockTimestamp();
            }
        }

        return
            SwapResponse(
                response.exchangedPositionSize.abs(), // deltaAvailableBase
                response.exchangedPositionNotional.sub(response.fee.toInt256()).abs(), // deltaAvailableQuote
                response.exchangedPositionSize, // exchangedPositionSize
                response.exchangedPositionNotional, // exchangedPositionNotional
                response.fee, // fee
                0, // openNotional
                0 // realizedPnl
            );
    }

    function _removeLiquidity(InternalRemoveLiquidityParams memory params)
        private
        returns (RemoveLiquidityResponse memory)
    {
        _settleFundingAndUpdateFundingGrowth(params.maker, params.baseToken);
        Exchange.RemoveLiquidityResponse memory response;
        {
            uint256 baseBalanceBefore = IERC20Metadata(params.baseToken).balanceOf(address(this));
            uint256 quoteBalanceBefore = IERC20Metadata(quoteToken).balanceOf(address(this));

            response = Exchange(exchange).removeLiquidity(
                Exchange.RemoveLiquidityParams({
                    maker: params.maker,
                    baseToken: params.baseToken,
                    lowerTick: params.lowerTick,
                    upperTick: params.upperTick,
                    liquidity: params.liquidity
                })
            );

            // burn base/quote fee
            // base/quote fee of all makers in the range of lowerTick and upperTick should be
            // balanceAfter - balanceBefore - response.base / response.quote
            IMintableERC20(params.baseToken).burn(
                IERC20Metadata(params.baseToken).balanceOf(address(this)).sub(baseBalanceBefore).sub(response.base)
            );
            IMintableERC20(quoteToken).burn(
                IERC20Metadata(quoteToken).balanceOf(address(this)).sub(quoteBalanceBefore).sub(response.quote)
            );
        }
        {
            uint256 removedQuoteAmount = response.quote.add(response.fee);
            TokenInfo storage baseTokenInfo = _accountMap[params.maker].tokenInfoMap[params.baseToken];
            TokenInfo storage quoteTokenInfo = _accountMap[params.maker].tokenInfoMap[quoteToken];
            baseTokenInfo.available = baseTokenInfo.available.add(response.base);
            quoteTokenInfo.available = quoteTokenInfo.available.add(removedQuoteAmount);
            _addOpenNotionalFraction(params.maker, params.baseToken, -(removedQuoteAmount.toInt256()));
        }

        // burn all unnecessary tokens
        _burnMax(params.maker, params.baseToken);
        _burnMax(params.maker, quoteToken);

        emit LiquidityChanged(
            params.maker,
            params.baseToken,
            quoteToken,
            params.lowerTick,
            params.upperTick,
            -response.base.toInt256(),
            -response.quote.toInt256(),
            -params.liquidity.toInt128(),
            response.fee
        );

        return RemoveLiquidityResponse({ quote: response.quote, base: response.base, fee: response.fee });
    }

    function _openPosition(InternalOpenPositionParams memory params) internal returns (SwapResponse memory) {
        SwapResponse memory swapResponse =
            _swapAndCalculateOpenNotional(
                InternalSwapParams({
                    trader: params.trader,
                    baseToken: params.baseToken,
                    isBaseToQuote: params.isBaseToQuote,
                    isExactInput: params.isExactInput,
                    amount: params.amount,
                    sqrtPriceLimitX96: params.sqrtPriceLimitX96
                })
            );

        // if this is the last position being closed, settle the remaining quote
        // must after burnMax(quote)
        if (_accountMap[params.trader].tokens.length == 0) {
            TokenInfo memory quoteTokenInfo = getTokenInfo(params.trader, quoteToken);
            _realizePnl(params.trader, quoteTokenInfo.available.toInt256().sub(quoteTokenInfo.debt.toInt256()));
        }

        if (!params.skipMarginRequirementCheck) {
            // it's not closing the position, check margin ratio
            _requireEnoughFreeCollateral(params.trader);
        }

        emit PositionChanged(
            params.trader,
            params.baseToken,
            swapResponse.exchangedPositionSize,
            swapResponse.exchangedPositionNotional,
            swapResponse.fee,
            swapResponse.openNotional,
            swapResponse.realizedPnl
        );

        return swapResponse;
    }

    function _closePosition(
        address trader,
        address baseToken,
        uint160 sqrtPriceLimitX96
    ) internal returns (SwapResponse memory) {
        int256 positionSize = getPositionSize(trader, baseToken);

        // CH_PSZ: position size is zero
        require(positionSize != 0, "CH_PSZ");

        // must before price impact check
        Exchange(exchange).saveTickBeforeFirstSwapThisBlock(baseToken);

        // if trader is on long side, baseToQuote: true, exactInput: true
        // if trader is on short side, baseToQuote: false (quoteToBase), exactInput: false (exactOutput)
        bool isLong = positionSize > 0 ? true : false;

        Exchange.PriceLimitParams memory params =
            Exchange.PriceLimitParams({
                baseToken: baseToken,
                isBaseToQuote: isLong,
                isExactInput: isLong,
                amount: positionSize.abs(),
                sqrtPriceLimitX96: sqrtPriceLimitX96
            });

        // simulate the tx to see if it isOverPriceLimit; if true, partially close the position
        if (partialCloseRatio > 0 && Exchange(exchange).isOverPriceLimit(params)) {
            params.amount = params.amount.mul(partialCloseRatio).divideBy10_18();
        }

        return
            _openPosition(
                InternalOpenPositionParams({
                    trader: trader,
                    baseToken: params.baseToken,
                    isBaseToQuote: params.isBaseToQuote,
                    isExactInput: params.isExactInput,
                    amount: params.amount,
                    sqrtPriceLimitX96: sqrtPriceLimitX96,
                    skipMarginRequirementCheck: true
                })
            );
    }

    function _addOpenNotionalFraction(
        address account,
        address baseToken,
        int256 delta
    ) internal {
        bytes32 accountBaseTokenId = _getAccountBaseTokenKey(account, baseToken);
        _openNotionalFractionMap[accountBaseTokenId] = _openNotionalFractionMap[accountBaseTokenId].add(delta);
    }

    function _settleFundingAndUpdateFundingGrowth(address trader, address baseToken)
        private
        returns (Funding.Growth memory updatedGlobalFundingGrowth)
    {
        updatedGlobalFundingGrowth = _getUpdatedGlobalFundingGrowth(baseToken);
        int256 fundingPayment =
            _getPendingFundingPaymentAndUpdateLastFundingGrowth(trader, baseToken, updatedGlobalFundingGrowth);

        if (fundingPayment != 0) {
            _accountMap[trader].owedRealizedPnl = _accountMap[trader].owedRealizedPnl.sub(fundingPayment);
            emit FundingSettled(trader, baseToken, fundingPayment);
        }

        // only update in the first tx of a block
        if (_lastSettledTimestampMap[baseToken] != _blockTimestamp()) {
            Funding.Growth storage outdatedGlobalFundingGrowth = _globalFundingGrowthX96Map[baseToken];
            (
                _lastSettledTimestampMap[baseToken],
                outdatedGlobalFundingGrowth.twPremiumX96,
                outdatedGlobalFundingGrowth.twPremiumDivBySqrtPriceX96
            ) = (
                _blockTimestamp(),
                updatedGlobalFundingGrowth.twPremiumX96,
                updatedGlobalFundingGrowth.twPremiumDivBySqrtPriceX96
            );

            emit GlobalFundingGrowthUpdated(
                baseToken,
                updatedGlobalFundingGrowth.twPremiumX96,
                updatedGlobalFundingGrowth.twPremiumDivBySqrtPriceX96
            );
        }
    }

    function _getPendingFundingPaymentAndUpdateLastFundingGrowth(
        address trader,
        address baseToken,
        Funding.Growth memory updatedGlobalFundingGrowth
    ) internal returns (int256 fundingPayment) {
        _requireHasBaseToken(baseToken);

        int256 liquidityCoefficientInFundingPayment =
            Exchange(exchange).getPendingFundingPaymentAndUpdateLastFundingGrowth(
                trader,
                baseToken,
                updatedGlobalFundingGrowth
            );

        Account storage account = _accountMap[trader];
        int256 availableAndDebtCoefficientInFundingPayment =
            _getAvailableAndDebtCoefficientInFundingPayment(
                account.tokenInfoMap[baseToken],
                updatedGlobalFundingGrowth.twPremiumX96,
                account.lastTwPremiumGrowthGlobalX96Map[baseToken]
            );

        fundingPayment = liquidityCoefficientInFundingPayment.add(availableAndDebtCoefficientInFundingPayment).div(
            1 days
        );

        // update fundingGrowth of funding payment coefficient from available and debt
        account.lastTwPremiumGrowthGlobalX96Map[baseToken] = updatedGlobalFundingGrowth.twPremiumX96;
    }

    //
    // INTERNAL VIEW FUNCTIONS
    //

    // -------------------------------
    // --- funding related getters ---

    function _getPendingFundingPayment(
        address trader,
        address baseToken,
        Funding.Growth memory updatedGlobalFundingGrowth
    ) internal view returns (int256 fundingPayment) {
        _requireHasBaseToken(baseToken);
        Account storage account = _accountMap[trader];
        bytes32[] memory orderIds = Exchange(exchange).getOpenOrderIds(trader, baseToken);

        int256 liquidityCoefficientInFundingPayment;
        // funding of liquidity

        // TODO merge into 1 exchange funciton
        for (uint256 i = 0; i < orderIds.length; i++) {
            Exchange.OpenOrder memory order = Exchange(exchange).getOpenOrderById(orderIds[i]);
            Tick.FundingGrowthRangeInfo memory fundingGrowthRangeInfo =
                Exchange(exchange).getTickFundingGrowthRangeInfo(
                    baseToken,
                    order.lowerTick,
                    order.upperTick,
                    updatedGlobalFundingGrowth.twPremiumX96,
                    updatedGlobalFundingGrowth.twPremiumDivBySqrtPriceX96
                );

            liquidityCoefficientInFundingPayment = liquidityCoefficientInFundingPayment.add(
                _getLiquidityCoefficientInFundingPayment(order, fundingGrowthRangeInfo)
            );
        }

        int256 availableAndDebtCoefficientInFundingPayment =
            _getAvailableAndDebtCoefficientInFundingPayment(
                account.tokenInfoMap[baseToken],
                updatedGlobalFundingGrowth.twPremiumX96,
                account.lastTwPremiumGrowthGlobalX96Map[baseToken]
            );

        fundingPayment = fundingPayment
            .add(liquidityCoefficientInFundingPayment)
            .add(availableAndDebtCoefficientInFundingPayment)
            .div(1 days);
    }

    function _getAllPendingFundingPayment(address trader) internal view returns (int256 fundingPayment) {
        for (uint256 i = 0; i < _accountMap[trader].tokens.length; i++) {
            address baseToken = _accountMap[trader].tokens[i];
            if (_isPoolExistent(baseToken)) {
                fundingPayment = fundingPayment.add(getPendingFundingPayment(trader, baseToken));
            }
        }
    }

    function _getUpdatedGlobalFundingGrowth(address baseToken)
        private
        view
        returns (Funding.Growth memory updatedGlobalFundingGrowth)
    {
        Funding.Growth storage outdatedGlobalFundingGrowth = _globalFundingGrowthX96Map[baseToken];

        uint256 lastSettledTimestamp = _lastSettledTimestampMap[baseToken];
        if (lastSettledTimestamp != _blockTimestamp() && lastSettledTimestamp != 0) {
            int256 twPremiumDeltaX96 =
                _getMarkTwapX96(baseToken).toInt256().sub(_getIndexPrice(baseToken).formatX10_18ToX96().toInt256()).mul(
                    _blockTimestamp().sub(lastSettledTimestamp).toInt256()
                );

            updatedGlobalFundingGrowth.twPremiumX96 = outdatedGlobalFundingGrowth.twPremiumX96.add(twPremiumDeltaX96);

            // overflow inspection:
            // assuming premium = 1 billion (1e9), time diff = 1 year (3600 * 24 * 365)
            // log(1e9 * 2^96 * (3600 * 24 * 365) * 2^96) / log(2) = 246.8078491997 < 255
            updatedGlobalFundingGrowth.twPremiumDivBySqrtPriceX96 = outdatedGlobalFundingGrowth
                .twPremiumDivBySqrtPriceX96
                .add(
                (twPremiumDeltaX96.mul(PerpFixedPoint96.IQ96)).div(
                    uint256(Exchange(exchange).getSqrtMarkPriceX96(baseToken)).toInt256()
                )
            );
        } else {
            // if this is the latest updated block, values in _globalFundingGrowthX96Map are up-to-date already
            updatedGlobalFundingGrowth = outdatedGlobalFundingGrowth;
        }
    }

    function _getLiquidityCoefficientInFundingPayment(
        Exchange.OpenOrder memory order,
        Tick.FundingGrowthRangeInfo memory fundingGrowthRangeInfo
    ) internal view returns (int256 liquidityCoefficientInFundingPayment) {
        uint160 sqrtPriceX96AtUpperTick = TickMath.getSqrtRatioAtTick(order.upperTick);

        // base amount below the range
        uint256 baseAmountBelow =
            Exchange(exchange).getAmount0ForLiquidity(
                TickMath.getSqrtRatioAtTick(order.lowerTick),
                sqrtPriceX96AtUpperTick,
                order.liquidity
            );
        int256 fundingBelowX96 =
            baseAmountBelow.toInt256().mul(
                fundingGrowthRangeInfo.twPremiumGrowthBelowX96.sub(order.lastTwPremiumGrowthBelowX96)
            );

        // funding inside the range =
        // liquidity * (ΔtwPremiumDivBySqrtPriceGrowthInsideX96 - ΔtwPremiumGrowthInsideX96 / sqrtPriceAtUpperTick)
        int256 fundingInsideX96 =
            uint256(order.liquidity).toInt256().mul(
                // ΔtwPremiumDivBySqrtPriceGrowthInsideX96
                fundingGrowthRangeInfo
                    .twPremiumDivBySqrtPriceGrowthInsideX96
                    .sub(order.lastTwPremiumDivBySqrtPriceGrowthInsideX96)
                    .sub(
                    // ΔtwPremiumGrowthInsideX96
                    (
                        fundingGrowthRangeInfo.twPremiumGrowthInsideX96.sub(order.lastTwPremiumGrowthInsideX96).mul(
                            PerpFixedPoint96.IQ96
                        )
                    )
                        .div(sqrtPriceX96AtUpperTick)
                )
            );

        return fundingBelowX96.add(fundingInsideX96).div(PerpFixedPoint96.IQ96);
    }

    function _getAvailableAndDebtCoefficientInFundingPayment(
        TokenInfo memory tokenInfo,
        int256 twPremiumGrowthGlobalX96,
        int256 lastTwPremiumGrowthGlobalX96
    ) internal pure returns (int256 availableAndDebtCoefficientInFundingPayment) {
        return
            tokenInfo
                .available
                .toInt256()
                .sub(tokenInfo.debt.toInt256())
                .mul(twPremiumGrowthGlobalX96.sub(lastTwPremiumGrowthGlobalX96))
                .div(PerpFixedPoint96.IQ96);
    }

    function _getMarkTwapX96(address token) internal view returns (uint256) {
        uint32 twapIntervalArg = twapInterval;

        // shorten twapInterval if there is no prior observation
        if (_firstTradedTimestampMap[token] == 0) {
            twapIntervalArg = 0;
        } else if (twapIntervalArg > _blockTimestamp().sub(_firstTradedTimestampMap[token])) {
            // overflow inspection:
            // 2 ^ 32 = 4,294,967,296 > 100 years = 60 * 60 * 24 * 365 * 100 = 3,153,600,000
            twapIntervalArg = uint32(_blockTimestamp().sub(_firstTradedTimestampMap[token]));
        }

        return Exchange(exchange).getSqrtMarkTwapX96(token, twapIntervalArg);
    }

    // --- funding related getters ---
    // -------------------------------

    function _getIndexPrice(address token) internal view returns (uint256) {
        return IIndexPrice(token).getIndexPrice(twapInterval);
    }

    // return decimals 18
    function _getTotalInitialMarginRequirement(address trader) internal view returns (uint256) {
        // right now we have only one quote token USDC, which is equivalent to our internal accounting unit.
        uint256 quoteDebtValue = _accountMap[trader].tokenInfoMap[quoteToken].debt;
        uint256 totalPositionValue = _getTotalAbsPositionValue(trader);
        uint256 totalBaseDebtValue = _getTotalBaseDebtValue(trader);
        return Math.max(totalPositionValue, totalBaseDebtValue.add(quoteDebtValue)).mul(imRatio).divideBy10_18();
    }

    function _getTotalMinimumMarginRequirement(address trader) internal view returns (uint256) {
        return _getTotalAbsPositionValue(trader).mul(mmRatio).divideBy10_18();
    }

    function _getDebtValue(address token, uint256 amount) internal view returns (uint256) {
        return amount.mul(_getIndexPrice(token)).divideBy10_18();
    }

    // return in settlement token decimals
    function _getTotalCollateralValue(address trader) internal view returns (int256) {
        int256 owedRealizedPnl = _accountMap[trader].owedRealizedPnl;
        return
            IVault(vault).balanceOf(trader).addS(
                owedRealizedPnl.sub(_getAllPendingFundingPayment(trader)),
                _settlementTokenDecimals
            );
    }

    // TODO refactor with _getTotalBaseDebtValue and getTotalUnrealizedPnl
    function _getTotalAbsPositionValue(address trader) internal view returns (uint256) {
        address[] memory tokens = _accountMap[trader].tokens;
        uint256 totalPositionValue;
        uint256 tokenLen = tokens.length;
        for (uint256 i = 0; i < tokenLen; i++) {
            address baseToken = tokens[i];
            if (_isPoolExistent(baseToken)) {
                // will not use negative value in this case
                uint256 positionValue = getPositionValue(trader, baseToken, 0).abs();
                totalPositionValue = totalPositionValue.add(positionValue);
            }
        }
        return totalPositionValue;
    }

    function _getTotalBaseDebtValue(address trader) internal view returns (uint256) {
        Account storage account = _accountMap[trader];
        uint256 totalBaseDebtValue;
        uint256 tokenLen = account.tokens.length;
        for (uint256 i = 0; i < tokenLen; i++) {
            address baseToken = account.tokens[i];
            if (_isPoolExistent(baseToken)) {
                uint256 baseDebtValue = _getDebtValue(baseToken, account.tokenInfoMap[baseToken].debt);
                totalBaseDebtValue = totalBaseDebtValue.add(baseDebtValue);
            }
        }
        return totalBaseDebtValue;
    }

    function _getPositionSize(address trader, address baseToken) internal view returns (int256) {
        uint160 sqrtMarkPriceX96 = Exchange(exchange).getSqrtMarkPriceX96(baseToken);
        TokenInfo memory baseTokenInfo = _accountMap[trader].tokenInfoMap[baseToken];
        uint256 vBaseAmount =
            baseTokenInfo.available.add(
                Exchange(exchange).getTotalTokenAmountInPool(
                    trader,
                    baseToken,
                    sqrtMarkPriceX96,
                    true // get base token amount
                )
            );

        // NOTE: when a token goes into UniswapV3 pool (addLiquidity or swap), there would be 1 wei rounding error
        // for instance, maker adds liquidity with 2 base (2000000000000000000),
        // the actual base amount in pool would be 1999999999999999999
        int256 positionSize = vBaseAmount.toInt256().sub(baseTokenInfo.debt.toInt256());
        return positionSize.abs() < _DUST ? 0 : positionSize;
    }

    function _isPoolExistent(address baseToken) internal view returns (bool) {
        return Exchange(exchange).getPool(baseToken) != address(0);
    }

    function _isIncreasePosition(
        address trader,
        address baseToken,
        bool isBaseToQuote
    ) internal view returns (bool) {
        // increase position == old/new position are in the same direction
        int256 positionSize = getPositionSize(trader, baseToken);
        bool isOldPositionShort = positionSize < 0 ? true : false;
        return (positionSize == 0 || isOldPositionShort == isBaseToQuote);
    }

    function _getAccountBaseTokenKey(address account, address baseToken) internal pure returns (bytes32) {
        return keccak256(abi.encodePacked(account, baseToken));
    }

    function _msgSender() internal view override(BaseRelayRecipient, Context) returns (address payable) {
        return super._msgSender();
    }

    function _msgData() internal view override(BaseRelayRecipient, Context) returns (bytes memory) {
        return super._msgData();
    }

    function _requireHasBaseToken(address baseToken) internal view {
        // CH_BTNE: base token not exists
        require(_isPoolExistent(baseToken), "CH_BTNE");
    }

    function _requireEnoughFreeCollateral(address trader) internal view {
        // CH_NEAV: not enough account value
        require(getFreeCollateralWithBalance(trader, IVault(vault).balanceOf(trader)) >= 0, "CH_NEAV");
    }

    function _checkSlippage(CheckSlippageParams memory params) internal view {
        // B2Q + exact input, want more output quote as possible, so we set a lower bound of output quote
        // B2Q + exact output, want less input base as possible, so we set a upper bound of input base
        // Q2B + exact input, want more output base as possible, so we set a lower bound of output base
        // Q2B + exact output, want less input quote as possible, so we set a upper bound of input quote
        if (params.isBaseToQuote) {
            if (params.isExactInput) {
                // too little received
                require(params.deltaAvailableQuote >= params.oppositeAmountBound, "CH_TLR");
            } else {
                // too much requested
                require(params.deltaAvailableBase <= params.oppositeAmountBound, "CH_TMR");
            }
        } else {
            if (params.isExactInput) {
                // too little received
                require(params.deltaAvailableBase >= params.oppositeAmountBound, "CH_TLR");
            } else {
                // too much requested
                require(params.deltaAvailableQuote <= params.oppositeAmountBound, "CH_TMR");
            }
        }
    }
}<|MERGE_RESOLUTION|>--- conflicted
+++ resolved
@@ -440,19 +440,9 @@
         require(response.base >= params.minBase && response.quote >= params.minQuote, "CH_PSC");
     }
 
-<<<<<<< HEAD
-    function closePosition(
-        address baseToken,
-        uint160 sqrtPriceLimitX96,
-        uint256 deadline,
-        bytes32 referralCode
-    ) external whenNotPaused checkDeadline(deadline) returns (uint256 deltaBase, uint256 deltaQuote) {
-        _requireHasBaseToken(baseToken);
-        SwapResponse memory response = _closePosition(_msgSender(), baseToken, sqrtPriceLimitX96);
-        emit ReferredPositionChanged(referralCode);
-=======
     function closePosition(ClosePositionParams calldata params)
         external
+        whenNotPaused
         checkDeadline(params.deadline)
         returns (uint256 deltaBase, uint256 deltaQuote)
     {
@@ -475,7 +465,6 @@
         );
 
         emit ReferredPositionChanged(params.referralCode);
->>>>>>> 36e24826
         return (response.deltaAvailableBase, response.deltaAvailableQuote);
     }
 
