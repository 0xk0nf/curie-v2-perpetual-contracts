--- conflicted
+++ resolved
@@ -382,7 +382,6 @@
             }
         }
 
-<<<<<<< HEAD
         // mint callback
 
         // price slippage check
@@ -429,14 +428,10 @@
         private
         returns (uint256 quoteFeeClearingHouse, uint256 quoteFeeUniswap)
     {
+        // load existing open order
         bytes32 orderId = _getOrderId(params.maker, params.baseToken, params.lowerTick, params.upperTick);
         OpenOrder storage openOrder =
             _accountMap[params.maker].makerPositionMap[params.baseToken].openOrderMap[orderId];
-=======
-        // load existing open order
-        bytes32 orderId = _getOrderId(trader, params.baseToken, params.lowerTick, params.upperTick);
-        OpenOrder storage openOrder = _accountMap[trader].makerPositionMap[params.baseToken].openOrderMap[orderId];
->>>>>>> a9ea379e
 
         uint256 feeGrowthInsideClearingHouseX128;
         if (openOrder.liquidity == 0) {
@@ -466,15 +461,6 @@
             );
         }
 
-<<<<<<< HEAD
-=======
-        // update token info
-        baseTokenInfo.available = baseTokenInfo.available.sub(response.base);
-        quoteTokenInfo.available = quoteTokenInfo.available.add(quoteFeeClearingHouse).add(quoteFeeUniswap).sub(
-            response.quote
-        );
-
->>>>>>> a9ea379e
         // update open order with new liquidity
         openOrder.liquidity = openOrder.liquidity.toUint256().add(params.liquidity).toUint128();
         openOrder.feeGrowthInsideClearingHouseLastX128 = feeGrowthInsideClearingHouseX128;
@@ -1287,7 +1273,6 @@
                 UniswapV3Broker.getTick(params.pool),
                 _feeGrowthGlobalX128Map[params.baseToken]
             );
-<<<<<<< HEAD
         quoteFeeClearingHouse = _calcOwedFee(
             openOrder.liquidity,
             feeGrowthInsideClearingHouseX128,
@@ -1297,24 +1282,6 @@
             openOrder.liquidity,
             params.feeGrowthInsideQuoteX128,
             openOrder.feeGrowthInsideUniswapLastX128
-=======
-        uint256 quoteFeeClearingHouse =
-            _calcOwedFee(
-                openOrder.liquidity,
-                feeGrowthInsideClearingHouseX128,
-                openOrder.feeGrowthInsideClearingHouseLastX128
-            );
-        uint256 quoteFeeUniswap =
-            _calcOwedFee(
-                openOrder.liquidity,
-                response.feeGrowthInsideQuoteX128,
-                openOrder.feeGrowthInsideUniswapLastX128
-            );
-
-        baseTokenInfo.available = baseTokenInfo.available.add(response.base);
-        quoteTokenInfo.available = quoteTokenInfo.available.add(quoteFeeClearingHouse).add(quoteFeeUniswap).add(
-            response.quote
->>>>>>> a9ea379e
         );
 
         // update open order with new liquidity
