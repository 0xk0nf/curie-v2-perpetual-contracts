--- conflicted
+++ resolved
@@ -1364,14 +1364,8 @@
             return 0;
         }
 
-<<<<<<< HEAD
-        fundingPayment = getPendingFundingPayment(trader, token);
+        fundingPayment = getPendingFundingPayment(trader, baseToken);
         _accountMap[trader].nextPremiumFractionIndexMap[token] = historyLen;
-=======
-        fundingPayment = getPendingFundingPayment(trader, baseToken);
-        _accountMap[trader].nextPremiumFractionIndexMap[baseToken] = historyLen;
-        uint256 available = _accountMap[trader].tokenInfoMap[quoteToken].available;
->>>>>>> a54b2d98
 
         if (fundingPayment == 0) {
             return 0;
