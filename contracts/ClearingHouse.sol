--- conflicted
+++ resolved
@@ -312,14 +312,11 @@
     address public immutable quoteToken;
     address public immutable uniswapV3Factory;
     address public vault;
-<<<<<<< HEAD
     address public insuranceFund;
-=======
 
     uint256 public imRatio = 0.1 ether; // initial-margin ratio, 10%
     uint256 public mmRatio = 0.0625 ether; // minimum-margin ratio, 6.25%
 
->>>>>>> f50f70e2
     uint8 private immutable _settlementTokenDecimals;
 
     uint32 public twapInterval = 15 minutes;
@@ -1440,14 +1437,9 @@
                     isBaseToQuote: params.isBaseToQuote,
                     shouldUpdateState: true,
                     sqrtPriceLimitX96: params.sqrtPriceLimitX96,
-<<<<<<< HEAD
                     clearingHouseFeeRatio: internalSwapState.clearingHouseFeeRatio,
-                    uniswapFeeRatio: internalSwapState.uniswapFeeRatio
-=======
-                    clearingHouseFeeRatio: clearingHouseFeeRatio,
-                    uniswapFeeRatio: uniswapFeeRatio,
+                    uniswapFeeRatio: internalSwapState.uniswapFeeRatio,
                     globalFundingGrowth: updatedGlobalFundingGrowth
->>>>>>> f50f70e2
                 })
             );
             response = UniswapV3Broker.swap(
@@ -1516,12 +1508,7 @@
             params.baseToken,
             exchangedPositionSize,
             exchangedPositionNotional,
-<<<<<<< HEAD
             internalSwapState.fee,
-            fundingPayment,
-=======
-            fee,
->>>>>>> f50f70e2
             0 // TODO: badDebt
         );
 
@@ -1698,12 +1685,8 @@
                 liquidity: UniswapV3Broker.getLiquidity(pool)
             });
 
-<<<<<<< HEAD
+        // globalFundingGrowth can be empty if shouldUpdateState is false
         (, , int24 tickAfterSwap) =
-=======
-        // globalFundingGrowth can be empty if shouldUpdateState is false. TODO refactor to 2 funcs
-        (, int24 tickAfterSwap) =
->>>>>>> f50f70e2
             _replaySwap(
                 InternalFeeUpdateParams({
                     state: state,
