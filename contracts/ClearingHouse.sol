// SPDX-License-Identifier: GPL-2.0-or-later
pragma solidity 0.7.6;
pragma abicoder v2;

import { ContextUpgradeable } from "@openzeppelin/contracts-upgradeable/utils/ContextUpgradeable.sol";
import { MathUpgradeable } from "@openzeppelin/contracts-upgradeable/math/MathUpgradeable.sol";
import { SafeMathUpgradeable } from "@openzeppelin/contracts-upgradeable/math/SafeMathUpgradeable.sol";
import { SignedSafeMathUpgradeable } from "@openzeppelin/contracts-upgradeable/math/SignedSafeMathUpgradeable.sol";
import { ReentrancyGuardUpgradeable } from "@openzeppelin/contracts-upgradeable/utils/ReentrancyGuardUpgradeable.sol";
import { TransferHelper } from "@uniswap/lib/contracts/libraries/TransferHelper.sol";
import { TickMath } from "@uniswap/v3-core/contracts/libraries/TickMath.sol";
import { IUniswapV3Pool } from "@uniswap/v3-core/contracts/interfaces/IUniswapV3Pool.sol";
import { IUniswapV3MintCallback } from "@uniswap/v3-core/contracts/interfaces/callback/IUniswapV3MintCallback.sol";
import { IUniswapV3SwapCallback } from "@uniswap/v3-core/contracts/interfaces/callback/IUniswapV3SwapCallback.sol";
import { FullMath } from "@uniswap/v3-core/contracts/libraries/FullMath.sol";
import { BaseRelayRecipient } from "./gsn/BaseRelayRecipient.sol";
import { PerpSafeCast } from "./lib/PerpSafeCast.sol";
import { PerpMath } from "./lib/PerpMath.sol";
import { FeeMath } from "./lib/FeeMath.sol";
import { Funding } from "./lib/Funding.sol";
import { PerpFixedPoint96 } from "./lib/PerpFixedPoint96.sol";
import { SettlementTokenMath } from "./lib/SettlementTokenMath.sol";
import { Validation } from "./base/Validation.sol";
import { OwnerPausable } from "./base/OwnerPausable.sol";
import { IERC20Metadata } from "./interface/IERC20Metadata.sol";
import { ISettlement } from "./interface/ISettlement.sol";
import { IIndexPrice } from "./interface/IIndexPrice.sol";
import { IVault } from "./interface/IVault.sol";
import { Exchange, ILiquidityAction } from "./Exchange.sol";
import { AccountMarket } from "./lib/AccountMarket.sol";
import { ClearingHouseConfig } from "./ClearingHouseConfig.sol";

contract ClearingHouse is
    IUniswapV3MintCallback,
    IUniswapV3SwapCallback,
    ISettlement,
    ReentrancyGuardUpgradeable,
    Validation,
    OwnerPausable,
    BaseRelayRecipient
{
    using SafeMathUpgradeable for uint256;
    using SafeMathUpgradeable for uint160;
    using PerpSafeCast for uint256;
    using PerpSafeCast for uint128;
    using SignedSafeMathUpgradeable for int256;
    using PerpSafeCast for int256;
    using PerpMath for uint256;
    using PerpMath for int256;
    using PerpMath for uint160;
    using SettlementTokenMath for uint256;
    using SettlementTokenMath for int256;
    using AccountMarket for AccountMarket.Info;

    //
    // events
    //

    event PositionChanged(
        address indexed trader,
        address indexed baseToken,
        int256 exchangedPositionSize,
        int256 exchangedPositionNotional,
        uint256 fee,
        int256 openNotional,
        int256 realizedPnl
    );
    event PositionLiquidated(
        address indexed trader,
        address indexed baseToken,
        uint256 positionNotional,
        uint256 positionSize,
        uint256 liquidationFee,
        address liquidator
    );
    event FundingPaymentSettled(
        address indexed trader,
        address indexed baseToken,
        int256 amount // +: trader pays, -: trader receives
    );
    event FundingUpdated(address indexed baseToken, uint256 markTwap, uint256 indexTwap);
    event ExchangeChanged(address exchange);
    event ReferredPositionChanged(bytes32 indexed referralCode);

    //
    // Struct
    //

    struct Account {
        // realized pnl but haven't settle to collateral, vToken decimals
        int256 owedRealizedPnl;
        address[] tokens; // all tokens (base only) this account is in debt of
    }

    struct AddLiquidityParams {
        address baseToken;
        uint256 base;
        uint256 quote;
        int24 lowerTick;
        int24 upperTick;
        uint256 minBase;
        uint256 minQuote;
        uint256 deadline;
    }

    /// @param liquidity collect fee when 0
    struct RemoveLiquidityParams {
        address baseToken;
        int24 lowerTick;
        int24 upperTick;
        uint128 liquidity;
        uint256 minBase;
        uint256 minQuote;
        uint256 deadline;
    }

    struct InternalRemoveLiquidityParams {
        address maker;
        address baseToken;
        int24 lowerTick;
        int24 upperTick;
        uint128 liquidity;
    }

    struct RemoveLiquidityResponse {
        uint256 base;
        uint256 quote;
        uint256 fee;
    }

    struct AddLiquidityResponse {
        uint256 base;
        uint256 quote;
        uint256 fee;
        uint256 liquidity;
    }

    struct InternalSwapParams {
        address trader;
        address baseToken;
        bool isBaseToQuote;
        bool isExactInput;
        uint256 amount;
        uint160 sqrtPriceLimitX96; // price slippage protection
        Funding.Growth fundingGrowthGlobal;
    }

    struct SwapResponse {
        uint256 deltaAvailableBase;
        uint256 deltaAvailableQuote;
        int256 exchangedPositionSize;
        int256 exchangedPositionNotional;
        uint256 fee;
        int256 openNotional;
        int256 realizedPnl;
        int24 tick;
    }

    struct OpenPositionParams {
        address baseToken;
        bool isBaseToQuote;
        bool isExactInput;
        uint256 amount;
        // B2Q + exact input, want more output quote as possible, so we set a lower bound of output quote
        // B2Q + exact output, want less input base as possible, so we set a upper bound of input base
        // Q2B + exact input, want more output base as possible, so we set a lower bound of output base
        // Q2B + exact output, want less input quote as possible, so we set a upper bound of input quote
        // when it's 0 in exactInput, means ignore slippage protection
        // when it's maxUint in exactOutput = ignore
        // when it's over or under the bound, it will be reverted
        uint256 oppositeAmountBound;
        uint256 deadline;
        // B2Q: the price cannot be less than this value after the swap
        // Q2B: The price cannot be greater than this value after the swap
        // it will fill the trade until it reach the price limit instead of reverted
        uint160 sqrtPriceLimitX96;
        bytes32 referralCode;
    }

    struct InternalOpenPositionParams {
        address trader;
        address baseToken;
        bool isBaseToQuote;
        bool isExactInput;
        uint256 amount;
        uint160 sqrtPriceLimitX96; // price slippage protection
        bool skipMarginRequirementCheck;
        Funding.Growth fundingGrowthGlobal;
    }

    struct AfterRemoveLiquidityParams {
        address maker;
        address baseToken;
        uint256 removedBase;
        uint256 removedQuote;
        uint256 collectedFee;
    }

    struct ClosePositionParams {
        address baseToken;
        uint160 sqrtPriceLimitX96;
        uint256 oppositeAmountBound;
        uint256 deadline;
        bytes32 referralCode;
    }

    struct InternalClosePositionParams {
        address trader;
        address baseToken;
        uint160 sqrtPriceLimitX96;
        Funding.Growth fundingGrowthGlobal;
    }

    struct CheckSlippageParams {
        bool isBaseToQuote;
        bool isExactInput;
        uint256 deltaAvailableQuote;
        uint256 deltaAvailableBase;
        uint256 oppositeAmountBound;
    }

    // not used in CH, due to inherit from BaseRelayRecipient
    string public override versionRecipient;
    // 10 wei
    uint256 internal constant _DUST = 10;

    //
    // state variables
    //

    // TODO should be immutable, check how to achieve this in oz upgradeable framework.
    address public quoteToken;
    address public uniswapV3Factory;

    address public config;
    address public vault;
    address public insuranceFund;
    address public exchange;

    // cached the settlement token's decimal for gas optimization
    // owner must ensure the settlement token's decimal is not immutable
    // TODO should be immutable, check how to achieve this in oz upgradeable framework.
    uint8 internal _settlementTokenDecimals;

    // key: trader
    mapping(address => Account) internal _accountMap;

    // first key: trader, second key: baseToken
    mapping(address => mapping(address => AccountMarket.Info)) internal _accountMarketMap;

    // first key: trader, second key: baseToken
    // value: the last timestamp when a trader exceeds price limit when closing a position/being liquidated
    mapping(address => mapping(address => uint256)) internal _lastOverPriceLimitTimestampMap;

    // key: base token
    mapping(address => uint256) internal _firstTradedTimestampMap;
    mapping(address => uint256) internal _lastSettledTimestampMap;
    mapping(address => Funding.Growth) internal _globalFundingGrowthX96Map;

    // key: base token
    // value: a threshold to limit the price impact per block when reducing or closing the position
    mapping(address => uint24) private _maxTickCrossedWithinBlockMap;
    // value: tick from the last tx; used for comparing if a tx exceeds maxTickCrossedWithinBlock
    mapping(address => int24) internal _lastUpdatedTickMap;

    function initialize(
        address configArg,
        address vaultArg,
        address insuranceFundArg,
        address quoteTokenArg,
        address uniV3FactoryArg
    ) public initializer {
        // vault is 0
        require(vaultArg != address(0), "CH_VI0");
        // InsuranceFund is 0
        require(insuranceFundArg != address(0), "CH_IFI0");

        // TODO check quoteToken's balance once this is upgradable
        // quoteToken is 0
        require(quoteTokenArg != address(0), "CH_QI0");
        // CH_QDN18: quoteToken decimals is not 18
        require(IERC20Metadata(quoteTokenArg).decimals() == 18, "CH_QDN18");
        // uniV3Factory is 0
        require(uniV3FactoryArg != address(0), "CH_U10");
        // config is 0
        require(configArg != address(0), "CH_C10");

        __ReentrancyGuard_init();
        __OwnerPausable_init();

        config = configArg;
        vault = vaultArg;
        insuranceFund = insuranceFundArg;
        quoteToken = quoteTokenArg;
        uniswapV3Factory = uniV3FactoryArg;

        _settlementTokenDecimals = IVault(vault).decimals();

        // we don't use this var
        versionRecipient = "2.0.0";
    }

    //
    // MODIFIER
    //
    modifier onlyExchange() {
        // only exchange
        require(_msgSender() == exchange, "CH_OE");
        _;
    }

    //
    // EXTERNAL ADMIN FUNCTIONS
    //
    function setExchange(address exchangeArg) external onlyOwner {
        // exchange is 0
        require(exchangeArg != address(0), "CH_EI0");
        exchange = exchangeArg;
        emit ExchangeChanged(exchange);
    }

    function setMaxTickCrossedWithinBlock(address baseToken, uint24 maxTickCrossedWithinBlock) external onlyOwner {
        _requireHasBaseToken(baseToken);

        // CH_MTO: max tick crossed limit out of range
        // tick range is [-MAX_TICK, MAX_TICK], maxTickCrossedWithinBlock should be in [0, MAX_TICK]
        require(maxTickCrossedWithinBlock <= uint24(TickMath.MAX_TICK), "CH_MTCLOOR");

        _maxTickCrossedWithinBlockMap[baseToken] = maxTickCrossedWithinBlock;
    }

    function setTrustedForwarder(address trustedForwarderArg) external onlyOwner {
        _setTrustedForwarder(trustedForwarderArg);
    }

    //
    // EXTERNAL ONLY EXCHANGE
    //
    /// @inheritdoc IUniswapV3MintCallback
    function uniswapV3MintCallback(
        uint256 amount0Owed,
        uint256 amount1Owed,
        bytes calldata data
    ) external override onlyExchange {
        Exchange.MintCallbackData memory callbackData = abi.decode(data, (Exchange.MintCallbackData));

        if (amount0Owed > 0) {
            address token = IUniswapV3Pool(callbackData.pool).token0();
            TransferHelper.safeTransfer(token, callbackData.pool, amount0Owed);
        }
        if (amount1Owed > 0) {
            address token = IUniswapV3Pool(callbackData.pool).token1();
            TransferHelper.safeTransfer(token, callbackData.pool, amount1Owed);
        }
    }

    /// @inheritdoc IUniswapV3SwapCallback
    function uniswapV3SwapCallback(
        int256 amount0Delta,
        int256 amount1Delta,
        bytes calldata data
    ) external override onlyExchange {
        // swaps entirely within 0-liquidity regions are not supported -> 0 swap is forbidden
        // CH_F0S: forbidden 0 swap
        require(amount0Delta > 0 || amount1Delta > 0, "CH_F0S");

        Exchange.SwapCallbackData memory callbackData = abi.decode(data, (Exchange.SwapCallbackData));
        IUniswapV3Pool uniswapV3Pool = IUniswapV3Pool(callbackData.pool);

        // amount0Delta & amount1Delta are guaranteed to be positive when being the amount to be paid
        (address token, uint256 amountToPay) =
            amount0Delta > 0
                ? (uniswapV3Pool.token0(), uint256(amount0Delta))
                : (uniswapV3Pool.token1(), uint256(amount1Delta));

        // swap
        TransferHelper.safeTransfer(token, address(callbackData.pool), amountToPay);
    }

    //
    // EXTERNAL FUNCTIONS
    //
    function addLiquidity(AddLiquidityParams calldata params)
        external
        whenNotPaused
        nonReentrant
        checkDeadline(params.deadline)
        returns (AddLiquidityResponse memory)
    {
        _requireHasBaseToken(params.baseToken);

        address trader = _msgSender();
        // register token if it's the first time
        _registerBaseToken(trader, params.baseToken);

        Funding.Growth memory fundingGrowthGlobal = _settleFundingAndUpdateFundingGrowth(trader, params.baseToken);

        // note that we no longer check available tokens here because CH will always auto-mint
        // when requested by UniswapV3MintCallback
        ILiquidityAction.AddLiquidityResponse memory response =
            Exchange(exchange).addLiquidity(
                ILiquidityAction.AddLiquidityParams({
                    trader: trader,
                    baseToken: params.baseToken,
                    base: params.base,
                    quote: params.quote,
                    lowerTick: params.lowerTick,
                    upperTick: params.upperTick,
                    fundingGrowthGlobal: fundingGrowthGlobal
                })
            );
        // price slippage check
        require(response.base >= params.minBase && response.quote >= params.minQuote, "CH_PSC");

        // update token info
        // TODO should burn base fee received instead of adding it to available amount

        // collect fee to owedRealizedPnl
        _accountMap[trader].owedRealizedPnl = _accountMap[trader].owedRealizedPnl.add(response.fee.toInt256());

        _accountMarketMap[trader][params.baseToken].baseBalance = _accountMarketMap[trader][params.baseToken]
            .baseBalance
            .add(-(response.base.toInt256()));
        _accountMarketMap[trader][params.baseToken].quoteBalance = _accountMarketMap[trader][params.baseToken]
            .quoteBalance
            .add(-(response.quote.toInt256()));

        // TODO : WIP
        // must after token info is updated to ensure free collateral is positive after updated
        _requireEnoughFreeCollateral(trader);

        return
            AddLiquidityResponse({
                base: response.base,
                quote: response.quote,
                fee: response.fee,
                liquidity: response.liquidity
            });
    }

    function removeLiquidity(RemoveLiquidityParams calldata params)
        external
        whenNotPaused
        nonReentrant
        checkDeadline(params.deadline)
        returns (RemoveLiquidityResponse memory response)
    {
        _requireHasBaseToken(params.baseToken);
        response = _removeLiquidity(
            InternalRemoveLiquidityParams({
                maker: _msgSender(),
                baseToken: params.baseToken,
                lowerTick: params.lowerTick,
                upperTick: params.upperTick,
                liquidity: params.liquidity
            })
        );

        // price slippage check
        require(response.base >= params.minBase && response.quote >= params.minQuote, "CH_PSC");
    }

    function closePosition(ClosePositionParams calldata params)
        external
        whenNotPaused
        nonReentrant
        checkDeadline(params.deadline)
        returns (uint256 deltaBase, uint256 deltaQuote)
    {
        _requireHasBaseToken(params.baseToken);

        address trader = _msgSender();
        Funding.Growth memory fundingGrowthGlobal = _settleFundingAndUpdateFundingGrowth(trader, params.baseToken);

        SwapResponse memory response =
            _closePosition(
                InternalClosePositionParams({
                    trader: trader,
                    baseToken: params.baseToken,
                    sqrtPriceLimitX96: params.sqrtPriceLimitX96,
                    fundingGrowthGlobal: fundingGrowthGlobal
                })
            );

        // TODO scale up or down the opposite amount bound if it's a partial close
        // if oldPositionSize is long, close a long position is short, B2Q
        // if oldPositionSize is short, close a short position is long, Q2B
        bool isBaseToQuote = _getPositionSize(trader, params.baseToken) > 0 ? true : false;
        _checkSlippage(
            CheckSlippageParams({
                isBaseToQuote: isBaseToQuote,
                isExactInput: true,
                deltaAvailableQuote: response.deltaAvailableQuote,
                deltaAvailableBase: response.deltaAvailableBase,
                oppositeAmountBound: params.oppositeAmountBound
            })
        );

        emit ReferredPositionChanged(params.referralCode);
        return (response.deltaAvailableBase, response.deltaAvailableQuote);
    }

    function openPosition(OpenPositionParams memory params)
        external
        whenNotPaused
        nonReentrant
        checkDeadline(params.deadline)
        returns (uint256 deltaBase, uint256 deltaQuote)
    {
        address trader = _msgSender();

        _requireHasBaseToken(params.baseToken);
        _registerBaseToken(trader, params.baseToken);

        // must before price impact check
        Funding.Growth memory fundingGrowthGlobal = _settleFundingAndUpdateFundingGrowth(trader, params.baseToken);

        // cache before actual swap
        bool isReducePosition = !_isIncreasePosition(trader, params.baseToken, params.isBaseToQuote);
        SwapResponse memory response =
            _openPosition(
                InternalOpenPositionParams({
                    trader: trader,
                    baseToken: params.baseToken,
                    isBaseToQuote: params.isBaseToQuote,
                    isExactInput: params.isExactInput,
                    amount: params.amount,
                    sqrtPriceLimitX96: params.sqrtPriceLimitX96,
                    skipMarginRequirementCheck: false,
                    fundingGrowthGlobal: fundingGrowthGlobal
                })
            );

        if (isReducePosition) {
            // revert if isOverPriceLimit to avoid that partially closing a position in openPosition() seems unexpected
            // CH_OPI: over price impact
            require(!_isOverPriceLimit(params.baseToken, response.tick), "CH_OPI");
        }

        _checkSlippage(
            CheckSlippageParams({
                isBaseToQuote: params.isBaseToQuote,
                isExactInput: params.isExactInput,
                deltaAvailableQuote: response.deltaAvailableQuote,
                deltaAvailableBase: response.deltaAvailableBase,
                oppositeAmountBound: params.oppositeAmountBound
            })
        );

        emit ReferredPositionChanged(params.referralCode);
        return (response.deltaAvailableBase, response.deltaAvailableQuote);
    }

    function liquidate(address trader, address baseToken) external whenNotPaused nonReentrant {
        _requireHasBaseToken(baseToken);
        // per liquidation specs:
        //   https://www.notion.so/perp/Perpetual-Swap-Contract-s-Specs-Simulations-96e6255bf77e4c90914855603ff7ddd1
        //
        // liquidation trigger:
        //   accountMarginRatio < accountMaintenanceMarginRatio
        //   => accountValue / sum(abs(positionValue_market)) <
        //        sum(mmRatio * abs(positionValue_market)) / sum(abs(positionValue_market))
        //   => accountValue < sum(mmRatio * abs(positionValue_market))
        //   => accountValue < sum(abs(positionValue_market)) * mmRatio = totalMinimumMarginRequirement
        //
        // CH_EAV: enough account value
        require(
            getAccountValue(trader).lt(
                _getTotalAbsPositionValue(trader).mulRatio(ClearingHouseConfig(config).mmRatio()).toInt256(),
                _settlementTokenDecimals
            ),
            "CH_EAV"
        );

        // CH_NEO: not empty order
        require(!Exchange(exchange).hasOrder(trader, _accountMap[trader].tokens), "CH_NEO");

        Funding.Growth memory fundingGrowthGlobal = _settleFundingAndUpdateFundingGrowth(trader, baseToken);
        SwapResponse memory response =
            _closePosition(
                InternalClosePositionParams({
                    trader: trader,
                    baseToken: baseToken,
                    sqrtPriceLimitX96: 0,
                    fundingGrowthGlobal: fundingGrowthGlobal
                })
            );

        // trader's pnl-- as liquidation penalty
        uint256 liquidationFee =
            response.exchangedPositionNotional.abs().mulRatio(ClearingHouseConfig(config).liquidationPenaltyRatio());
        _accountMap[trader].owedRealizedPnl = _accountMap[trader].owedRealizedPnl.sub(liquidationFee.toInt256());

        // increase liquidator's pnl liquidation reward
        address liquidator = _msgSender();
        _accountMap[liquidator].owedRealizedPnl = _accountMap[liquidator].owedRealizedPnl.add(
            liquidationFee.toInt256()
        );

        emit PositionLiquidated(
            trader,
            baseToken,
            response.exchangedPositionNotional.abs(),
            response.deltaAvailableBase,
            liquidationFee,
            liquidator
        );
    }

    function cancelExcessOrders(
        address maker,
        address baseToken,
        bytes32[] calldata orderIds
    ) external whenNotPaused nonReentrant {
        _cancelExcessOrders(maker, baseToken, orderIds);
    }

    function cancelAllExcessOrders(address maker, address baseToken) external whenNotPaused nonReentrant {
        bytes32[] memory orderIds = Exchange(exchange).getOpenOrderIds(maker, baseToken);
        _cancelExcessOrders(maker, baseToken, orderIds);
    }

    /// @dev settle() would be called by Vault.withdraw()
    function settle(address trader) external override returns (int256) {
        // only vault
        require(_msgSender() == vault, "CH_OV");

        // the full process of a trader's withdrawal:
        // for loop of each order:
        //     call CH.removeLiquidity(baseToke, lowerTick, upperTick, 0)
        //         settle funding payment to owedRealizedPnl
        //         collect fee to owedRealizedPnl
        // call Vault.withdraw(token, amount)
        //     settle pnl to trader balance in Vault
        //     transfer amount to trader

        // make sure funding payments are always settled,
        // while fees are ok to let maker decides whether to collect using CH.removeLiquidity(0)
        for (uint256 i = 0; i < _accountMap[trader].tokens.length; i++) {
            address baseToken = _accountMap[trader].tokens[i];
            if (_hasPool(baseToken)) {
                _settleFundingAndUpdateFundingGrowth(trader, baseToken);
            }
        }

        Account storage accountStorage = _accountMap[trader];
        int256 pnl = _accountMap[trader].owedRealizedPnl;
        accountStorage.owedRealizedPnl = 0;

        return pnl;
    }

    //
    // EXTERNAL VIEW FUNCTIONS
    //
    function getMaxTickCrossedWithinBlock(address baseToken) external view returns (uint24) {
        return _maxTickCrossedWithinBlockMap[baseToken];
    }

    // return in settlement token decimals
    function getAccountValue(address account) public view returns (int256) {
        return _getTotalCollateralValue(account).addS(getTotalUnrealizedPnl(account), _settlementTokenDecimals);
    }

<<<<<<< HEAD
    // (totalBaseDebtValue + totalQuoteDebtValue) * imRatio
    function getTotalOpenOrderMarginRequirement(address trader) external view returns (uint256) {
        // right now we have only one quote token USDC, which is equivalent to our internal accounting unit.
        uint256 quoteDebtValue = _accountMarketMap[trader][quoteToken].getDebt();
        return _getTotalBaseDebtValue(trader).add(quoteDebtValue).mul(_getImRatio());
    }

=======
>>>>>>> 85cf5595
    /// @dev a negative returned value is only be used when calculating pnl
    function getPositionValue(address trader, address token) external view returns (int256) {
        return _getPositionValue(trader, token);
    }

    /// @dev the amount of quote token paid for a position when opening
    function getOpenNotional(address trader, address baseToken) public view returns (int256) {
        // quote.pool[baseToken] + quote.owedFee[baseToken] + quoteBalance[baseToken]
        // https://www.notion.so/perp/Perpetual-Swap-Contract-s-Specs-Simulations-96e6255bf77e4c90914855603ff7ddd1

        int256 openNotional =
            Exchange(exchange).getTotalTokenAmountInPool(trader, baseToken, false).toInt256().add(
                _accountMarketMap[trader][baseToken].quoteBalance
            );

        return openNotional;
    }

    function getOwedRealizedPnl(address trader) external view returns (int256) {
        return _accountMap[trader].owedRealizedPnl;
    }

    /// @dev the decimals of the return value is 18
    function getTotalInitialMarginRequirement(address trader) external view returns (uint256) {
        return _getTotalInitialMarginRequirement(trader);
    }

    /// @return netQuoteBalance = quote.balance + totalQuoteInPools
    function getNetQuoteBalance(address trader) public view returns (int256) {
        Account storage account = _accountMap[trader];

        int256 totalQuoteBalance;
        uint256 tokenLen = account.tokens.length;
        // include owedFee
        uint256 totalQuoteInPools = Exchange(exchange).getTotalQuoteAmountInPools(trader, _accountMap[trader].tokens);

        for (uint256 i = 0; i < tokenLen; i++) {
            address baseToken = account.tokens[i];
            if (_hasPool(baseToken)) {
                int256 quoteBalance = _accountMarketMap[trader][baseToken].quoteBalance;

                totalQuoteBalance = totalQuoteBalance.add(quoteBalance);
            }
        }
        int256 netQuoteBalance = totalQuoteBalance.add(totalQuoteInPools.toInt256());
        return netQuoteBalance.abs() < _DUST ? 0 : netQuoteBalance;
    }

    /// @return fundingPayment the funding payment of all markets of a trader; > 0 is payment and < 0 is receipt
    function getAllPendingFundingPayment(address trader) external view returns (int256) {
        return _getAllPendingFundingPayment(trader);
    }

    /// @return fundingPayment the funding payment of a market of a trader; > 0 is payment and < 0 is receipt
    function getPendingFundingPayment(address trader, address baseToken) public view returns (int256) {
        _requireHasBaseToken(baseToken);
        (Funding.Growth memory fundingGrowthGlobal, , ) = _getFundingGrowthGlobalAndTwaps(baseToken);
        return _getPendingFundingPayment(trader, baseToken, fundingGrowthGlobal);
    }

    function getPositionSize(address trader, address baseToken) public view returns (int256) {
        return _getPositionSize(trader, baseToken);
    }

    function getTotalUnrealizedPnl(address trader) public view returns (int256) {
        int256 totalPositionValue;
        for (uint256 i = 0; i < _accountMap[trader].tokens.length; i++) {
            address baseToken = _accountMap[trader].tokens[i];
            if (_hasPool(baseToken)) {
                totalPositionValue = totalPositionValue.add(_getPositionValue(trader, baseToken));
            }
        }

        return getNetQuoteBalance(trader).add(totalPositionValue);
    }

    //
    // INTERNAL FUNCTIONS
    //

    function _cancelExcessOrders(
        address maker,
        address baseToken,
        bytes32[] memory orderIds
    ) internal {
        _requireHasBaseToken(baseToken);

        // CH_EFC: enough free collateral
        // only cancel open orders if there are not enough free collateral
        require(_getFreeCollateral(maker) < 0, "CH_EFC");

        // must settle funding before getting token info
        _settleFundingAndUpdateFundingGrowth(maker, baseToken);
        ILiquidityAction.RemoveLiquidityResponse memory response =
            Exchange(exchange).removeLiquidityByIds(maker, baseToken, orderIds);
        _afterRemoveLiquidity(
            AfterRemoveLiquidityParams({
                maker: maker,
                baseToken: baseToken,
                removedBase: response.base,
                removedQuote: response.quote,
                collectedFee: response.fee
            })
        );
    }

    function _afterRemoveLiquidity(AfterRemoveLiquidityParams memory params) internal {
        // collect fee to owedRealizedPnl
        _accountMap[params.maker].owedRealizedPnl = _accountMap[params.maker].owedRealizedPnl.add(
            params.collectedFee.toInt256()
        );

        _accountMarketMap[params.maker][params.baseToken].quoteBalance = _accountMarketMap[params.maker][
            params.baseToken
        ]
            .quoteBalance
            .add(params.removedQuote.toInt256());
        _accountMarketMap[params.maker][params.baseToken].baseBalance = _accountMarketMap[params.maker][
            params.baseToken
        ]
            .baseBalance
            .add(params.removedBase.toInt256());

        _deregisterBaseToken(params.maker, params.baseToken);
    }

    // expensive
    function _deregisterBaseToken(address trader, address baseToken) internal {
        // TODO add test: open long, add pool, now tokenInfo is cleared,
        if (
            _accountMarketMap[trader][baseToken].baseBalance != 0 ||
            _accountMarketMap[trader][baseToken].quoteBalance != 0
        ) {
            return;
        }

        uint256 baseInPool = Exchange(exchange).getTotalTokenAmountInPool(trader, baseToken, true);
        uint256 quoteInPool = Exchange(exchange).getTotalTokenAmountInPool(trader, baseToken, false);
        if (baseInPool > 0 || quoteInPool > 0) {
            return;
        }

        delete _accountMarketMap[trader][baseToken];

        uint256 length = _accountMap[trader].tokens.length;
        for (uint256 i; i < length; i++) {
            if (_accountMap[trader].tokens[i] == baseToken) {
                // if the removal item is the last one, just `pop`
                if (i != length - 1) {
                    _accountMap[trader].tokens[i] = _accountMap[trader].tokens[length - 1];
                }
                _accountMap[trader].tokens.pop();
                break;
            }
        }
    }

    function _registerBaseToken(address trader, address baseToken) internal {
        address[] memory tokens = _accountMap[trader].tokens;
        if (tokens.length == 0) {
            _accountMap[trader].tokens.push(baseToken);
            return;
        }

        // if baseBalance == 0, token is not yet registered by any external function (ex: mint, burn, swap)
        if (_accountMarketMap[trader][baseToken].baseBalance == 0) {
            bool hit;
            for (uint256 i = 0; i < tokens.length; i++) {
                if (tokens[i] == baseToken) {
                    hit = true;
                    break;
                }
            }
            if (!hit) {
                // CH_MNE: markets number exceeded
                uint8 maxMarketsPerAccount = ClearingHouseConfig(config).maxMarketsPerAccount();
                require(maxMarketsPerAccount == 0 || tokens.length < maxMarketsPerAccount, "CH_MNE");
                _accountMap[trader].tokens.push(baseToken);
            }
        }
    }

    // TODO refactor
    function _swapAndCalculateOpenNotional(InternalSwapParams memory params) internal returns (SwapResponse memory) {
        int256 positionSize = getPositionSize(params.trader, params.baseToken);
        int256 oldOpenNotional = getOpenNotional(params.trader, params.baseToken);
        int256 deltaAvailableQuote;

        SwapResponse memory response;

        // if increase position (old / new position are in the same direction)
        if (_isIncreasePosition(params.trader, params.baseToken, params.isBaseToQuote)) {
            response = _swap(params);

            // TODO change _swap.response.deltaAvailableQuote to int
            // after swapCallback mint task
            deltaAvailableQuote = params.isBaseToQuote
                ? response.deltaAvailableQuote.toInt256()
                : -response.deltaAvailableQuote.toInt256();

            response.openNotional = getOpenNotional(params.trader, params.baseToken);

            // there is no realizedPnl when increasing position
            return response;
        }

        // else: openReversePosition
        response = _swap(params);

        uint256 positionSizeAbs = positionSize.abs();
        // position size based closedRatio
        uint256 closedRatio = FullMath.mulDiv(response.deltaAvailableBase, 1 ether, positionSizeAbs);

        // TODO change _swap.response.deltaAvailableQuote to int
        deltaAvailableQuote = params.isBaseToQuote
            ? response.deltaAvailableQuote.toInt256()
            : -response.deltaAvailableQuote.toInt256();

        int256 realizedPnl;
        // if reduce or close position (closeRatio <= 1)
        if (positionSizeAbs >= response.deltaAvailableBase) {
            // https://docs.google.com/spreadsheets/d/1QwN_UZOiASv3dPBP7bNVdLR_GTaZGUrHW3-29ttMbLs/edit#gid=148137350
            // taker:
            // step 1: long 20 base
            // openNotionalFraction = 252.53
            // openNotional = -252.53
            // step 2: short 10 base (reduce half of the position)
            // deltaAvailableQuote = 137.5
            // closeRatio = 10/20 = 0.5
            // reducedOpenNotional = oldOpenNotional * closedRatio = -252.53 * 0.5 = -126.265
            // realizedPnl = deltaAvailableQuote + reducedOpenNotional = 137.5 + -126.265 = 11.235
            // openNotionalFraction = oldOpenNotionalFraction - deltaAvailableQuote + realizedPnl
            //                      = 252.53 - 137.5 + 11.235 = 126.265
            // openNotional = -openNotionalFraction = 126.265
            int256 reducedOpenNotional = oldOpenNotional.mul(closedRatio.toInt256()).divBy10_18();
            realizedPnl = deltaAvailableQuote.add(reducedOpenNotional);
        } else {
            // else, open a larger reverse position

            // https://docs.google.com/spreadsheets/d/1QwN_UZOiASv3dPBP7bNVdLR_GTaZGUrHW3-29ttMbLs/edit#gid=668982944
            // taker:
            // step 1: long 20 base
            // openNotionalFraction = 252.53
            // openNotional = -252.53
            // step 2: short 30 base (open a larger reverse position)
            // deltaAvailableQuote = 337.5
            // closeRatio = 30/20 = 1.5
            // closedPositionNotional = deltaAvailableQuote / closeRatio = 337.5 / 1.5 = 225
            // remainsPositionNotional = deltaAvailableQuote - closedPositionNotional = 337.5 - 225 = 112.5
            // realizedPnl = closedPositionNotional + oldOpenNotional = -252.53 + 225 = -27.53
            // openNotionalFraction = oldOpenNotionalFraction - deltaAvailableQuote + realizedPnl
            //                      = 252.53 - 337.5 + -27.53 = -112.5
            // openNotional = -openNotionalFraction = remainsPositionNotional = 112.5
            int256 closedPositionNotional = deltaAvailableQuote.mul(1 ether).div(closedRatio.toInt256());
            realizedPnl = oldOpenNotional.add(closedPositionNotional);
        }

        _realizePnl(params.trader, params.baseToken, realizedPnl);
        response.openNotional = getOpenNotional(params.trader, params.baseToken);
        response.realizedPnl = realizedPnl;

        _deregisterBaseToken(params.trader, params.baseToken);

        return response;
    }

    // caller must ensure there's enough quote available and debt
    function _realizePnl(
        address trader,
        address baseToken,
        int256 deltaPnl
    ) internal {
        if (deltaPnl == 0) {
            return;
        }

        // TODO refactor with settle()
        _accountMap[trader].owedRealizedPnl = _accountMap[trader].owedRealizedPnl.add(deltaPnl);
        _accountMarketMap[trader][baseToken].quoteBalance = _accountMarketMap[trader][baseToken].quoteBalance.add(
            -deltaPnl
        );
    }

    // check here for custom fee design,
    // https://www.notion.so/perp/Customise-fee-tier-on-B2QFee-1b7244e1db63416c8651e8fa04128cdb
    function _swap(InternalSwapParams memory params) internal returns (SwapResponse memory) {
        Exchange.SwapResponse memory response =
            Exchange(exchange).swap(
                Exchange.SwapParams({
                    trader: params.trader,
                    baseToken: params.baseToken,
                    isBaseToQuote: params.isBaseToQuote,
                    isExactInput: params.isExactInput,
                    amount: params.amount,
                    sqrtPriceLimitX96: params.sqrtPriceLimitX96,
                    fundingGrowthGlobal: params.fundingGrowthGlobal
                })
            );

        // update internal states
        // examples:
        // https://www.figma.com/file/xuue5qGH4RalX7uAbbzgP3/swap-accounting-and-events?node-id=0%3A1
        _accountMarketMap[params.trader][params.baseToken].baseBalance = _accountMarketMap[params.trader][
            params.baseToken
        ]
            .baseBalance
            .add(response.exchangedPositionSize);
        _accountMarketMap[params.trader][params.baseToken].quoteBalance = _accountMarketMap[params.trader][
            params.baseToken
        ]
            .quoteBalance
            .add(response.exchangedPositionNotional.sub(response.fee.toInt256()));
        _accountMap[insuranceFund].owedRealizedPnl = _accountMap[insuranceFund].owedRealizedPnl.add(
            response.insuranceFundFee.toInt256()
        );

        // update timestamp of the first tx in this market
        if (_firstTradedTimestampMap[params.baseToken] == 0) {
            _firstTradedTimestampMap[params.baseToken] = _blockTimestamp();
        }

        return
            SwapResponse({
                deltaAvailableBase: response.exchangedPositionSize.abs(),
                deltaAvailableQuote: response.exchangedPositionNotional.sub(response.fee.toInt256()).abs(),
                exchangedPositionSize: response.exchangedPositionSize,
                exchangedPositionNotional: response.exchangedPositionNotional,
                fee: response.fee,
                openNotional: 0,
                realizedPnl: 0,
                tick: response.tick
            });
    }

    function _removeLiquidity(InternalRemoveLiquidityParams memory params)
        private
        returns (RemoveLiquidityResponse memory)
    {
        // must settle funding before getting token info
        _settleFundingAndUpdateFundingGrowth(params.maker, params.baseToken);
        ILiquidityAction.RemoveLiquidityResponse memory response =
            Exchange(exchange).removeLiquidity(
                ILiquidityAction.RemoveLiquidityParams({
                    maker: params.maker,
                    baseToken: params.baseToken,
                    lowerTick: params.lowerTick,
                    upperTick: params.upperTick,
                    liquidity: params.liquidity
                })
            );
        _afterRemoveLiquidity(
            AfterRemoveLiquidityParams({
                maker: params.maker,
                baseToken: params.baseToken,
                removedBase: response.base,
                removedQuote: response.quote,
                collectedFee: response.fee
            })
        );
        return RemoveLiquidityResponse({ quote: response.quote, base: response.base, fee: response.fee });
    }

    /// @dev explainer diagram for the relationship between exchangedPositionNotional, fee and openNotional:
    ///      https://www.figma.com/file/xuue5qGH4RalX7uAbbzgP3/swap-accounting-and-events
    function _openPosition(InternalOpenPositionParams memory params) internal returns (SwapResponse memory) {
        SwapResponse memory swapResponse =
            _swapAndCalculateOpenNotional(
                InternalSwapParams({
                    trader: params.trader,
                    baseToken: params.baseToken,
                    isBaseToQuote: params.isBaseToQuote,
                    isExactInput: params.isExactInput,
                    amount: params.amount,
                    sqrtPriceLimitX96: params.sqrtPriceLimitX96,
                    fundingGrowthGlobal: params.fundingGrowthGlobal
                })
            );

        if (!params.skipMarginRequirementCheck) {
            // it's not closing the position, check margin ratio
            _requireEnoughFreeCollateral(params.trader);
        }

        emit PositionChanged(
            params.trader,
            params.baseToken,
            swapResponse.exchangedPositionSize,
            swapResponse.exchangedPositionNotional,
            swapResponse.fee,
            swapResponse.openNotional,
            swapResponse.realizedPnl
        );

        return swapResponse;
    }

    function _closePosition(InternalClosePositionParams memory params) internal returns (SwapResponse memory) {
        int256 positionSize = getPositionSize(params.trader, params.baseToken);

        // CH_PSZ: position size is zero
        require(positionSize != 0, "CH_PSZ");

        // if trader is on long side, baseToQuote: true, exactInput: true
        // if trader is on short side, baseToQuote: false (quoteToBase), exactInput: false (exactOutput)
        bool isLong = positionSize > 0 ? true : false;

        Exchange.ReplaySwapParams memory replaySwapParams =
            Exchange.ReplaySwapParams({
                baseToken: params.baseToken,
                isBaseToQuote: isLong,
                isExactInput: isLong,
                amount: positionSize.abs(),
                sqrtPriceLimitX96: _getSqrtPriceLimit(params.baseToken, !isLong)
            });

        // simulate the tx to see if it isOverPriceLimit; if true, can partially close the position only once
<<<<<<< HEAD
        uint24 partialCloseRatio = ClearingHouseConfig(config).partialCloseRatio();
        if (partialCloseRatio > 0 && _isOverPriceLimitByReplaySwap(replaySwapParams)) {
=======
        // replaySwap: the given sqrtPriceLimitX96 is corresponding max tick + 1 or min tick - 1,
        if (
            partialCloseRatio > 0 &&
            _isOverPriceLimit(params.baseToken, Exchange(exchange).replaySwap(replaySwapParams))
        ) {
>>>>>>> 85cf5595
            // CH_AOPLO: already over price limit once
            require(_blockTimestamp() != _lastOverPriceLimitTimestampMap[params.trader][params.baseToken], "CH_AOPLO");
            _lastOverPriceLimitTimestampMap[params.trader][params.baseToken] = _blockTimestamp();
            replaySwapParams.amount = replaySwapParams.amount.mulRatio(partialCloseRatio);
        }

        return
            _openPosition(
                InternalOpenPositionParams({
                    trader: params.trader,
                    baseToken: params.baseToken,
                    isBaseToQuote: replaySwapParams.isBaseToQuote,
                    isExactInput: replaySwapParams.isExactInput,
                    amount: replaySwapParams.amount,
                    sqrtPriceLimitX96: params.sqrtPriceLimitX96,
                    skipMarginRequirementCheck: true,
                    fundingGrowthGlobal: params.fundingGrowthGlobal
                })
            );
    }

    /// @dev this function should be called at the beginning of every high-level function, such as openPosition()
    /// @dev this function 1. settles personal funding payment 2. updates global funding growth
    /// @dev personal funding payment is settled whenever there is pending funding payment
    /// @dev the global funding growth update only happens once per unique timestamp (not blockNumber, due to Arbitrum)
    /// @return fundingGrowthGlobal the up-to-date globalFundingGrowth, usually used for later calculations
    function _settleFundingAndUpdateFundingGrowth(address trader, address baseToken)
        private
        returns (Funding.Growth memory fundingGrowthGlobal)
    {
        uint256 markTwap;
        uint256 indexTwap;
        (fundingGrowthGlobal, markTwap, indexTwap) = _getFundingGrowthGlobalAndTwaps(baseToken);

        // pass fundingGrowthGlobal in for states mutation
        int256 fundingPayment = _updateFundingGrowthAndFundingPayment(trader, baseToken, fundingGrowthGlobal);

        if (fundingPayment != 0) {
            _accountMap[trader].owedRealizedPnl = _accountMap[trader].owedRealizedPnl.sub(fundingPayment);
            emit FundingPaymentSettled(trader, baseToken, fundingPayment);
        }

        // update states before further actions in this block; once per block
        if (_lastSettledTimestampMap[baseToken] != _blockTimestamp()) {
            // update fundingGrowthGlobal
            Funding.Growth storage lastFundingGrowthGlobal = _globalFundingGrowthX96Map[baseToken];
            (
                _lastSettledTimestampMap[baseToken],
                lastFundingGrowthGlobal.twPremiumX96,
                lastFundingGrowthGlobal.twPremiumDivBySqrtPriceX96
            ) = (_blockTimestamp(), fundingGrowthGlobal.twPremiumX96, fundingGrowthGlobal.twPremiumDivBySqrtPriceX96);

            // update tick
            _lastUpdatedTickMap[baseToken] = Exchange(exchange).getTick(baseToken);

            emit FundingUpdated(baseToken, markTwap, indexTwap);
        }

        return fundingGrowthGlobal;
    }

    /// @dev this is the non-view version of _getPendingFundingPayment()
    /// @return fundingPayment the funding payment of a market, including liquidity & availableAndDebt coefficients
    function _updateFundingGrowthAndFundingPayment(
        address trader,
        address baseToken,
        Funding.Growth memory fundingGrowthGlobal
    ) internal returns (int256 fundingPayment) {
        int256 liquidityCoefficientInFundingPayment =
            Exchange(exchange).updateFundingGrowthAndLiquidityCoefficientInFundingPayment(
                trader,
                baseToken,
                fundingGrowthGlobal
            );

        return
            _accountMarketMap[trader][baseToken].updateFundingGrowthAngFundingPayment(
                liquidityCoefficientInFundingPayment,
                fundingGrowthGlobal.twPremiumX96
            );
    }

    //
    // INTERNAL VIEW FUNCTIONS
    //

    function _isOverPriceLimit(address baseToken, int24 tick) internal view returns (bool) {
        uint24 maxTickDelta = _maxTickCrossedWithinBlockMap[baseToken];
        if (maxTickDelta == 0) {
            return false;
        }
        int24 lastUpdatedTick = _lastUpdatedTickMap[baseToken];
        // no overflow/underflow issue because there are range limits for tick and maxTickDelta
        int24 upperTickBound = lastUpdatedTick + int24(maxTickDelta);
        int24 lowerTickBound = lastUpdatedTick - int24(maxTickDelta);
        return (tick < lowerTickBound || tick > upperTickBound);
    }

    function _getSqrtPriceLimit(address baseToken, bool isLong) internal view returns (uint160) {
        int24 lastUpdatedTick = _lastUpdatedTickMap[baseToken];
        uint24 maxTickDelta = _maxTickCrossedWithinBlockMap[baseToken];
        int24 tickBoundary =
            isLong ? lastUpdatedTick + int24(maxTickDelta) + 1 : lastUpdatedTick - int24(maxTickDelta) - 1;
        return TickMath.getSqrtRatioAtTick(tickBoundary);
    }

    // -------------------------------
    // --- funding related getters ---

    /// @dev this is the view version of _updateFundingGrowthAndFundingPayment()
    /// @return fundingPayment the funding payment of a market, including liquidity & availableAndDebt coefficients
    function _getPendingFundingPayment(
        address trader,
        address baseToken,
        Funding.Growth memory fundingGrowthGlobal
    ) internal view returns (int256 fundingPayment) {
        int256 liquidityCoefficientInFundingPayment =
            Exchange(exchange).getLiquidityCoefficientInFundingPayment(trader, baseToken, fundingGrowthGlobal);

        return
            _accountMarketMap[trader][baseToken].getPendingFundingPayment(
                liquidityCoefficientInFundingPayment,
                fundingGrowthGlobal.twPremiumX96
            );
    }

    /// @return fundingPayment the funding payment of all markets of a trader
    function _getAllPendingFundingPayment(address trader) internal view returns (int256 fundingPayment) {
        for (uint256 i = 0; i < _accountMap[trader].tokens.length; i++) {
            address baseToken = _accountMap[trader].tokens[i];
            if (_hasPool(baseToken)) {
                fundingPayment = fundingPayment.add(getPendingFundingPayment(trader, baseToken));
            }
        }
    }

    /// @dev this function calculates the up-to-date globalFundingGrowth and twaps and pass them out
    /// @return fundingGrowthGlobal the up-to-date globalFundingGrowth
    /// @return markTwap only for _settleFundingAndUpdateFundingGrowth()
    /// @return indexTwap only for _settleFundingAndUpdateFundingGrowth()
    function _getFundingGrowthGlobalAndTwaps(address baseToken)
        internal
        view
        returns (
            Funding.Growth memory fundingGrowthGlobal,
            uint256 markTwap,
            uint256 indexTwap
        )
    {
        Funding.Growth storage lastFundingGrowthGlobal = _globalFundingGrowthX96Map[baseToken];

        // get mark twap
        uint32 twapIntervalArg = _getTwapInterval();
        // shorten twapInterval if prior observations are not enough for twapInterval
        if (_firstTradedTimestampMap[baseToken] == 0) {
            twapIntervalArg = 0;
        } else if (twapIntervalArg > _blockTimestamp().sub(_firstTradedTimestampMap[baseToken])) {
            // overflow inspection:
            // 2 ^ 32 = 4,294,967,296 > 100 years = 60 * 60 * 24 * 365 * 100 = 3,153,600,000
            twapIntervalArg = uint32(_blockTimestamp().sub(_firstTradedTimestampMap[baseToken]));
        }

        uint256 markTwapX96 =
            Exchange(exchange).getSqrtMarkTwapX96(baseToken, twapIntervalArg).formatSqrtPriceX96ToPriceX96();
        markTwap = markTwapX96.formatX96ToX10_18();
        indexTwap = _getIndexPrice(baseToken);

        uint256 lastSettledTimestamp = _lastSettledTimestampMap[baseToken];
        if (lastSettledTimestamp != _blockTimestamp() && lastSettledTimestamp != 0) {
            int256 twPremiumDeltaX96 =
                markTwapX96.toInt256().sub(indexTwap.formatX10_18ToX96().toInt256()).mul(
                    _blockTimestamp().sub(lastSettledTimestamp).toInt256()
                );
            fundingGrowthGlobal.twPremiumX96 = lastFundingGrowthGlobal.twPremiumX96.add(twPremiumDeltaX96);

            // overflow inspection:
            // assuming premium = 1 billion (1e9), time diff = 1 year (3600 * 24 * 365)
            // log(1e9 * 2^96 * (3600 * 24 * 365) * 2^96) / log(2) = 246.8078491997 < 255
            fundingGrowthGlobal.twPremiumDivBySqrtPriceX96 = lastFundingGrowthGlobal.twPremiumDivBySqrtPriceX96.add(
                (twPremiumDeltaX96.mul(PerpFixedPoint96.IQ96)).div(
                    uint256(Exchange(exchange).getSqrtMarkTwapX96(baseToken, 0)).toInt256()
                )
            );
        } else {
            // if this is the latest updated block, values in _globalFundingGrowthX96Map are up-to-date already
            fundingGrowthGlobal = lastFundingGrowthGlobal;
        }

        return (fundingGrowthGlobal, markTwap, indexTwap);
    }

    // --- funding related getters ---
    // -------------------------------

    function _getTwapInterval() internal view returns (uint32) {
        return ClearingHouseConfig(config).twapInterval();
    }

    function _getIndexPrice(address token) internal view returns (uint256) {
        return IIndexPrice(token).getIndexPrice(_getTwapInterval());
    }

    // return decimals 18
    function _getTotalInitialMarginRequirement(address trader) internal view returns (uint256) {
        uint256 totalDebtValue = _getTotalDebtValue(trader);
        uint256 totalPositionValue = _getTotalAbsPositionValue(trader);
<<<<<<< HEAD
        uint256 totalBaseDebtValue = _getTotalBaseDebtValue(trader);
        return MathUpgradeable.max(totalPositionValue, totalBaseDebtValue.add(quoteDebtValue)).mulRatio(_getImRatio());
=======

        return MathUpgradeable.max(totalPositionValue, totalDebtValue).mulRatio(imRatio);
>>>>>>> 85cf5595
    }

    // return in settlement token decimals
    function _getTotalCollateralValue(address trader) internal view returns (int256) {
        int256 owedRealizedPnl = _accountMap[trader].owedRealizedPnl.sub(_getAllPendingFundingPayment(trader));
        return IVault(vault).balanceOf(trader).addS(owedRealizedPnl, _settlementTokenDecimals);
    }

    /// @dev we use 15 mins twap to calc position value
    function _getPositionValue(address trader, address token) internal view returns (int256) {
        int256 positionSize = _getPositionSize(trader, token);
        if (positionSize == 0) return 0;

        uint256 indexTwap = IIndexPrice(token).getIndexPrice(_getTwapInterval());

        // both positionSize & indexTwap are in 10^18 already
        return positionSize.mul(indexTwap.toInt256()).divBy10_18();
    }

    // TODO refactor with _getTotalBaseDebtValue and getTotalUnrealizedPnl
    function _getTotalAbsPositionValue(address trader) internal view returns (uint256) {
        address[] memory tokens = _accountMap[trader].tokens;
        uint256 totalPositionValue;
        uint256 tokenLen = tokens.length;
        for (uint256 i = 0; i < tokenLen; i++) {
            address baseToken = tokens[i];
            if (_hasPool(baseToken)) {
                // will not use negative value in this case
                uint256 positionValue = _getPositionValue(trader, baseToken).abs();
                totalPositionValue = totalPositionValue.add(positionValue);
            }
        }
        return totalPositionValue;
    }

    function _getTotalDebtValue(address trader) internal view returns (uint256) {
        Account storage account = _accountMap[trader];
        int256 totalQuoteBalance;
        uint256 totalBaseDebtValue;
        uint256 tokenLen = account.tokens.length;

        for (uint256 i = 0; i < tokenLen; i++) {
            address baseToken = account.tokens[i];
            if (_hasPool(baseToken)) {
                int256 baseBalance = _accountMarketMap[trader][baseToken].baseBalance;
                uint256 baseDebt = baseBalance > 0 ? 0 : (-baseBalance).toUint256();
                uint256 baseDebtValue = baseDebt.mul(_getIndexPrice(baseToken)).divBy10_18();
                // we can't calculate totalQuoteDebtValue until we have accumulated totalQuoteBalance
                int256 quoteBalance = _accountMarketMap[trader][baseToken].quoteBalance;

                totalBaseDebtValue = totalBaseDebtValue.add(baseDebtValue);
                totalQuoteBalance = totalQuoteBalance.add(quoteBalance);
            }
        }

        uint256 totalQuoteDebtValue = totalQuoteBalance > 0 ? 0 : (-totalQuoteBalance).toUint256();

        return totalQuoteDebtValue.add(totalBaseDebtValue);
    }

    function _getPositionSize(address trader, address baseToken) internal view returns (int256) {
        // NOTE: when a token goes into UniswapV3 pool (addLiquidity or swap), there would be 1 wei rounding error
        // for instance, maker adds liquidity with 2 base (2000000000000000000),
        // the actual base amount in pool would be 1999999999999999999
        int256 positionSize =
            _accountMarketMap[trader][baseToken].baseBalance.add(
                Exchange(exchange)
                    .getTotalTokenAmountInPool(
                    trader,
                    baseToken,
                    true // get base token amount
                )
                    .toInt256()
            );
        return positionSize.abs() < _DUST ? 0 : positionSize;
    }

    function _hasPool(address baseToken) internal view returns (bool) {
        return Exchange(exchange).getPool(baseToken) != address(0);
    }

    function _isIncreasePosition(
        address trader,
        address baseToken,
        bool isBaseToQuote
    ) internal view returns (bool) {
        // increase position == old/new position are in the same direction
        int256 positionSize = getPositionSize(trader, baseToken);
        bool isOldPositionShort = positionSize < 0 ? true : false;
        return (positionSize == 0 || isOldPositionShort == isBaseToQuote);
    }

    /// @inheritdoc BaseRelayRecipient
    function _msgSender() internal view override(BaseRelayRecipient, OwnerPausable) returns (address payable) {
        return super._msgSender();
    }

    /// @inheritdoc BaseRelayRecipient
    function _msgData() internal view override(BaseRelayRecipient, OwnerPausable) returns (bytes memory) {
        return super._msgData();
    }

    function _requireHasBaseToken(address baseToken) internal view {
        // CH_BTNE: base token not exists
        require(_hasPool(baseToken), "CH_BTNE");
    }

    // there are three configurations for different insolvency risk tolerance: conservative, moderate, aggressive
    // we will start with the conservative one, then gradually change it to more aggressive ones
    // to increase capital efficiency.
    function _getFreeCollateral(address trader) private view returns (int256) {
        // conservative config: freeCollateral = max(min(collateral, accountValue) - imReq, 0)
        int256 totalCollateralValue = _getTotalCollateralValue(trader);
        int256 accountValue = totalCollateralValue.addS(getTotalUnrealizedPnl(trader), _settlementTokenDecimals);
        uint256 totalInitialMarginRequirement = _getTotalInitialMarginRequirement(trader);
        int256 freeCollateral =
            PerpMath.min(totalCollateralValue, accountValue).subS(
                totalInitialMarginRequirement.toInt256(),
                _settlementTokenDecimals
            );

        return freeCollateral;

        // TODO checklist before enabling more aggressive configs:
        // - protect the system against index price spread attack
        //   https://www.notion.so/perp/Index-price-spread-attack-2f203d45b34f4cc3ab80ac835247030f
        // - protect against index price anomaly (see the TODO for aggressive model below)

        // moderate config: freeCollateral = max(min(collateral, accountValue - imReq), 0)
        // return PerpMath.max(PerpMath.min(collateralValue, accountValue.subS(totalImReq, decimals)), 0).toUint256();

        // aggressive config: freeCollateral = max(accountValue - imReq, 0)
        // TODO note that aggressive model depends entirely on unrealizedPnl, which depends on the index price, for
        //  calculating freeCollateral. We should implement some sort of safety check before using this model;
        //  otherwise a trader could drain the entire vault if the index price deviates significantly.
        // return PerpMath.max(accountValue.subS(totalImReq, decimals), 0).toUint256()
    }

    function _getImRatio() internal view returns (uint24) {
        return ClearingHouseConfig(config).imRatio();
    }

    function _requireEnoughFreeCollateral(address trader) internal view {
        // CH_NEAV: not enough account value
        require(_getFreeCollateral(trader) >= 0, "CH_NEAV");
    }

    function _checkSlippage(CheckSlippageParams memory params) internal pure {
        // skip when params.oppositeAmountBound is zero
        if (params.oppositeAmountBound == 0) {
            return;
        }

        // B2Q + exact input, want more output quote as possible, so we set a lower bound of output quote
        // B2Q + exact output, want less input base as possible, so we set a upper bound of input base
        // Q2B + exact input, want more output base as possible, so we set a lower bound of output base
        // Q2B + exact output, want less input quote as possible, so we set a upper bound of input quote
        if (params.isBaseToQuote) {
            if (params.isExactInput) {
                // too little received
                require(params.deltaAvailableQuote >= params.oppositeAmountBound, "CH_TLR");
            } else {
                // too much requested
                require(params.deltaAvailableBase <= params.oppositeAmountBound, "CH_TMR");
            }
        } else {
            if (params.isExactInput) {
                // too little received
                require(params.deltaAvailableBase >= params.oppositeAmountBound, "CH_TLR");
            } else {
                // too much requested
                require(params.deltaAvailableQuote <= params.oppositeAmountBound, "CH_TMR");
            }
        }
    }
}<|MERGE_RESOLUTION|>--- conflicted
+++ resolved
@@ -662,16 +662,6 @@
         return _getTotalCollateralValue(account).addS(getTotalUnrealizedPnl(account), _settlementTokenDecimals);
     }
 
-<<<<<<< HEAD
-    // (totalBaseDebtValue + totalQuoteDebtValue) * imRatio
-    function getTotalOpenOrderMarginRequirement(address trader) external view returns (uint256) {
-        // right now we have only one quote token USDC, which is equivalent to our internal accounting unit.
-        uint256 quoteDebtValue = _accountMarketMap[trader][quoteToken].getDebt();
-        return _getTotalBaseDebtValue(trader).add(quoteDebtValue).mul(_getImRatio());
-    }
-
-=======
->>>>>>> 85cf5595
     /// @dev a negative returned value is only be used when calculating pnl
     function getPositionValue(address trader, address token) external view returns (int256) {
         return _getPositionValue(trader, token);
@@ -1088,16 +1078,12 @@
             });
 
         // simulate the tx to see if it isOverPriceLimit; if true, can partially close the position only once
-<<<<<<< HEAD
+        // replaySwap: the given sqrtPriceLimitX96 is corresponding max tick + 1 or min tick - 1,
         uint24 partialCloseRatio = ClearingHouseConfig(config).partialCloseRatio();
-        if (partialCloseRatio > 0 && _isOverPriceLimitByReplaySwap(replaySwapParams)) {
-=======
-        // replaySwap: the given sqrtPriceLimitX96 is corresponding max tick + 1 or min tick - 1,
         if (
             partialCloseRatio > 0 &&
             _isOverPriceLimit(params.baseToken, Exchange(exchange).replaySwap(replaySwapParams))
         ) {
->>>>>>> 85cf5595
             // CH_AOPLO: already over price limit once
             require(_blockTimestamp() != _lastOverPriceLimitTimestampMap[params.trader][params.baseToken], "CH_AOPLO");
             _lastOverPriceLimitTimestampMap[params.trader][params.baseToken] = _blockTimestamp();
@@ -1304,13 +1290,8 @@
     function _getTotalInitialMarginRequirement(address trader) internal view returns (uint256) {
         uint256 totalDebtValue = _getTotalDebtValue(trader);
         uint256 totalPositionValue = _getTotalAbsPositionValue(trader);
-<<<<<<< HEAD
-        uint256 totalBaseDebtValue = _getTotalBaseDebtValue(trader);
-        return MathUpgradeable.max(totalPositionValue, totalBaseDebtValue.add(quoteDebtValue)).mulRatio(_getImRatio());
-=======
-
+        uint24 imRatio = ClearingHouseConfig(config).imRatio();
         return MathUpgradeable.max(totalPositionValue, totalDebtValue).mulRatio(imRatio);
->>>>>>> 85cf5595
     }
 
     // return in settlement token decimals
