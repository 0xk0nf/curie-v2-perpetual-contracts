// SPDX-License-Identifier: GPL-2.0-or-later
pragma solidity 0.7.6;
pragma abicoder v2;

import { AddressUpgradeable } from "@openzeppelin/contracts-upgradeable/utils/AddressUpgradeable.sol";
import { ContextUpgradeable } from "@openzeppelin/contracts-upgradeable/utils/ContextUpgradeable.sol";
import { MathUpgradeable } from "@openzeppelin/contracts-upgradeable/math/MathUpgradeable.sol";
import { SafeMathUpgradeable } from "@openzeppelin/contracts-upgradeable/math/SafeMathUpgradeable.sol";
import { SignedSafeMathUpgradeable } from "@openzeppelin/contracts-upgradeable/math/SignedSafeMathUpgradeable.sol";
import { ReentrancyGuardUpgradeable } from "@openzeppelin/contracts-upgradeable/utils/ReentrancyGuardUpgradeable.sol";
import { TransferHelper } from "@uniswap/lib/contracts/libraries/TransferHelper.sol";
import { TickMath } from "@uniswap/v3-core/contracts/libraries/TickMath.sol";
import { IUniswapV3Pool } from "@uniswap/v3-core/contracts/interfaces/IUniswapV3Pool.sol";
import { IUniswapV3MintCallback } from "@uniswap/v3-core/contracts/interfaces/callback/IUniswapV3MintCallback.sol";
import { IUniswapV3SwapCallback } from "@uniswap/v3-core/contracts/interfaces/callback/IUniswapV3SwapCallback.sol";
import { FullMath } from "@uniswap/v3-core/contracts/libraries/FullMath.sol";
import { BaseRelayRecipient } from "./gsn/BaseRelayRecipient.sol";
import { PerpSafeCast } from "./lib/PerpSafeCast.sol";
import { PerpMath } from "./lib/PerpMath.sol";
import { FeeMath } from "./lib/FeeMath.sol";
import { Funding } from "./lib/Funding.sol";
import { PerpFixedPoint96 } from "./lib/PerpFixedPoint96.sol";
import { SettlementTokenMath } from "./lib/SettlementTokenMath.sol";
import { Validation } from "./base/Validation.sol";
import { OwnerPausable } from "./base/OwnerPausable.sol";
import { IERC20Metadata } from "./interface/IERC20Metadata.sol";
import { IIndexPrice } from "./interface/IIndexPrice.sol";
import { IVault } from "./interface/IVault.sol";
import { Exchange } from "./Exchange.sol";
import { AccountMarket } from "./lib/AccountMarket.sol";
import { OrderBook } from "./OrderBook.sol";
import { ClearingHouseConfig } from "./ClearingHouseConfig.sol";
import { AccountBalance } from "./AccountBalance.sol";

contract ClearingHouse is
    IUniswapV3MintCallback,
    IUniswapV3SwapCallback,
    ReentrancyGuardUpgradeable,
    Validation,
    OwnerPausable,
    BaseRelayRecipient
{
    using AddressUpgradeable for address;
    using SafeMathUpgradeable for uint256;
    using SafeMathUpgradeable for uint160;
    using PerpSafeCast for uint256;
    using PerpSafeCast for uint128;
    using SignedSafeMathUpgradeable for int256;
    using PerpSafeCast for int256;
    using PerpMath for uint256;
    using PerpMath for int256;
    using PerpMath for uint160;
    using SettlementTokenMath for uint256;
    using SettlementTokenMath for int256;
    using AccountMarket for AccountMarket.Info;

    //
    // STRUCT
    //

    struct AddLiquidityParams {
        address baseToken;
        uint256 base;
        uint256 quote;
        int24 lowerTick;
        int24 upperTick;
        uint256 minBase;
        uint256 minQuote;
        uint256 deadline;
    }

    /// @param liquidity collect fee when 0
    struct RemoveLiquidityParams {
        address baseToken;
        int24 lowerTick;
        int24 upperTick;
        uint128 liquidity;
        uint256 minBase;
        uint256 minQuote;
        uint256 deadline;
    }

    struct InternalRemoveLiquidityParams {
        address maker;
        address baseToken;
        int24 lowerTick;
        int24 upperTick;
        uint128 liquidity;
    }

    struct RemoveLiquidityResponse {
        uint256 base;
        uint256 quote;
        uint256 fee;
    }

    struct AddLiquidityResponse {
        uint256 base;
        uint256 quote;
        uint256 fee;
        uint256 liquidity;
    }

    struct OpenPositionParams {
        address baseToken;
        bool isBaseToQuote;
        bool isExactInput;
        uint256 amount;
        // B2Q + exact input, want more output quote as possible, so we set a lower bound of output quote
        // B2Q + exact output, want less input base as possible, so we set a upper bound of input base
        // Q2B + exact input, want more output base as possible, so we set a lower bound of output base
        // Q2B + exact output, want less input quote as possible, so we set a upper bound of input quote
        // when it's 0 in exactInput, means ignore slippage protection
        // when it's maxUint in exactOutput = ignore
        // when it's over or under the bound, it will be reverted
        uint256 oppositeAmountBound;
        uint256 deadline;
        // B2Q: the price cannot be less than this value after the swap
        // Q2B: The price cannot be greater than this value after the swap
        // it will fill the trade until it reach the price limit instead of reverted
        uint160 sqrtPriceLimitX96;
        bytes32 referralCode;
    }

    struct InternalOpenPositionParams {
        address trader;
        address baseToken;
        bool isBaseToQuote;
        bool isExactInput;
        uint256 amount;
        uint160 sqrtPriceLimitX96; // price slippage protection
        bool skipMarginRequirementCheck;
        Funding.Growth fundingGrowthGlobal;
    }

    struct AfterRemoveLiquidityParams {
        address maker;
        address baseToken;
        uint256 removedBase;
        uint256 removedQuote;
        uint256 collectedFee;
    }

    struct ClosePositionParams {
        address baseToken;
        uint160 sqrtPriceLimitX96;
        uint256 oppositeAmountBound;
        uint256 deadline;
        bytes32 referralCode;
    }

    struct InternalClosePositionParams {
        address trader;
        address baseToken;
        uint160 sqrtPriceLimitX96;
        Funding.Growth fundingGrowthGlobal;
    }

    struct CheckSlippageParams {
        bool isBaseToQuote;
        bool isExactInput;
        uint256 deltaAvailableQuote;
        uint256 deltaAvailableBase;
        uint256 oppositeAmountBound;
    }

    //
    // STATE
    //

    // --------- IMMUTABLE ---------

    address public quoteToken;
    address public uniswapV3Factory;

    // cache the settlement token's decimals for gas optimization
    uint8 internal _settlementTokenDecimals;

    // --------- ^^^^^^^^^ ---------

    // not used in CH, due to inherit from BaseRelayRecipient
    string public override versionRecipient;

    address public clearingHouseConfig;
    address public vault;
    address public insuranceFund;
    address public exchange;
    address public orderBook;
    address public accountBalance;

    // first key: trader, second key: baseToken
    // value: the last timestamp when a trader exceeds price limit when closing a position/being liquidated
    mapping(address => mapping(address => uint256)) internal _lastOverPriceLimitTimestampMap;

    //
    // EVENT
    //

    event PositionChanged(
        address indexed trader,
        address indexed baseToken,
        int256 exchangedPositionSize,
        int256 exchangedPositionNotional,
        uint256 fee,
        int256 openNotional,
        int256 realizedPnl
    );
    event PositionLiquidated(
        address indexed trader,
        address indexed baseToken,
        uint256 positionNotional,
        uint256 positionSize,
        uint256 liquidationFee,
        address liquidator
    );
    event ReferredPositionChanged(bytes32 indexed referralCode);

    //
    // MODIFIER
    //

    modifier onlyExchange() {
        // only exchange
        require(_msgSender() == exchange, "CH_OE");
        _;
    }

    //
    // EXTERNAL NON-VIEW
    //

    /// @dev this function is public for testing
    function initialize(
        address clearingHouseConfigArg,
        address vaultArg,
        address insuranceFundArg,
        address quoteTokenArg,
        address uniV3FactoryArg,
        address exchangeArg,
        address accountBalanceArg
    ) public initializer {
        // CH_VANC: Vault address is not contract
        require(vaultArg.isContract(), "CH_VANC");
        // CH_IFANC: InsuranceFund address is not contract
        require(insuranceFundArg.isContract(), "CH_IFANC");

        // TODO check QuoteToken's balance once this is upgradable
        // CH_QANC: QuoteToken address is not contract
        require(quoteTokenArg.isContract(), "CH_QANC");
        // CH_QDN18: QuoteToken decimals is not 18
        require(IERC20Metadata(quoteTokenArg).decimals() == 18, "CH_QDN18");
        // CH_UANC: UniV3Factory address is not contract
        require(uniV3FactoryArg.isContract(), "CH_UANC");
        // ClearingHouseConfig address is not contract
        require(clearingHouseConfigArg.isContract(), "CH_CCNC");
        // AccountBalance is not contract
        require(accountBalanceArg.isContract(), "CH_ABNC");

        // CH_ANC: address is not contract
        require(exchangeArg.isContract(), "CH_ANC");

        address orderBookArg = Exchange(exchangeArg).orderBook();

        // orderbook is not contarct
        require(orderBookArg.isContract(), "CH_OBNC");

        __ReentrancyGuard_init();
        __OwnerPausable_init();

        clearingHouseConfig = clearingHouseConfigArg;
        vault = vaultArg;
        insuranceFund = insuranceFundArg;
        quoteToken = quoteTokenArg;
        uniswapV3Factory = uniV3FactoryArg;
        exchange = exchangeArg;
        orderBook = orderBookArg;
        accountBalance = accountBalanceArg;

        _settlementTokenDecimals = IVault(vault).decimals();

        // we don't use this var
        versionRecipient = "2.0.0";
    }

    // solhint-disable-next-line func-order
    function setTrustedForwarder(address trustedForwarderArg) external onlyOwner {
        // CH_ANC: address is not contract
        require(trustedForwarderArg.isContract(), "CH_ANC");
        _setTrustedForwarder(trustedForwarderArg);
    }

    function addLiquidity(AddLiquidityParams calldata params)
        external
        whenNotPaused
        nonReentrant
        checkDeadline(params.deadline)
        returns (AddLiquidityResponse memory)
    {
        _requireHasBaseToken(params.baseToken);

        address trader = _msgSender();
        // register token if it's the first time
        AccountBalance(accountBalance).registerBaseToken(trader, params.baseToken);

        Funding.Growth memory fundingGrowthGlobal = Exchange(exchange).settleFunding(trader, params.baseToken);

        // note that we no longer check available tokens here because CH will always auto-mint
        // when requested by UniswapV3MintCallback
        OrderBook.AddLiquidityResponse memory response =
            OrderBook(orderBook).addLiquidity(
                OrderBook.AddLiquidityParams({
                    trader: trader,
                    baseToken: params.baseToken,
                    base: params.base,
                    quote: params.quote,
                    lowerTick: params.lowerTick,
                    upperTick: params.upperTick,
                    fundingGrowthGlobal: fundingGrowthGlobal
                })
            );
        // price slippage check
        require(response.base >= params.minBase && response.quote >= params.minQuote, "CH_PSC");

        // collect fee to owedRealizedPnl
        AccountBalance(accountBalance).addBalance(
            trader,
            params.baseToken,
            -(response.base.toInt256()),
            -(response.quote.toInt256()),
            response.fee.toInt256()
        );

        // TODO : WIP
        // must after token info is updated to ensure free collateral is positive after updated
        _requireEnoughFreeCollateral(trader);

        return
            AddLiquidityResponse({
                base: response.base,
                quote: response.quote,
                fee: response.fee,
                liquidity: response.liquidity
            });
    }

    function removeLiquidity(RemoveLiquidityParams calldata params)
        external
        whenNotPaused
        nonReentrant
        checkDeadline(params.deadline)
        returns (RemoveLiquidityResponse memory response)
    {
        _requireHasBaseToken(params.baseToken);
        response = _removeLiquidity(
            InternalRemoveLiquidityParams({
                maker: _msgSender(),
                baseToken: params.baseToken,
                lowerTick: params.lowerTick,
                upperTick: params.upperTick,
                liquidity: params.liquidity
            })
        );

        // price slippage check
        require(response.base >= params.minBase && response.quote >= params.minQuote, "CH_PSC");
    }

    function openPosition(OpenPositionParams memory params)
        external
        whenNotPaused
        nonReentrant
        checkDeadline(params.deadline)
        returns (uint256 deltaBase, uint256 deltaQuote)
    {
        address trader = _msgSender();

        _requireHasBaseToken(params.baseToken);
        AccountBalance(accountBalance).registerBaseToken(trader, params.baseToken);

        // must before price impact check
        Funding.Growth memory fundingGrowthGlobal = Exchange(exchange).settleFunding(trader, params.baseToken);

        // cache before actual swap
        bool isReducePosition = !_isIncreasePosition(trader, params.baseToken, params.isBaseToQuote);
        if (isReducePosition) {
            // revert if current price isOverPriceLimit before open position
            // CH_OPIBS: over price impact before swap
            require(!Exchange(exchange).isOverPriceLimit(params.baseToken), "CH_OPIBS");
        }

        Exchange.SwapResponse memory response =
            _openPosition(
                InternalOpenPositionParams({
                    trader: trader,
                    baseToken: params.baseToken,
                    isBaseToQuote: params.isBaseToQuote,
                    isExactInput: params.isExactInput,
                    amount: params.amount,
                    sqrtPriceLimitX96: params.sqrtPriceLimitX96,
                    skipMarginRequirementCheck: false,
                    fundingGrowthGlobal: fundingGrowthGlobal
                })
            );

        if (isReducePosition) {
            // revert if isOverPriceLimit to avoid that partially closing a position in openPosition() seems unexpected
            // CH_OPIAS: over price impact after swap
            require(!Exchange(exchange).isOverPriceLimitWithTick(params.baseToken, response.tick), "CH_OPIAS");
        }

        _checkSlippage(
            CheckSlippageParams({
                isBaseToQuote: params.isBaseToQuote,
                isExactInput: params.isExactInput,
                deltaAvailableQuote: response.deltaAvailableQuote,
                deltaAvailableBase: response.deltaAvailableBase,
                oppositeAmountBound: params.oppositeAmountBound
            })
        );

        emit ReferredPositionChanged(params.referralCode);
        return (response.deltaAvailableBase, response.deltaAvailableQuote);
    }

    function closePosition(ClosePositionParams calldata params)
        external
        whenNotPaused
        nonReentrant
        checkDeadline(params.deadline)
        returns (uint256 deltaBase, uint256 deltaQuote)
    {
        _requireHasBaseToken(params.baseToken);

        address trader = _msgSender();
<<<<<<< HEAD
        Funding.Growth memory fundingGrowthGlobal =
            AccountBalance(accountBalance).settleFundingAndUpdateFundingGrowth(trader, params.baseToken);
        SwapResponse memory response =
=======
        Funding.Growth memory fundingGrowthGlobal = Exchange(exchange).settleFunding(trader, params.baseToken);

        Exchange.SwapResponse memory response =
>>>>>>> 518b610f
            _closePosition(
                InternalClosePositionParams({
                    trader: trader,
                    baseToken: params.baseToken,
                    sqrtPriceLimitX96: params.sqrtPriceLimitX96,
                    fundingGrowthGlobal: fundingGrowthGlobal
                })
            );

        // if exchangedPositionSize < 0, closing it is short, B2Q; else, closing it is long, Q2B
        bool isBaseToQuote = response.exchangedPositionSize < 0 ? true : false;
        _checkSlippage(
            CheckSlippageParams({
                isBaseToQuote: isBaseToQuote,
                isExactInput: isBaseToQuote,
                deltaAvailableQuote: response.deltaAvailableQuote,
                deltaAvailableBase: response.deltaAvailableBase,
                oppositeAmountBound: params.oppositeAmountBound
            })
        );

        emit ReferredPositionChanged(params.referralCode);
        return (response.deltaAvailableBase, response.deltaAvailableQuote);
    }

    function liquidate(address trader, address baseToken) external whenNotPaused nonReentrant {
        _requireHasBaseToken(baseToken);
        // per liquidation specs:
        //   https://www.notion.so/perp/Perpetual-Swap-Contract-s-Specs-Simulations-96e6255bf77e4c90914855603ff7ddd1
        //
        // liquidation trigger:
        //   accountMarginRatio < accountMaintenanceMarginRatio
        //   => accountValue / sum(abs(positionValue_market)) <
        //        sum(mmRatio * abs(positionValue_market)) / sum(abs(positionValue_market))
        //   => accountValue < sum(mmRatio * abs(positionValue_market))
        //   => accountValue < sum(abs(positionValue_market)) * mmRatio = totalMinimumMarginRequirement
        //

        // CH_EAV: enough account value
        require(
            getAccountValue(trader).lt(IVault(vault).getLiquidateMarginRequirement(trader), _settlementTokenDecimals),
            "CH_EAV"
        );

        // CH_NEO: not empty order
        require(!AccountBalance(accountBalance).hasOrder(trader), "CH_NEO");

        Funding.Growth memory fundingGrowthGlobal = Exchange(exchange).settleFunding(trader, baseToken);
        Exchange.SwapResponse memory response =
            _closePosition(
                InternalClosePositionParams({
                    trader: trader,
                    baseToken: baseToken,
                    sqrtPriceLimitX96: 0,
                    fundingGrowthGlobal: fundingGrowthGlobal
                })
            );

        // trader's pnl-- as liquidation penalty
        uint256 liquidationFee =
            response.exchangedPositionNotional.abs().mulRatio(
                ClearingHouseConfig(clearingHouseConfig).liquidationPenaltyRatio()
            );

        AccountBalance(accountBalance).addBalance(trader, address(0), 0, 0, -(liquidationFee.toInt256()));

        // increase liquidator's pnl liquidation reward
        address liquidator = _msgSender();
        AccountBalance(accountBalance).addBalance(liquidator, address(0), 0, 0, liquidationFee.toInt256());

        emit PositionLiquidated(
            trader,
            baseToken,
            response.exchangedPositionNotional.abs(),
            response.deltaAvailableBase,
            liquidationFee,
            liquidator
        );
    }

    function cancelExcessOrders(
        address maker,
        address baseToken,
        bytes32[] calldata orderIds
    ) external whenNotPaused nonReentrant {
        _cancelExcessOrders(maker, baseToken, orderIds);
    }

    function cancelAllExcessOrders(address maker, address baseToken) external whenNotPaused nonReentrant {
        bytes32[] memory orderIds = OrderBook(orderBook).getOpenOrderIds(maker, baseToken);
        _cancelExcessOrders(maker, baseToken, orderIds);
    }

    /// @inheritdoc IUniswapV3MintCallback
    function uniswapV3MintCallback(
        uint256 amount0Owed,
        uint256 amount1Owed,
        bytes calldata data
    ) external override {
        // not orderBook
        require(_msgSender() == orderBook, "CH_NOB");

        OrderBook.MintCallbackData memory callbackData = abi.decode(data, (OrderBook.MintCallbackData));

        if (amount0Owed > 0) {
            address token = IUniswapV3Pool(callbackData.pool).token0();
            IERC20Metadata(token).transfer(callbackData.pool, amount0Owed);
        }
        if (amount1Owed > 0) {
            address token = IUniswapV3Pool(callbackData.pool).token1();
            IERC20Metadata(token).transfer(callbackData.pool, amount1Owed);
        }
    }

    /// @inheritdoc IUniswapV3SwapCallback
    function uniswapV3SwapCallback(
        int256 amount0Delta,
        int256 amount1Delta,
        bytes calldata data
    ) external override onlyExchange {
        // swaps entirely within 0-liquidity regions are not supported -> 0 swap is forbidden
        // CH_F0S: forbidden 0 swap
        require(amount0Delta > 0 || amount1Delta > 0, "CH_F0S");

        Exchange.SwapCallbackData memory callbackData = abi.decode(data, (Exchange.SwapCallbackData));
        IUniswapV3Pool uniswapV3Pool = IUniswapV3Pool(callbackData.pool);

        // amount0Delta & amount1Delta are guaranteed to be positive when being the amount to be paid
        (address token, uint256 amountToPay) =
            amount0Delta > 0
                ? (uniswapV3Pool.token0(), uint256(amount0Delta))
                : (uniswapV3Pool.token1(), uint256(amount1Delta));

        // swap
        IERC20Metadata(token).transfer(address(callbackData.pool), amountToPay);
    }

    //
    // EXTERNAL VIEW
    //

    /// @dev accountValue = totalCollateralValue + totalUnrealizedPnl, in the settlement token's decimals
    function getAccountValue(address trader) public view returns (int256) {
        return
            _getTotalCollateralValue(trader).addS(
                AccountBalance(accountBalance).getTotalUnrealizedPnl(trader),
                _settlementTokenDecimals
            );
    }

    //
    // INTERNAL NON-VIEW
    //

    function _cancelExcessOrders(
        address maker,
        address baseToken,
        bytes32[] memory orderIds
    ) internal {
        _requireHasBaseToken(baseToken);

        // CH_NEXO: not excess orders
        // only cancel open orders if there are not enough free collateral with mmRatio or account is liquidable.
        require(
            (_getFreeCollateralByRatio(maker, ClearingHouseConfig(clearingHouseConfig).mmRatio()) < 0) ||
                getAccountValue(maker).lt(IVault(vault).getLiquidateMarginRequirement(maker), _settlementTokenDecimals),
            "CH_NEXO"
        );

        // must settle funding before getting token info
        Exchange(exchange).settleFunding(maker, baseToken);
        OrderBook.RemoveLiquidityResponse memory response =
            OrderBook(orderBook).removeLiquidityByIds(maker, baseToken, orderIds);
        _afterRemoveLiquidity(
            AfterRemoveLiquidityParams({
                maker: maker,
                baseToken: baseToken,
                removedBase: response.base,
                removedQuote: response.quote,
                collectedFee: response.fee
            })
        );
    }

    function _afterRemoveLiquidity(AfterRemoveLiquidityParams memory params) internal {
        // collect fee to owedRealizedPnl
        AccountBalance(accountBalance).addBalance(
            params.maker,
            params.baseToken,
            params.removedBase.toInt256(),
            params.removedQuote.toInt256(),
            params.collectedFee.toInt256()
        );
        AccountBalance(accountBalance).deregisterBaseToken(params.maker, params.baseToken);
    }

    function _removeLiquidity(InternalRemoveLiquidityParams memory params)
        internal
        returns (RemoveLiquidityResponse memory)
    {
        // must settle funding before getting token info
        Exchange(exchange).settleFunding(params.maker, params.baseToken);
        OrderBook.RemoveLiquidityResponse memory response =
            OrderBook(orderBook).removeLiquidity(
                OrderBook.RemoveLiquidityParams({
                    maker: params.maker,
                    baseToken: params.baseToken,
                    lowerTick: params.lowerTick,
                    upperTick: params.upperTick,
                    liquidity: params.liquidity
                })
            );
        _afterRemoveLiquidity(
            AfterRemoveLiquidityParams({
                maker: params.maker,
                baseToken: params.baseToken,
                removedBase: response.base,
                removedQuote: response.quote,
                collectedFee: response.fee
            })
        );
        return RemoveLiquidityResponse({ quote: response.quote, base: response.base, fee: response.fee });
    }

    /// @dev explainer diagram for the relationship between exchangedPositionNotional, fee and openNotional:
    ///      https://www.figma.com/file/xuue5qGH4RalX7uAbbzgP3/swap-accounting-and-events
    function _openPosition(InternalOpenPositionParams memory params) internal returns (Exchange.SwapResponse memory) {
        Exchange.SwapResponse memory response =
            Exchange(exchange).swap(
                Exchange.SwapParams({
                    trader: params.trader,
                    baseToken: params.baseToken,
                    isBaseToQuote: params.isBaseToQuote,
                    isExactInput: params.isExactInput,
                    amount: params.amount,
                    sqrtPriceLimitX96: params.sqrtPriceLimitX96,
                    fundingGrowthGlobal: params.fundingGrowthGlobal
                })
            );

        if (!params.skipMarginRequirementCheck) {
            // it's not closing the position, check margin ratio
            _requireEnoughFreeCollateral(params.trader);
        }

        AccountBalance(accountBalance).addBalance(
            insuranceFund,
            address(0),
            0,
            0,
            response.insuranceFundFee.toInt256()
        );
        AccountBalance(accountBalance).deregisterBaseToken(params.trader, params.baseToken);

        emit PositionChanged(
            params.trader,
            params.baseToken,
            response.exchangedPositionSize,
            response.exchangedPositionNotional,
            response.fee,
            response.openNotional,
            response.realizedPnl
        );

        return response;
    }

    function _closePosition(InternalClosePositionParams memory params) internal returns (Exchange.SwapResponse memory) {
        int256 positionSize = AccountBalance(accountBalance).getPositionSize(params.trader, params.baseToken);

        // CH_PSZ: position size is zero
        require(positionSize != 0, "CH_PSZ");

        // if trader is on long side, baseToQuote: true, exactInput: true
        // if trader is on short side, baseToQuote: false (quoteToBase), exactInput: false (exactOutput)
        bool isLong = positionSize > 0 ? true : false;

        uint256 positionSizeAbs = positionSize.abs();
        // simulate the tx to see if it isOverPriceLimit; if true, can partially close the position only once
        // replaySwap: the given sqrtPriceLimitX96 is corresponding max tick + 1 or min tick - 1,
        uint24 partialCloseRatio = ClearingHouseConfig(clearingHouseConfig).partialCloseRatio();
        if (
            Exchange(exchange).isOverPriceLimit(params.baseToken) ||
            Exchange(exchange).isOverPriceLimitByReplaySwap(params.baseToken, !isLong, positionSize)
        ) {
            // CH_AOPLO: already over price limit once
            require(_blockTimestamp() != _lastOverPriceLimitTimestampMap[params.trader][params.baseToken], "CH_AOPLO");
            _lastOverPriceLimitTimestampMap[params.trader][params.baseToken] = _blockTimestamp();
            positionSizeAbs = positionSizeAbs.mulRatio(partialCloseRatio);
        }

        return
            _openPosition(
                InternalOpenPositionParams({
                    trader: params.trader,
                    baseToken: params.baseToken,
                    isBaseToQuote: isLong,
                    isExactInput: isLong,
                    amount: positionSizeAbs,
                    sqrtPriceLimitX96: params.sqrtPriceLimitX96,
                    skipMarginRequirementCheck: true,
                    fundingGrowthGlobal: params.fundingGrowthGlobal
                })
            );
    }

    //
    // INTERNAL VIEW
    //

    /// @dev the return value is in settlement token decimals
    function _getTotalCollateralValue(address trader) internal view returns (int256) {
        int256 fundingPayment = Exchange(exchange).getAllPendingFundingPayment(trader);
        int256 owedRealizedPnl = AccountBalance(accountBalance).getOwedRealizedPnl(trader);
        return IVault(vault).balanceOf(trader).addS(owedRealizedPnl.sub(fundingPayment), _settlementTokenDecimals);
    }

    function _isIncreasePosition(
        address trader,
        address baseToken,
        bool isBaseToQuote
    ) internal view returns (bool) {
        // increase position == old/new position are in the same direction
        int256 positionSize = AccountBalance(accountBalance).getPositionSize(trader, baseToken);
        bool isOldPositionShort = positionSize < 0 ? true : false;
        return (positionSize == 0 || isOldPositionShort == isBaseToQuote);
    }

    /// @inheritdoc BaseRelayRecipient
    function _msgSender() internal view override(BaseRelayRecipient, OwnerPausable) returns (address payable) {
        return super._msgSender();
    }

    /// @inheritdoc BaseRelayRecipient
    function _msgData() internal view override(BaseRelayRecipient, OwnerPausable) returns (bytes memory) {
        return super._msgData();
    }

    // TODO remove, should check in exchange
    function _requireHasBaseToken(address baseToken) internal view {
        // CH_BTNE: base token not exists
        require(Exchange(exchange).getPool(baseToken) != address(0), "CH_BTNE");
    }

    function _getFreeCollateralByRatio(address trader, uint24 ratio) internal view returns (int256) {
        return IVault(vault).getFreeCollateralByRatio(trader, ratio);
    }

    function _requireEnoughFreeCollateral(address trader) internal view {
        // CH_NEFCI: not enough account value by imRatio
        // freeCollateral is calculated with imRatio
        require(_getFreeCollateralByRatio(trader, ClearingHouseConfig(clearingHouseConfig).imRatio()) >= 0, "CH_NEFCI");
    }

    function _checkSlippage(CheckSlippageParams memory params) internal pure {
        // skip when params.oppositeAmountBound is zero
        if (params.oppositeAmountBound == 0) {
            return;
        }

        // B2Q + exact input, want more output quote as possible, so we set a lower bound of output quote
        // B2Q + exact output, want less input base as possible, so we set a upper bound of input base
        // Q2B + exact input, want more output base as possible, so we set a lower bound of output base
        // Q2B + exact output, want less input quote as possible, so we set a upper bound of input quote
        if (params.isBaseToQuote) {
            if (params.isExactInput) {
                // too little received when short
                require(params.deltaAvailableQuote >= params.oppositeAmountBound, "CH_TLRS");
            } else {
                // too much requested when short
                require(params.deltaAvailableBase <= params.oppositeAmountBound, "CH_TMRS");
            }
        } else {
            if (params.isExactInput) {
                // too little received when long
                require(params.deltaAvailableBase >= params.oppositeAmountBound, "CH_TLRL");
            } else {
                // too much requested when long
                require(params.deltaAvailableQuote <= params.oppositeAmountBound, "CH_TMRL");
            }
        }
    }
}<|MERGE_RESOLUTION|>--- conflicted
+++ resolved
@@ -432,15 +432,9 @@
         _requireHasBaseToken(params.baseToken);
 
         address trader = _msgSender();
-<<<<<<< HEAD
-        Funding.Growth memory fundingGrowthGlobal =
-            AccountBalance(accountBalance).settleFundingAndUpdateFundingGrowth(trader, params.baseToken);
-        SwapResponse memory response =
-=======
         Funding.Growth memory fundingGrowthGlobal = Exchange(exchange).settleFunding(trader, params.baseToken);
 
         Exchange.SwapResponse memory response =
->>>>>>> 518b610f
             _closePosition(
                 InternalClosePositionParams({
                     trader: trader,
