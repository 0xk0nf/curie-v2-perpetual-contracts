pragma solidity 0.7.6;
pragma abicoder v2;

import { Ownable } from "@openzeppelin/contracts/access/Ownable.sol";
import { Math } from "@openzeppelin/contracts/math/Math.sol";
import { SafeMath } from "@openzeppelin/contracts/math/SafeMath.sol";
import { SignedSafeMath } from "@openzeppelin/contracts/math/SignedSafeMath.sol";
import { Context } from "@openzeppelin/contracts/utils/Context.sol";
import { ReentrancyGuard } from "@openzeppelin/contracts/utils/ReentrancyGuard.sol";
import { SafeCast } from "@openzeppelin/contracts/utils/SafeCast.sol";
import { IUniswapV3Factory } from "@uniswap/v3-core/contracts/interfaces/IUniswapV3Factory.sol";
import { IUniswapV3Pool } from "@uniswap/v3-core/contracts/interfaces/IUniswapV3Pool.sol";
import { TransferHelper } from "@uniswap/lib/contracts/libraries/TransferHelper.sol";
import { IUniswapV3MintCallback } from "@uniswap/v3-core/contracts/interfaces/callback/IUniswapV3MintCallback.sol";
import { UniswapV3Broker } from "./lib/UniswapV3Broker.sol";
import { IMintableERC20 } from "./interface/IMintableERC20.sol";

contract ClearingHouse is IUniswapV3MintCallback, ReentrancyGuard, Context, Ownable {
    using SafeMath for uint256;
    using SafeCast for uint256;
    using SafeCast for uint128;
    using SignedSafeMath for int256;
    using SafeCast for int256;
    //
    // events
    //
    event PoolAdded(address indexed baseToken, uint24 indexed feeRatio, address indexed pool);
    event Deposited(address indexed collateralToken, address indexed trader, uint256 amount);
<<<<<<< HEAD
    event Minted(address indexed baseToken, address indexed quoteToken, uint256 base, uint256 quote);
    event LiquidityChanged(
=======
    event Minted(address indexed token, uint256 amount);
    event Burned(address indexed token, uint256 amount);
    event LiquidityAdded(
>>>>>>> 9ebbb3d6
        address indexed baseToken,
        address indexed quoteToken,
        int24 lowerTick,
        int24 upperTick,
        int256 base,
        int256 quote,
        int128 liquidity,
        uint256 baseFee,
        uint256 quoteFee
    );

    //
    // Struct
    //

    struct Account {
        uint256 collateral;
        address[] tokens; // all tokens (incl. quote and base) this account is in debt of
        // key: token address, e.g. vETH, vUSDC...
        mapping(address => TokenInfo) tokenInfoMap; // balance & debt info of each token
        // key: token address, e.g. vETH, vUSDC...
        mapping(address => MakerPosition) makerPositionMap; // open orders for maker
    }

    struct TokenInfo {
        uint256 available; // amount available in CH
        uint256 debt;
        uint256 owedFee;
    }

    struct OpenOrder {
        uint128 liquidity;
        int24 lowerTick;
        int24 upperTick;
        uint256 feeGrowthInsideLastBase;
        uint256 feeGrowthInsideLastQuote;
    }

    struct MakerPosition {
        bytes32[] orderIds;
        // key: order id
        mapping(bytes32 => OpenOrder) openOrderMap;
    }

    struct AddLiquidityParams {
        address baseToken;
        uint256 base;
        uint256 quote;
        int24 lowerTick;
        int24 upperTick;
    }

    struct RemoveLiquidityParams {
        address baseToken;
        int24 lowerTick;
        int24 upperTick;
        uint128 liquidity;
    }

    //
    // state variables
    //
    uint256 public imRatio = 0.1 ether; // initial-margin ratio, 10%
    uint256 public mmRatio = 0.0625 ether; // minimum-margin ratio, 6.25%

    address public immutable collateralToken;
    address public immutable quoteToken;
    address public immutable uniswapV3Factory;

    // key: base token, value: pool
    mapping(address => address) private _poolMap;

    // key: trader
    mapping(address => Account) private _accountMap;

    constructor(
        address collateralTokenArg,
        address quoteTokenArg,
        address uniV3FactoryArg
    ) {
        require(collateralTokenArg != address(0), "CH_II_C");
        require(quoteTokenArg != address(0), "CH_II_Q");
        require(uniV3FactoryArg != address(0), "CH_II_U");

        collateralToken = collateralTokenArg;
        quoteToken = quoteTokenArg;
        uniswapV3Factory = uniV3FactoryArg;
    }

    //
    // EXTERNAL FUNCTIONS
    //
    function addPool(address baseToken, uint24 feeRatio) external onlyOwner {
        address pool = UniswapV3Broker.getPool(uniswapV3Factory, quoteToken, baseToken, feeRatio);
        // CH_NEP: non-existent pool in uniswapV3 factory
        require(pool != address(0), "CH_NEP");
        // CH_EP: existent pool in ClearingHouse
        require(pool != _poolMap[baseToken], "CH_EP");

        _poolMap[baseToken] = pool;
        emit PoolAdded(baseToken, feeRatio, pool);
    }

    // TODO should add modifier: whenNotPaused()
    function deposit(uint256 amount) external nonReentrant() {
        address trader = _msgSender();
        Account storage account = _accountMap[trader];
        account.collateral = account.collateral.add(amount);
        TransferHelper.safeTransferFrom(collateralToken, trader, address(this), amount);

        emit Deposited(collateralToken, trader, amount);
    }

<<<<<<< HEAD
    // TODO should add modifier: whenNotPaused()
    function mint(
        address baseToken,
        uint256 base,
        uint256 quote
    ) external nonReentrant() {
        bool mintBase = base > 0 && baseToken != address(0) && _isPoolExistent(baseToken);
        bool mintQuote = quote > 0;

        // CH_II: invalid input
        require(mintBase || mintQuote, "CH_II");

        // mint vTokens
        if (mintBase) {
            IMintableERC20(baseToken).mint(address(this), base);
        }
        if (mintQuote) {
            IMintableERC20(quoteToken).mint(address(this), quote);
        }
=======
    // TODO: WIP be blocked by swap()
    function burn(address token, uint256 amount) external nonReentrant() {
        _requireTokenExistAndValidAmount(token, amount);
>>>>>>> 9ebbb3d6

        // update internal states
        address trader = _msgSender();
        TokenInfo storage tokenInfo = _accountMap[trader].tokenInfoMap[token];
        tokenInfo.available = tokenInfo.available.sub(amount);
        tokenInfo.debt = tokenInfo.debt.sub(amount);

        emit Burned(token, amount);
    }

    // TODO should add modifier: whenNotPaused()
    function mint(address token, uint256 amount) external nonReentrant() {
        _requireTokenExistAndValidAmount(token, amount);

        IMintableERC20(token).mint(address(this), amount);

        // update internal states
        address trader = _msgSender();
        TokenInfo storage tokenInfo = _accountMap[trader].tokenInfoMap[token];
        tokenInfo.available = tokenInfo.available.add(amount);
        tokenInfo.debt = tokenInfo.debt.add(amount);

        _registerToken(trader, token);

        // TODO: optimize when mint both
        // CH_NEAV: not enough account value
        require(getAccountValue(trader) >= _getTotalInitialMarginRequirement(trader).toInt256(), "CH_NEAV");

        emit Minted(token, amount);
    }

    function addLiquidity(AddLiquidityParams calldata params) external nonReentrant() {
        address trader = _msgSender();
        TokenInfo storage baseTokenInfo = _accountMap[trader].tokenInfoMap[params.baseToken];
        TokenInfo storage quoteTokenInfo = _accountMap[trader].tokenInfoMap[quoteToken];
        uint256 baseAvailable = baseTokenInfo.available;
        uint256 quoteAvailable = quoteTokenInfo.available;
        // CH_NEB: not enough available base amount
        require(baseAvailable >= params.base, "CH_NEB");
        // CH_NEB: not enough available quote amount
        require(quoteAvailable >= params.quote, "CH_NEQ");

        // add liquidity to liquidity pool
        UniswapV3Broker.MintResponse memory response =
            UniswapV3Broker.mint(
                UniswapV3Broker.MintParams(
                    _poolMap[params.baseToken],
                    params.baseToken,
                    quoteToken,
                    params.lowerTick,
                    params.upperTick,
                    params.base,
                    params.quote
                )
            );

        // TODO add slippage protection

        // load existing open order
        bytes32 orderId = _getOrderId(trader, params.baseToken, params.lowerTick, params.upperTick);
        OpenOrder storage openOrder = _accountMap[trader].makerPositionMap[params.baseToken].openOrderMap[orderId];
        if (openOrder.liquidity == 0) {
            openOrder.lowerTick = params.lowerTick;
            openOrder.upperTick = params.upperTick;
        } else {
            // update token info based on existing open order
            baseTokenInfo.owedFee = baseTokenInfo.owedFee.add(
                _calcOwnedFee(openOrder.liquidity, response.feeGrowthInsideLastBase, openOrder.feeGrowthInsideLastBase)
            );
            quoteTokenInfo.owedFee = quoteTokenInfo.owedFee.add(
                _calcOwnedFee(
                    openOrder.liquidity,
                    response.feeGrowthInsideLastQuote,
                    openOrder.feeGrowthInsideLastQuote
                )
            );
        }

        // update token info
        baseTokenInfo.available = baseAvailable.sub(response.base);
        quoteTokenInfo.available = quoteAvailable.sub(response.quote);

        // update open order with new liquidity
        openOrder.liquidity = openOrder.liquidity.toUint256().add(response.liquidity.toUint256()).toUint128();
        openOrder.feeGrowthInsideLastBase = response.feeGrowthInsideLastBase;
        openOrder.feeGrowthInsideLastQuote = response.feeGrowthInsideLastQuote;

        _emitLiquidityChanged(trader, params, response);
    }

    function removeLiquidity(RemoveLiquidityParams calldata params) external nonReentrant() {
        // load existing open order
        address trader = _msgSender();
        bytes32 orderId = _getOrderId(trader, params.baseToken, params.lowerTick, params.upperTick);
        OpenOrder storage openOrder = _accountMap[trader].makerPositionMap[params.baseToken].openOrderMap[orderId];
        uint128 previousLiquidity = openOrder.liquidity;

        // CH_ZL zero liquidity
        require(previousLiquidity > 0, "CH_ZL");
        // CH_NEL not enough liquidity
        require(params.liquidity <= previousLiquidity, "CH_NEL");

        UniswapV3Broker.BurnResponse memory response =
            UniswapV3Broker.burn(
                UniswapV3Broker.BurnParams(
                    _poolMap[params.baseToken],
                    params.lowerTick,
                    params.upperTick,
                    params.liquidity
                )
            );

        // TODO add slippage protection

        // update token info based on existing open order
        TokenInfo storage baseTokenInfo = _accountMap[trader].tokenInfoMap[params.baseToken];
        TokenInfo storage quoteTokenInfo = _accountMap[trader].tokenInfoMap[quoteToken];
        baseTokenInfo.owedFee = baseTokenInfo.owedFee.add(
            _calcOwnedFee(previousLiquidity, response.feeGrowthInsideLastBase, openOrder.feeGrowthInsideLastBase)
        );
        quoteTokenInfo.owedFee = quoteTokenInfo.owedFee.add(
            _calcOwnedFee(previousLiquidity, response.feeGrowthInsideLastQuote, openOrder.feeGrowthInsideLastQuote)
        );
        baseTokenInfo.available = baseTokenInfo.available.add(response.base);
        quoteTokenInfo.available = quoteTokenInfo.available.add(response.quote);

        // update open order with new liquidity
        openOrder.liquidity = previousLiquidity.toUint256().sub(params.liquidity.toUint256()).toUint128();
        if (openOrder.liquidity == 0) {
            delete _accountMap[trader].makerPositionMap[params.baseToken].openOrderMap[orderId];
        } else {
            openOrder.feeGrowthInsideLastBase = response.feeGrowthInsideLastBase;
            openOrder.feeGrowthInsideLastQuote = response.feeGrowthInsideLastQuote;
        }

        _emitLiquidityChanged(trader, params, response);
    }

    // @audit: review security and possible attacks (@detoo)
    // @inheritdoc IUniswapV3MintCallback
    function uniswapV3MintCallback(
        uint256 amount0Owed,
        uint256 amount1Owed,
        bytes calldata data // contains baseToken
    ) external override {
        address baseToken = abi.decode(data, (address));
        address pool = _poolMap[baseToken];
        // CH_SNP msg sender is not registered pool
        require(_msgSender() == pool, "CH_SNP");

        IUniswapV3Pool uniV3Pool = IUniswapV3Pool(pool);
        if (amount0Owed > 0) {
            IMintableERC20(uniV3Pool.token0()).transfer(pool, amount0Owed);
        }
        if (amount1Owed > 0) {
            IMintableERC20(uniV3Pool.token1()).transfer(pool, amount1Owed);
        }
    }

    //
    // EXTERNAL VIEW FUNCTIONS
    //
    function getPool(address baseToken) external view returns (address) {
        return _poolMap[baseToken];
    }

    function getCollateral(address trader) external view returns (uint256) {
        return _accountMap[trader].collateral;
    }

    function getAccountValue(address trader) public view returns (int256) {
        return _accountMap[trader].collateral.toInt256().add(_getTotalMarketPnl(trader));
    }

    function getAccountTokens(address trader) public view returns (address[] memory) {
        return _accountMap[trader].tokens;
    }

    function getFreeCollateral(address trader) public view returns (uint256) {
        int256 freeCollateral = getAccountValue(trader).sub(_getTotalInitialMarginRequirement(trader).toInt256());
        return freeCollateral > 0 ? freeCollateral.toUint256() : 0;
    }

    function getIndexPrice(address token) public view returns (uint256) {
        // TODO WIP
        return 100 ether;
    }

    function getTokenInfo(address trader, address token) external view returns (TokenInfo memory) {
        return _accountMap[trader].tokenInfoMap[token];
    }

    function getOpenOrder(
        address trader,
        address baseToken,
        int24 lowerTick,
        int24 upperTick
    ) external view returns (OpenOrder memory) {
        return
            _accountMap[trader].makerPositionMap[baseToken].openOrderMap[
                _getOrderId(trader, baseToken, lowerTick, upperTick)
            ];
    }

    //
    // INTERNAL FUNCTIONS
    //
    function _registerToken(address trader, address token) private {
        address[] memory tokens = _accountMap[trader].tokens;
        if (tokens.length == 0) {
            _accountMap[trader].tokens.push(token);
        } else {
            bool hit;
            for (uint256 i = 0; i < tokens.length; i++) {
                if (tokens[i] == token) {
                    hit = true;
                    break;
                }
            }
            if (!hit) {
                _accountMap[trader].tokens.push(token);
            }
        }
    }

    //
    // INTERNAL VIEW FUNCTIONS
    //
    function _getTotalMarketPnl(address trader) internal pure returns (int256) {
        return 0; // TODO WIP
    }

    function _getTotalInitialMarginRequirement(address trader) internal view returns (uint256) {
        Account storage account = _accountMap[trader];

        // right now we have only one quote token USDC, which is equivalent to our internal accounting unit.
        uint256 quoteDebtValue = account.tokenInfoMap[quoteToken].debt;
        uint256 totalPositionValue;
        uint256 totalBaseDebtValue;
        uint256 tokenLen = account.tokens.length;
        for (uint256 i = 0; i < tokenLen; i++) {
            address baseToken = account.tokens[i];
            if (_isPoolExistent(baseToken)) {
                uint256 baseDebtValue = _getDebtValue(baseToken, account.tokenInfoMap[baseToken].debt);
                uint256 positionValue = _getPositionValue(account, baseToken);
                totalBaseDebtValue = totalBaseDebtValue.add(baseDebtValue);
                totalPositionValue = totalPositionValue.add(positionValue);
            }
        }

        return Math.max(totalPositionValue, Math.max(totalBaseDebtValue, quoteDebtValue)).mul(imRatio).div(1 ether);
    }

    function _getDebtValue(address token, uint256 amount) private view returns (uint256) {
        return amount.mul(getIndexPrice(token)).div(1 ether);
    }

    function _getPositionValue(Account storage account, address baseToken) private view returns (uint256) {
        // TODO WIP
        // uint256 positionSize = _getPositionSize(account, baseToken);
        // simulate trade and calculate position value
        // positionValue = getExactBastToQuote(pool, 1)
        return 0;
    }

    function _isPoolExistent(address baseToken) internal view returns (bool) {
        return _poolMap[baseToken] != address(0);
    }

    function _getOrderId(
        address trader,
        address baseToken,
        int24 lowerTick,
        int24 upperTick
    ) internal pure returns (bytes32) {
        return keccak256(abi.encodePacked(address(trader), address(baseToken), lowerTick, upperTick));
    }

<<<<<<< HEAD
    function _calcOwnedFee(
        uint128 liquidity,
        uint256 feeGrowthInsideLastNew,
        uint256 feeGrowthInsideLastOld
    ) private pure returns (uint256) {
        return liquidity.toUint256().mul(feeGrowthInsideLastNew.sub(feeGrowthInsideLastOld));
    }

    function _emitLiquidityChanged(
        address trader,
        RemoveLiquidityParams memory params,
        UniswapV3Broker.BurnResponse memory response
    ) private {
        emit LiquidityChanged(
            params.baseToken,
            quoteToken,
            params.lowerTick,
            params.upperTick,
            -response.base.toInt256(),
            -response.quote.toInt256(),
            -params.liquidity.toInt128(),
            _accountMap[trader].tokenInfoMap[params.baseToken].owedFee,
            _accountMap[trader].tokenInfoMap[quoteToken].owedFee
        );
    }

    function _emitLiquidityChanged(
        address trader,
        AddLiquidityParams memory params,
        UniswapV3Broker.MintResponse memory response
    ) private {
        emit LiquidityChanged(
            params.baseToken,
            quoteToken,
            params.lowerTick,
            params.upperTick,
            response.base.toInt256(),
            response.quote.toInt256(),
            response.liquidity.toInt128(),
            _accountMap[trader].tokenInfoMap[params.baseToken].owedFee,
            _accountMap[trader].tokenInfoMap[quoteToken].owedFee
        );
=======
    function _requireTokenExistAndValidAmount(address token, uint256 amount) private view {
        if (quoteToken != token) {
            // CH_TNF: token not found
            require(_isPoolExistent(token), "CH_TNF");
        }
        // CH_IA: invalid amount
        require(amount > 0, "CH_IA");
>>>>>>> 9ebbb3d6
    }
}<|MERGE_RESOLUTION|>--- conflicted
+++ resolved
@@ -26,14 +26,9 @@
     //
     event PoolAdded(address indexed baseToken, uint24 indexed feeRatio, address indexed pool);
     event Deposited(address indexed collateralToken, address indexed trader, uint256 amount);
-<<<<<<< HEAD
-    event Minted(address indexed baseToken, address indexed quoteToken, uint256 base, uint256 quote);
-    event LiquidityChanged(
-=======
     event Minted(address indexed token, uint256 amount);
     event Burned(address indexed token, uint256 amount);
-    event LiquidityAdded(
->>>>>>> 9ebbb3d6
+    event LiquidityChanged(
         address indexed baseToken,
         address indexed quoteToken,
         int24 lowerTick,
@@ -147,31 +142,9 @@
         emit Deposited(collateralToken, trader, amount);
     }
 
-<<<<<<< HEAD
-    // TODO should add modifier: whenNotPaused()
-    function mint(
-        address baseToken,
-        uint256 base,
-        uint256 quote
-    ) external nonReentrant() {
-        bool mintBase = base > 0 && baseToken != address(0) && _isPoolExistent(baseToken);
-        bool mintQuote = quote > 0;
-
-        // CH_II: invalid input
-        require(mintBase || mintQuote, "CH_II");
-
-        // mint vTokens
-        if (mintBase) {
-            IMintableERC20(baseToken).mint(address(this), base);
-        }
-        if (mintQuote) {
-            IMintableERC20(quoteToken).mint(address(this), quote);
-        }
-=======
     // TODO: WIP be blocked by swap()
     function burn(address token, uint256 amount) external nonReentrant() {
         _requireTokenExistAndValidAmount(token, amount);
->>>>>>> 9ebbb3d6
 
         // update internal states
         address trader = _msgSender();
@@ -450,7 +423,6 @@
         return keccak256(abi.encodePacked(address(trader), address(baseToken), lowerTick, upperTick));
     }
 
-<<<<<<< HEAD
     function _calcOwnedFee(
         uint128 liquidity,
         uint256 feeGrowthInsideLastNew,
@@ -493,7 +465,8 @@
             _accountMap[trader].tokenInfoMap[params.baseToken].owedFee,
             _accountMap[trader].tokenInfoMap[quoteToken].owedFee
         );
-=======
+    }
+
     function _requireTokenExistAndValidAmount(address token, uint256 amount) private view {
         if (quoteToken != token) {
             // CH_TNF: token not found
@@ -501,6 +474,5 @@
         }
         // CH_IA: invalid amount
         require(amount > 0, "CH_IA");
->>>>>>> 9ebbb3d6
     }
 }