--- conflicted
+++ resolved
@@ -531,6 +531,7 @@
         _requireHasBaseToken(baseToken);
 
         int256 positionSize = getPositionSize(trader, baseToken);
+
         // CH_PSZ: position size is zero
         require(positionSize != 0, "CH_PSZ");
 
@@ -622,14 +623,13 @@
         emit LiquidationPenaltyRatioChanged(liquidationPenaltyRatioArg);
     }
 
-<<<<<<< HEAD
     function setPartialCloseRatio(uint256 partialCloseRatioArg) external onlyOwner {
         partialCloseRatio = partialCloseRatioArg;
         emit PartialCloseRatioChanged(partialCloseRatioArg);
-=======
+    }
+
     function setFeeRatio(address baseToken, uint24 feeRatio) external onlyOwner {
         clearingHouseFeeRatioMap[_poolMap[baseToken]] = feeRatio;
->>>>>>> 30ecc1c3
     }
 
     function liquidate(address trader, address baseToken) external nonReentrant() {
@@ -1309,59 +1309,6 @@
         quoteTokenInfo.debt = quoteTokenInfo.debt.sub(deltaPnlAbs);
     }
 
-<<<<<<< HEAD
-    // TODO refactor after merged (add tick to arg)
-    function _updateTickStatus(address baseToken) private {
-        // when it's the 1st swap in this block, update tickStatus
-        uint256 blockNumber = _blockNumber();
-        if (blockNumber == _tickStatusMap[baseToken].lastUpdatedBlock) {
-            return;
-        }
-
-        // if it's the 1st swap in this block, the current tick before swap = final tick last block
-        _tickStatusMap[baseToken] = TickStatus({
-            lastUpdatedBlock: blockNumber,
-            lastUpdatedBlockTick: UniswapV3Broker.getTick(_poolMap[baseToken])
-        });
-    }
-
-    function _swap(InternalSwapParams memory params) private returns (SwapResponse memory) {
-        address trader = params.trader;
-        address baseTokenAddr = params.baseToken;
-        address pool = _poolMap[baseTokenAddr];
-
-        // must before swap
-        _updateTickStatus(params.baseToken);
-
-        int256 fundingPayment = _settleFunding(trader, baseTokenAddr);
-
-        SwapState memory state =
-            SwapState({
-                tick: UniswapV3Broker.getTick(pool),
-                sqrtPriceX96: UniswapV3Broker.getSqrtMarkPriceX96(pool),
-                amountSpecifiedRemaining: 0,
-                feeGrowthGlobalX128: _feeGrowthGlobalX128Map[baseTokenAddr],
-                liquidity: UniswapV3Broker.getLiquidity(pool)
-            });
-
-        uint256 amount = params.amount;
-        if (params.isBaseToQuote) {
-            // mint extra base token before swap
-            amount = FeeMath.calcScaledAmount(pool, params.amount, true);
-        }
-
-        UniswapV3Broker.SwapResponse memory response =
-            UniswapV3Broker.swap(
-                UniswapV3Broker.SwapParams(
-                    pool,
-                    params.isBaseToQuote,
-                    params.isExactInput,
-                    amount,
-                    params.sqrtPriceLimitX96,
-                    abi.encode(SwapCallbackData(trader, baseTokenAddr, params.mintForTrader))
-                )
-            );
-=======
     function _updateClearingHouseFee(
         SwapState memory state,
         address baseToken,
@@ -1371,7 +1318,6 @@
     ) private {
         address pool = _poolMap[baseToken];
         bool isExactInput = state.amountSpecifiedRemaining > 0;
->>>>>>> 30ecc1c3
 
         uint160 endingSqrtMarkPriceX96 = UniswapV3Broker.getSqrtMarkPriceX96(pool);
         // if there is residue in amountSpecifiedRemaining, makers can get a tiny little bit less than expected,
