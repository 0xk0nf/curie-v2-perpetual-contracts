// SPDX-License-Identifier: GPL-2.0-or-later
pragma solidity 0.7.6;
pragma abicoder v2;

import { AddressUpgradeable } from "@openzeppelin/contracts-upgradeable/utils/AddressUpgradeable.sol";
import { SafeMathUpgradeable } from "@openzeppelin/contracts-upgradeable/math/SafeMathUpgradeable.sol";
import { SignedSafeMathUpgradeable } from "@openzeppelin/contracts-upgradeable/math/SignedSafeMathUpgradeable.sol";
import { ReentrancyGuardUpgradeable } from "@openzeppelin/contracts-upgradeable/utils/ReentrancyGuardUpgradeable.sol";
import { IUniswapV3Pool } from "@uniswap/v3-core/contracts/interfaces/IUniswapV3Pool.sol";
import { IUniswapV3MintCallback } from "@uniswap/v3-core/contracts/interfaces/callback/IUniswapV3MintCallback.sol";
import { IUniswapV3SwapCallback } from "@uniswap/v3-core/contracts/interfaces/callback/IUniswapV3SwapCallback.sol";
import { PerpSafeCast } from "./lib/PerpSafeCast.sol";
import { PerpMath } from "./lib/PerpMath.sol";
import { Funding } from "./lib/Funding.sol";
import { SettlementTokenMath } from "./lib/SettlementTokenMath.sol";
import { OwnerPausable } from "./base/OwnerPausable.sol";
import { IERC20Metadata } from "./interface/IERC20Metadata.sol";
import { IVault } from "./interface/IVault.sol";
import { IExchange } from "./interface/IExchange.sol";
import { IOrderBook } from "./interface/IOrderBook.sol";
import { IClearingHouseConfig } from "./interface/IClearingHouseConfig.sol";
import { IAccountBalance } from "./interface/IAccountBalance.sol";
import { IBaseToken } from "./interface/IBaseToken.sol";
import { IIndexPrice } from "./interface/IIndexPrice.sol";
import { BaseRelayRecipient } from "./gsn/BaseRelayRecipient.sol";
import { ClearingHouseStorageV1 } from "./storage/ClearingHouseStorage.sol";
import { BlockContext } from "./base/BlockContext.sol";
import { IClearingHouse } from "./interface/IClearingHouse.sol";
import { AccountMarket } from "./lib/AccountMarket.sol";
import { OpenOrder } from "./lib/OpenOrder.sol";

// never inherit any new stateful contract. never change the orders of parent stateful contracts
contract ClearingHouse is
    IUniswapV3MintCallback,
    IUniswapV3SwapCallback,
    IClearingHouse,
    BlockContext,
    ReentrancyGuardUpgradeable,
    OwnerPausable,
    BaseRelayRecipient,
    ClearingHouseStorageV1
{
    using AddressUpgradeable for address;
    using SafeMathUpgradeable for uint256;
    using SignedSafeMathUpgradeable for int256;
    using PerpSafeCast for uint256;
    using PerpSafeCast for uint128;
    using PerpSafeCast for int256;
    using PerpMath for uint256;
    using PerpMath for uint160;
    using PerpMath for uint128;
    using PerpMath for int256;
    using SettlementTokenMath for uint256;
    using SettlementTokenMath for int256;

    //
    // STRUCT
    //

    /// @param sqrtPriceLimitX96 tx will fill until it reaches this price but WON'T REVERT
    struct InternalOpenPositionParams {
        address trader;
        address baseToken;
        bool isBaseToQuote;
        bool isExactInput;
        bool isClose;
        uint256 amount;
        uint160 sqrtPriceLimitX96;
        bool isLiquidation;
    }

    struct InternalClosePositionParams {
        address trader;
        address baseToken;
        uint160 sqrtPriceLimitX96;
        bool isLiquidation;
    }

    struct InternalCheckSlippageParams {
        bool isBaseToQuote;
        bool isExactInput;
        uint256 base;
        uint256 quote;
        uint256 oppositeAmountBound;
    }

    //
    // MODIFIER
    //

    modifier onlyExchange() {
        // only exchange
        // For caller validation purposes it would be more efficient and more reliable to use
        // "msg.sender" instead of "_msgSender()" as contracts never call each other through GSN.
        require(msg.sender == _exchange, "CH_OE");
        _;
    }

    modifier checkDeadline(uint256 deadline) {
        // transaction expires
        require(_blockTimestamp() <= deadline, "CH_TE");
        _;
    }

    //
    // EXTERNAL NON-VIEW
    //

    /// @dev this function is public for testing
    // solhint-disable-next-line func-order
    function initialize(
        address clearingHouseConfigArg,
        address vaultArg,
        address quoteTokenArg,
        address uniV3FactoryArg,
        address exchangeArg,
        address accountBalanceArg,
        address insuranceFundArg
    ) public initializer {
        // CH_VANC: Vault address is not contract
        require(vaultArg.isContract(), "CH_VANC");
        // CH_QANC: QuoteToken address is not contract
        require(quoteTokenArg.isContract(), "CH_QANC");
        // CH_QDN18: QuoteToken decimals is not 18
        require(IERC20Metadata(quoteTokenArg).decimals() == 18, "CH_QDN18");
        // CH_UANC: UniV3Factory address is not contract
        require(uniV3FactoryArg.isContract(), "CH_UANC");
        // ClearingHouseConfig address is not contract
        require(clearingHouseConfigArg.isContract(), "CH_CCNC");
        // AccountBalance is not contract
        require(accountBalanceArg.isContract(), "CH_ABNC");
        // CH_ENC: Exchange is not contract
        require(exchangeArg.isContract(), "CH_ENC");
        // CH_IFANC: InsuranceFund address is not contract
        require(insuranceFundArg.isContract(), "CH_IFANC");

        address orderBookArg = IExchange(exchangeArg).getOrderBook();
        // orderBook is not contract
        require(orderBookArg.isContract(), "CH_OBNC");

        __ReentrancyGuard_init();
        __OwnerPausable_init();

        _clearingHouseConfig = clearingHouseConfigArg;
        _vault = vaultArg;
        _quoteToken = quoteTokenArg;
        _uniswapV3Factory = uniV3FactoryArg;
        _exchange = exchangeArg;
        _orderBook = orderBookArg;
        _accountBalance = accountBalanceArg;
        _insuranceFund = insuranceFundArg;

        _settlementTokenDecimals = IVault(_vault).decimals();
    }

    // solhint-disable-next-line func-order
    function setTrustedForwarder(address trustedForwarderArg) external onlyOwner {
        // CH_TFNC: TrustedForwarder is not contract
        require(trustedForwarderArg.isContract(), "CH_TFNC");
        _setTrustedForwarder(trustedForwarderArg);
        emit TrustedForwarderChanged(trustedForwarderArg);
    }

    /// @inheritdoc IClearingHouse
    function addLiquidity(AddLiquidityParams calldata params)
        external
        override
        whenNotPaused
        nonReentrant
        checkDeadline(params.deadline)
        returns (AddLiquidityResponse memory)
    {
        // input requirement checks:
        //   baseToken: in Exchange.settleFunding()
        //   base & quote: in LiquidityAmounts.getLiquidityForAmounts() -> FullMath.mulDiv()
        //   lowerTick & upperTick: in UniswapV3Pool._modifyPosition()
        //   minBase, minQuote & deadline: here

        _checkMarketOpen(params.baseToken);

        // CH_DUTB: Disable useTakerBalance
        require(!params.useTakerBalance, "CH_DUTB");

        address trader = _msgSender();
        // register token if it's the first time
        IAccountBalance(_accountBalance).registerBaseToken(trader, params.baseToken);

        // must settle funding first
        Funding.Growth memory fundingGrowthGlobal = _settleFunding(trader, params.baseToken);

        // note that we no longer check available tokens here because CH will always auto-mint in UniswapV3MintCallback
        IOrderBook.AddLiquidityResponse memory response =
            IOrderBook(_orderBook).addLiquidity(
                IOrderBook.AddLiquidityParams({
                    trader: trader,
                    baseToken: params.baseToken,
                    base: params.base,
                    quote: params.quote,
                    lowerTick: params.lowerTick,
                    upperTick: params.upperTick,
                    fundingGrowthGlobal: fundingGrowthGlobal
                })
            );

        // CH_PSCF: price slippage check fails
        require(response.base >= params.minBase && response.quote >= params.minQuote, "CH_PSCF");

        // if !useTakerBalance, takerBalance won't change, only need to collects fee to oweRealizedPnl
        if (params.useTakerBalance) {
            bool isBaseAdded = response.base != 0;

            // can't add liquidity within range from take position
            require(isBaseAdded != (response.quote != 0), "CH_CALWRFTP");

            AccountMarket.Info memory accountMarketInfo =
                IAccountBalance(_accountBalance).getAccountInfo(trader, params.baseToken);

            // the signs of removedPositionSize and removedOpenNotional are always the opposite.
            int256 removedPositionSize;
            int256 removedOpenNotional;
            if (isBaseAdded) {
                // taker base not enough
                require(accountMarketInfo.takerPositionSize >= response.base.toInt256(), "CH_TBNE");

                removedPositionSize = response.base.neg256();

                // move quote debt from taker to maker:
                // takerOpenNotional(-) * removedPositionSize(-) / takerPositionSize(+)

                // overflow inspection:
                // Assume collateral is 2.406159692E28 and index price is 1e-18
                // takerOpenNotional ~= 10 * 2.406159692E28 = 2.406159692E29 --> x
                // takerPositionSize ~= takerOpenNotional/index price = x * 1e18 = 2.4061597E38
                // max of removedPositionSize = takerPositionSize = 2.4061597E38
                // (takerOpenNotional * removedPositionSize) < 2^255
                // 2.406159692E29 ^2 * 1e18 < 2^255
                removedOpenNotional = accountMarketInfo.takerOpenNotional.mul(removedPositionSize).div(
                    accountMarketInfo.takerPositionSize
                );
            } else {
                // taker quote not enough
                require(accountMarketInfo.takerOpenNotional >= response.quote.toInt256(), "CH_TQNE");

                removedOpenNotional = response.quote.neg256();

                // move base debt from taker to maker:
                // takerPositionSize(-) * removedOpenNotional(-) / takerOpenNotional(+)
                // overflow inspection: same as above
                removedPositionSize = accountMarketInfo.takerPositionSize.mul(removedOpenNotional).div(
                    accountMarketInfo.takerOpenNotional
                );
            }

            // update orderDebt to record the cost of this order
            IOrderBook(_orderBook).updateOrderDebt(
                OpenOrder.calcOrderKey(trader, params.baseToken, params.lowerTick, params.upperTick),
                removedPositionSize,
                removedOpenNotional
            );

            // update takerBalances as we're using takerBalances to provide liquidity
            (, int256 takerOpenNotional) =
                IAccountBalance(_accountBalance).modifyTakerBalance(
                    trader,
                    params.baseToken,
                    removedPositionSize,
                    removedOpenNotional
                );

            uint256 sqrtPrice = IExchange(_exchange).getSqrtMarkTwapX96(params.baseToken, 0);
            emit PositionChanged(
                trader,
                params.baseToken,
                removedPositionSize, // exchangedPositionSize
                removedOpenNotional, // exchangedPositionNotional
                0, // fee
                takerOpenNotional, // openNotional
                0, // realizedPnl
                sqrtPrice
            );
        }

        // fees always have to be collected to owedRealizedPnl, as long as there is a change in liquidity
        IAccountBalance(_accountBalance).modifyOwedRealizedPnl(trader, response.fee.toInt256());

        // after token balances are updated, we can check if there is enough free collateral
        _requireEnoughFreeCollateral(trader);

        emit LiquidityChanged(
            trader,
            params.baseToken,
            _quoteToken,
            params.lowerTick,
            params.upperTick,
            response.base.toInt256(),
            response.quote.toInt256(),
            response.liquidity.toInt128(),
            response.fee
        );

        return
            AddLiquidityResponse({
                base: response.base,
                quote: response.quote,
                fee: response.fee,
                liquidity: response.liquidity
            });
    }

    /// @inheritdoc IClearingHouse
    function removeLiquidity(RemoveLiquidityParams calldata params)
        external
        override
        whenNotPaused
        nonReentrant
        checkDeadline(params.deadline)
        returns (RemoveLiquidityResponse memory)
    {
        // input requirement checks:
        //   baseToken: in Exchange.settleFunding()
        //   lowerTick & upperTick: in UniswapV3Pool._modifyPosition()
        //   liquidity: in LiquidityMath.addDelta()
        //   minBase, minQuote & deadline: here

        // CH_MP: Market paused
        require(!IBaseToken(params.baseToken).isPaused(), "CH_MP");

        address trader = _msgSender();

        // must settle funding first
        _settleFunding(trader, params.baseToken);

        IOrderBook.RemoveLiquidityResponse memory response =
            IOrderBook(_orderBook).removeLiquidity(
                IOrderBook.RemoveLiquidityParams({
                    maker: trader,
                    baseToken: params.baseToken,
                    lowerTick: params.lowerTick,
                    upperTick: params.upperTick,
                    liquidity: params.liquidity
                })
            );

        int256 realizedPnl = _settleBalanceAndRealizePnl(trader, params.baseToken, response);

        // CH_PSCF: price slippage check fails
        require(response.base >= params.minBase && response.quote >= params.minQuote, "CH_PSCF");

        emit LiquidityChanged(
            trader,
            params.baseToken,
            _quoteToken,
            params.lowerTick,
            params.upperTick,
            response.base.neg256(),
            response.quote.neg256(),
            params.liquidity.neg128(),
            response.fee
        );

        int256 takerOpenNotional = IAccountBalance(_accountBalance).getTakerOpenNotional(trader, params.baseToken);
        uint256 sqrtPrice = IExchange(_exchange).getSqrtMarkTwapX96(params.baseToken, 0);
        emit PositionChanged(
            trader,
            params.baseToken,
            response.takerBase, // exchangedPositionSize
            response.takerQuote, // exchangedPositionNotional
            0,
            takerOpenNotional, // openNotional
            realizedPnl, // realizedPnl
            sqrtPrice
        );

        return RemoveLiquidityResponse({ quote: response.quote, base: response.base, fee: response.fee });
    }

    /// @inheritdoc IClearingHouse
    function settleAllFunding(address trader) external override {
        address[] memory baseTokens = IAccountBalance(_accountBalance).getBaseTokens(trader);
        uint256 baseTokenLength = baseTokens.length;
        for (uint256 i = 0; i < baseTokenLength; i++) {
            _settleFunding(trader, baseTokens[i]);
        }
    }

    /// @inheritdoc IClearingHouse
    function openPosition(OpenPositionParams memory params)
        external
        override
        whenNotPaused
        nonReentrant
        checkDeadline(params.deadline)
        returns (uint256 base, uint256 quote)
    {
        // input requirement checks:
        //   baseToken: in Exchange.settleFunding()
        //   isBaseToQuote & isExactInput: X
        //   amount: in UniswapV3Pool.swap()
        //   oppositeAmountBound: in _checkSlippage()
        //   deadline: here
        //   sqrtPriceLimitX96: X (this is not for slippage protection)
        //   referralCode: X

        _checkMarketOpen(params.baseToken);

        address trader = _msgSender();
        // register token if it's the first time
        IAccountBalance(_accountBalance).registerBaseToken(trader, params.baseToken);

        // must settle funding first
        _settleFunding(trader, params.baseToken);

        IExchange.SwapResponse memory response =
            _openPosition(
                InternalOpenPositionParams({
                    trader: trader,
                    baseToken: params.baseToken,
                    isBaseToQuote: params.isBaseToQuote,
                    isExactInput: params.isExactInput,
                    amount: params.amount,
                    isClose: false,
                    sqrtPriceLimitX96: params.sqrtPriceLimitX96,
                    isLiquidation: false
                })
            );

        _checkSlippage(
            InternalCheckSlippageParams({
                isBaseToQuote: params.isBaseToQuote,
                isExactInput: params.isExactInput,
                base: response.base,
                quote: response.quote,
                oppositeAmountBound: params.oppositeAmountBound
            })
        );

        if (params.referralCode != 0) {
            emit ReferredPositionChanged(params.referralCode);
        }
        return (response.base, response.quote);
    }

    /// @inheritdoc IClearingHouse
    function closePosition(ClosePositionParams calldata params)
        external
        override
        whenNotPaused
        nonReentrant
        checkDeadline(params.deadline)
        returns (uint256 base, uint256 quote)
    {
        // input requirement checks:
        //   baseToken: in Exchange.settleFunding()
        //   sqrtPriceLimitX96: X (this is not for slippage protection)
        //   oppositeAmountBound: in _checkSlippage()
        //   deadline: here
        //   referralCode: X

        _checkMarketOpen(params.baseToken);

        address trader = _msgSender();

        // must settle funding first
        _settleFunding(trader, params.baseToken);

        IExchange.SwapResponse memory response =
            _closePosition(
                InternalClosePositionParams({
                    trader: trader,
                    baseToken: params.baseToken,
                    sqrtPriceLimitX96: params.sqrtPriceLimitX96,
                    isLiquidation: false
                })
            );

        // if exchangedPositionSize < 0, closing it is short, B2Q; else, closing it is long, Q2B
        bool isBaseToQuote = response.exchangedPositionSize < 0 ? true : false;
        uint256 oppositeAmountBound = _getPartialOppositeAmount(params.oppositeAmountBound, response.isPartialClose);

        _checkSlippage(
            InternalCheckSlippageParams({
                isBaseToQuote: isBaseToQuote,
                isExactInput: isBaseToQuote,
                base: response.base,
                quote: response.quote,
                oppositeAmountBound: oppositeAmountBound
            })
        );

        if (params.referralCode != 0) {
            emit ReferredPositionChanged(params.referralCode);
        }
        return (response.base, response.quote);
    }

    /// @inheritdoc IClearingHouse
    function liquidate(
        address trader,
        address baseToken,
        uint256 oppositeAmountBound
    )
        external
        override
        whenNotPaused
        nonReentrant
        returns (
            uint256 base,
            uint256 quote,
            bool isPartialClose
        )
    {
        // getTakerPosSize == getTotalPosSize now, because it will revert in _liquidate() if there's any maker order
        int256 positionSize = IAccountBalance(_accountBalance).getTakerPositionSize(trader, baseToken);

        // if positionSize > 0, it's long base, and closing it is thus short base, B2Q;
        // else, closing it is long base, Q2B
        bool isBaseToQuote = positionSize > 0;

        (base, quote, isPartialClose) = _liquidate(trader, baseToken);

        oppositeAmountBound = _getPartialOppositeAmount(oppositeAmountBound, isPartialClose);
        _checkSlippage(
            InternalCheckSlippageParams({
                isBaseToQuote: isBaseToQuote,
                isExactInput: isBaseToQuote,
                base: base,
                quote: quote,
                oppositeAmountBound: oppositeAmountBound
            })
        );

        return (base, quote, isPartialClose);
    }

    /// @inheritdoc IClearingHouse
<<<<<<< HEAD
    function liquidate(address trader, address baseToken)
        public
        override
        whenNotPaused
        nonReentrant
        returns (
            uint256 base,
            uint256 quote,
            bool isPartialClose
        )
    {
        // liquidation trigger:
        //   accountMarginRatio < accountMaintenanceMarginRatio
        //   => accountValue / sum(abs(positionValue_market)) <
        //        sum(mmRatio * abs(positionValue_market)) / sum(abs(positionValue_market))
        //   => accountValue < sum(mmRatio * abs(positionValue_market))
        //   => accountValue < sum(abs(positionValue_market)) * mmRatio = totalMinimumMarginRequirement
        //

        // input requirement checks:
        //   trader: here
        //   baseToken: in Exchange.settleFunding()

        _checkMarketOpen(baseToken);

        // CH_CLWTISO: cannot liquidate when there is still order(only in open market)
        require(!IAccountBalance(_accountBalance).hasOrderInOpenMarket(trader), "CH_CLWTISO");

        // CH_EAV: enough account value
        require(
            getAccountValue(trader) < IAccountBalance(_accountBalance).getMarginRequirementForLiquidation(trader),
            "CH_EAV"
        );

        // must settle funding first
        _settleFunding(trader, baseToken);
        IExchange.SwapResponse memory response =
            _closePosition(
                InternalClosePositionParams({
                    trader: trader,
                    baseToken: baseToken,
                    sqrtPriceLimitX96: 0,
                    isLiquidation: true
                })
            );

        // trader's pnl-- as liquidation penalty
        uint256 liquidationFee =
            response.exchangedPositionNotional.abs().mulRatio(
                IClearingHouseConfig(_clearingHouseConfig).getLiquidationPenaltyRatio()
            );

        IAccountBalance(_accountBalance).modifyOwedRealizedPnl(trader, liquidationFee.neg256());

        // increase liquidator's pnl liquidation reward
        address liquidator = _msgSender();
        IAccountBalance(_accountBalance).modifyOwedRealizedPnl(liquidator, liquidationFee.toInt256());

        emit PositionLiquidated(
            trader,
            baseToken,
            response.exchangedPositionNotional.abs(),
            response.base,
            liquidationFee,
            liquidator
        );

        return (response.base, response.quote, response.isPartialClose);
=======
    function liquidate(address trader, address baseToken) external override whenNotPaused nonReentrant {
        _liquidate(trader, baseToken);
>>>>>>> 19785265
    }

    /// @inheritdoc IClearingHouse
    function cancelExcessOrders(
        address maker,
        address baseToken,
        bytes32[] calldata orderIds
    ) external override whenNotPaused nonReentrant {
        // input requirement checks:
        //   maker: in _cancelExcessOrders()
        //   baseToken: in Exchange.settleFunding()
        //   orderIds: in OrderBook.removeLiquidityByIds()

        _checkMarketOpen(baseToken);
        if (orderIds.length == 0) {
            return;
        }
        _cancelExcessOrders(maker, baseToken, orderIds);
    }

    /// @inheritdoc IClearingHouse
    function cancelAllExcessOrders(address maker, address baseToken) external override whenNotPaused nonReentrant {
        // input requirement checks:
        //   maker: in _cancelExcessOrders()
        //   baseToken: in Exchange.settleFunding()
        //   orderIds: in OrderBook.removeLiquidityByIds()

        _checkMarketOpen(baseToken);
        bytes32[] memory orderIds = IOrderBook(_orderBook).getOpenOrderIds(maker, baseToken);
        if (orderIds.length == 0) {
            return;
        }
        _cancelExcessOrders(maker, baseToken, orderIds);
    }

    /// @inheritdoc IClearingHouse
    function quitMarket(address trader, address baseToken) external override returns (uint256 base, uint256 quote) {
        // CH_MNC: Market not closed
        require(IBaseToken(baseToken).isClosed(), "CH_MNC");
        // CH_HOICM: Has order in closed market
        require(IOrderBook(_orderBook).getOpenOrderIds(trader, baseToken).length == 0, "CH_HOICM");
        // CH_NP : no position
        int256 positionSize = IAccountBalance(_accountBalance).getTakerPositionSize(trader, baseToken);
        require(positionSize != 0, "CH_NP");

        _settleFunding(trader, baseToken);

        (int256 positionNotional, int256 openNotional, int256 realizedPnl, uint256 indexPrice) =
            IAccountBalance(_accountBalance).settlePositionInClosedMarket(trader, baseToken);

        emit PositionClosed(trader, baseToken, positionSize, positionNotional, openNotional, realizedPnl, indexPrice);

        return (positionSize.abs(), positionNotional.abs());
    }

    /// @inheritdoc IUniswapV3MintCallback
    /// @dev namings here follow Uniswap's convention
    function uniswapV3MintCallback(
        uint256 amount0Owed,
        uint256 amount1Owed,
        bytes calldata data
    ) external override {
        // input requirement checks:
        //   amount0Owed: here
        //   amount1Owed: here
        //   data: X

        // For caller validation purposes it would be more efficient and more reliable to use
        // "msg.sender" instead of "_msgSender()" as contracts never call each other through GSN.
        // not orderbook
        require(msg.sender == _orderBook, "CH_NOB");

        IOrderBook.MintCallbackData memory callbackData = abi.decode(data, (IOrderBook.MintCallbackData));

        if (amount0Owed > 0) {
            address token = IUniswapV3Pool(callbackData.pool).token0();
            // CH_TF: Transfer failed
            require(IERC20Metadata(token).transfer(callbackData.pool, amount0Owed), "CH_TF");
        }
        if (amount1Owed > 0) {
            address token = IUniswapV3Pool(callbackData.pool).token1();
            // CH_TF: Transfer failed
            require(IERC20Metadata(token).transfer(callbackData.pool, amount1Owed), "CH_TF");
        }
    }

    /// @inheritdoc IUniswapV3SwapCallback
    /// @dev namings here follow Uniswap's convention
    function uniswapV3SwapCallback(
        int256 amount0Delta,
        int256 amount1Delta,
        bytes calldata data
    ) external override onlyExchange {
        // input requirement checks:
        //   amount0Delta: here
        //   amount1Delta: here
        //   data: X

        // swaps entirely within 0-liquidity regions are not supported -> 0 swap is forbidden
        // CH_F0S: forbidden 0 swap
        require((amount0Delta > 0 && amount1Delta < 0) || (amount0Delta < 0 && amount1Delta > 0), "CH_F0S");

        IExchange.SwapCallbackData memory callbackData = abi.decode(data, (IExchange.SwapCallbackData));
        IUniswapV3Pool uniswapV3Pool = IUniswapV3Pool(callbackData.pool);

        // amount0Delta & amount1Delta are guaranteed to be positive when being the amount to be paid
        (address token, uint256 amountToPay) =
            amount0Delta > 0
                ? (uniswapV3Pool.token0(), uint256(amount0Delta))
                : (uniswapV3Pool.token1(), uint256(amount1Delta));

        // swap
        // CH_TF: Transfer failed
        require(IERC20Metadata(token).transfer(address(callbackData.pool), amountToPay), "CH_TF");
    }

    //
    // EXTERNAL VIEW
    //

    /// @inheritdoc IClearingHouse
    function getQuoteToken() external view override returns (address) {
        return _quoteToken;
    }

    /// @inheritdoc IClearingHouse
    function getUniswapV3Factory() external view override returns (address) {
        return _uniswapV3Factory;
    }

    /// @inheritdoc IClearingHouse
    function getClearingHouseConfig() external view override returns (address) {
        return _clearingHouseConfig;
    }

    /// @inheritdoc IClearingHouse
    function getVault() external view override returns (address) {
        return _vault;
    }

    /// @inheritdoc IClearingHouse
    function getExchange() external view override returns (address) {
        return _exchange;
    }

    /// @inheritdoc IClearingHouse
    function getOrderBook() external view override returns (address) {
        return _orderBook;
    }

    /// @inheritdoc IClearingHouse
    function getAccountBalance() external view override returns (address) {
        return _accountBalance;
    }

    /// @inheritdoc IClearingHouse
    function getInsuranceFund() external view override returns (address) {
        return _insuranceFund;
    }

    /// @inheritdoc IClearingHouse
    function getAccountValue(address trader) public view override returns (int256) {
        int256 fundingPayment = IExchange(_exchange).getAllPendingFundingPayment(trader);
        (int256 owedRealizedPnl, int256 unrealizedPnl, uint256 pendingFee) =
            IAccountBalance(_accountBalance).getPnlAndPendingFee(trader);
        // solhint-disable-next-line var-name-mixedcase
        int256 balanceX10_18 =
            SettlementTokenMath.parseSettlementToken(IVault(_vault).getBalance(trader), _settlementTokenDecimals);

        // accountValue = collateralValue + owedRealizedPnl - fundingPayment + unrealizedPnl + pendingMakerFee
        return balanceX10_18.add(owedRealizedPnl.sub(fundingPayment)).add(unrealizedPnl).add(pendingFee.toInt256());
    }

    //
    // INTERNAL NON-VIEW
    //

<<<<<<< HEAD
    /// @dev only cancel open orders if there are not enough free collateral with mmRatio
    /// or account is able to being liquidated.
=======
    function _liquidate(address trader, address baseToken)
        internal
        returns (
            uint256 base,
            uint256 quote,
            bool isPartialClose
        )
    {
        // liquidation trigger:
        //   accountMarginRatio < accountMaintenanceMarginRatio
        //   => accountValue / sum(abs(positionValue_market)) <
        //        sum(mmRatio * abs(positionValue_market)) / sum(abs(positionValue_market))
        //   => accountValue < sum(mmRatio * abs(positionValue_market))
        //   => accountValue < sum(abs(positionValue_market)) * mmRatio = totalMinimumMarginRequirement
        //

        // input requirement checks:
        //   trader: here
        //   baseToken: in Exchange.settleFunding()

        // CH_CLWTISO: cannot liquidate when there is still order
        require(!IAccountBalance(_accountBalance).hasOrder(trader), "CH_CLWTISO");

        // CH_EAV: enough account value
        require(
            getAccountValue(trader) < IAccountBalance(_accountBalance).getMarginRequirementForLiquidation(trader),
            "CH_EAV"
        );

        // must settle funding first
        _settleFunding(trader, baseToken);
        IExchange.SwapResponse memory response =
            _closePosition(
                InternalClosePositionParams({
                    trader: trader,
                    baseToken: baseToken,
                    sqrtPriceLimitX96: 0,
                    isLiquidation: true
                })
            );

        // trader's pnl-- as liquidation penalty
        uint256 liquidationFee =
            response.exchangedPositionNotional.abs().mulRatio(
                IClearingHouseConfig(_clearingHouseConfig).getLiquidationPenaltyRatio()
            );

        IAccountBalance(_accountBalance).modifyOwedRealizedPnl(trader, liquidationFee.neg256());

        // increase liquidator's pnl liquidation reward
        address liquidator = _msgSender();
        IAccountBalance(_accountBalance).modifyOwedRealizedPnl(liquidator, liquidationFee.toInt256());

        emit PositionLiquidated(
            trader,
            baseToken,
            response.exchangedPositionNotional.abs(),
            response.base,
            liquidationFee,
            liquidator
        );

        return (response.base, response.quote, response.isPartialClose);
    }

>>>>>>> 19785265
    function _cancelExcessOrders(
        address maker,
        address baseToken,
        bytes32[] memory orderIds
    ) internal {
        // CH_NEXO: not excess orders
        require(
            (_getFreeCollateralByRatio(maker, IClearingHouseConfig(_clearingHouseConfig).getMmRatio()) < 0) ||
                getAccountValue(maker) < IAccountBalance(_accountBalance).getMarginRequirementForLiquidation(maker),
            "CH_NEXO"
        );

        // must settle funding first
        _settleFunding(maker, baseToken);

        IOrderBook.RemoveLiquidityResponse memory removeLiquidityResponse;

        uint256 length = orderIds.length;
        for (uint256 i = 0; i < length; i++) {
            OpenOrder.Info memory order = IOrderBook(_orderBook).getOpenOrderById(orderIds[i]);

            IOrderBook.RemoveLiquidityResponse memory response =
                IOrderBook(_orderBook).removeLiquidity(
                    IOrderBook.RemoveLiquidityParams({
                        maker: maker,
                        baseToken: baseToken,
                        lowerTick: order.lowerTick,
                        upperTick: order.upperTick,
                        liquidity: order.liquidity
                    })
                );

            removeLiquidityResponse.base = removeLiquidityResponse.base.add(response.base);
            removeLiquidityResponse.quote = removeLiquidityResponse.quote.add(response.quote);
            removeLiquidityResponse.fee = removeLiquidityResponse.fee.add(response.fee);
            removeLiquidityResponse.takerBase = removeLiquidityResponse.takerBase.add(response.takerBase);
            removeLiquidityResponse.takerQuote = removeLiquidityResponse.takerQuote.add(response.takerQuote);

            emit LiquidityChanged(
                maker,
                baseToken,
                _quoteToken,
                order.lowerTick,
                order.upperTick,
                response.base.neg256(),
                response.quote.neg256(),
                order.liquidity.neg128(),
                response.fee
            );
        }

        _settleBalanceAndRealizePnl(maker, baseToken, removeLiquidityResponse);
    }

    /// @dev Calculate how much profit/loss we should settled,
    /// only used when removing liquidity. The profit/loss is calculated by using
    /// the removed base/quote amount and existing taker's base/quote amount.
    function _settleBalanceAndRealizePnl(
        address maker,
        address baseToken,
        IOrderBook.RemoveLiquidityResponse memory response
    ) internal returns (int256) {
        int256 pnlToBeRealized;
        if (response.takerBase != 0) {
            pnlToBeRealized = IExchange(_exchange).getPnlToBeRealized(
                IExchange.RealizePnlParams({
                    trader: maker,
                    baseToken: baseToken,
                    base: response.takerBase,
                    quote: response.takerQuote
                })
            );
        }

        // pnlToBeRealized is realized here
        IAccountBalance(_accountBalance).settleBalanceAndDeregister(
            maker,
            baseToken,
            response.takerBase,
            response.takerQuote,
            pnlToBeRealized,
            response.fee.toInt256()
        );

        return pnlToBeRealized;
    }

    /// @dev explainer diagram for the relationship between exchangedPositionNotional, fee and openNotional:
    ///      https://www.figma.com/file/xuue5qGH4RalX7uAbbzgP3/swap-accounting-and-events
    function _openPosition(InternalOpenPositionParams memory params) internal returns (IExchange.SwapResponse memory) {
        IExchange.SwapResponse memory response =
            IExchange(_exchange).swap(
                IExchange.SwapParams({
                    trader: params.trader,
                    baseToken: params.baseToken,
                    isBaseToQuote: params.isBaseToQuote,
                    isExactInput: params.isExactInput,
                    isClose: params.isClose,
                    amount: params.amount,
                    sqrtPriceLimitX96: params.sqrtPriceLimitX96
                })
            );

        IAccountBalance(_accountBalance).modifyOwedRealizedPnl(_insuranceFund, response.insuranceFundFee.toInt256());

        IAccountBalance(_accountBalance).modifyTakerBalance(
            params.trader,
            params.baseToken,
            response.exchangedPositionSize,
            response.exchangedPositionNotional.sub(response.fee.toInt256())
        );

        if (response.pnlToBeRealized != 0) {
            IAccountBalance(_accountBalance).settleQuoteToOwedRealizedPnl(
                params.trader,
                params.baseToken,
                response.pnlToBeRealized
            );

            // if realized pnl is not zero, that means trader is reducing or closing position
            // trader cannot reduce/close position if bad debt happen
            // unless it's a liquidation from backstop liquidity provider
            // CH_BD: trader has bad debt after reducing/closing position
            require(
                (params.isLiquidation &&
                    IClearingHouseConfig(_clearingHouseConfig).isBackstopLiquidityProvider(_msgSender())) ||
                    getAccountValue(params.trader) >= 0,
                "CH_BD"
            );
        }

        // if not closing a position, check margin ratio after swap
        if (!params.isClose) {
            _requireEnoughFreeCollateral(params.trader);
        }

        int256 openNotional = IAccountBalance(_accountBalance).getTakerOpenNotional(params.trader, params.baseToken);
        emit PositionChanged(
            params.trader,
            params.baseToken,
            response.exchangedPositionSize,
            response.exchangedPositionNotional,
            response.fee,
            openNotional,
            response.pnlToBeRealized,
            response.sqrtPriceAfterX96
        );

        IAccountBalance(_accountBalance).deregisterBaseToken(params.trader, params.baseToken);

        return response;
    }

    /// @dev The actual close position logic.
    function _closePosition(InternalClosePositionParams memory params)
        internal
        returns (IExchange.SwapResponse memory)
    {
        int256 positionSize = IAccountBalance(_accountBalance).getTakerPositionSize(params.trader, params.baseToken);

        // CH_PSZ: position size is zero
        require(positionSize != 0, "CH_PSZ");

        // if positionSize > 0, it's long, and closing it is thus short, B2Q; else, closing it is long, Q2B
        bool isBaseToQuote = positionSize > 0;
        return
            _openPosition(
                InternalOpenPositionParams({
                    trader: params.trader,
                    baseToken: params.baseToken,
                    isBaseToQuote: isBaseToQuote,
                    isExactInput: isBaseToQuote,
                    isClose: true,
                    amount: positionSize.abs(),
                    sqrtPriceLimitX96: params.sqrtPriceLimitX96,
                    isLiquidation: params.isLiquidation
                })
            );
    }

    /// @dev Settle trader's funding payment to his/her realized pnl.
    function _settleFunding(address trader, address baseToken)
        internal
        returns (Funding.Growth memory fundingGrowthGlobal)
    {
        int256 fundingPayment;
        (fundingPayment, fundingGrowthGlobal) = IExchange(_exchange).settleFunding(trader, baseToken);

        if (fundingPayment != 0) {
            IAccountBalance(_accountBalance).modifyOwedRealizedPnl(trader, fundingPayment.neg256());
            emit FundingPaymentSettled(trader, baseToken, fundingPayment);
        }

        IAccountBalance(_accountBalance).updateTwPremiumGrowthGlobal(
            trader,
            baseToken,
            fundingGrowthGlobal.twPremiumX96
        );
        return fundingGrowthGlobal;
    }

    //
    // INTERNAL VIEW
    //

    /// @inheritdoc BaseRelayRecipient
    function _msgSender() internal view override(BaseRelayRecipient, OwnerPausable) returns (address payable) {
        return super._msgSender();
    }

    /// @inheritdoc BaseRelayRecipient
    function _msgData() internal view override(BaseRelayRecipient, OwnerPausable) returns (bytes memory) {
        return super._msgData();
    }

    function _getFreeCollateralByRatio(address trader, uint24 ratio) internal view returns (int256) {
        return IVault(_vault).getFreeCollateralByRatio(trader, ratio);
    }

    function _requireEnoughFreeCollateral(address trader) internal view {
        // CH_NEFCI: not enough free collateral by imRatio
        require(
            _getFreeCollateralByRatio(trader, IClearingHouseConfig(_clearingHouseConfig).getImRatio()) >= 0,
            "CH_NEFCI"
        );
    }

    function _getPartialOppositeAmount(uint256 oppositeAmountBound, bool isPartialClose)
        internal
        view
        returns (uint256)
    {
        return
            isPartialClose
                ? oppositeAmountBound.mulRatio(IClearingHouseConfig(_clearingHouseConfig).getPartialCloseRatio())
                : oppositeAmountBound;
    }

    function _checkSlippage(InternalCheckSlippageParams memory params) internal pure {
        // skip when params.oppositeAmountBound is zero
        if (params.oppositeAmountBound == 0) {
            return;
        }

        // B2Q + exact input, want more output quote as possible, so we set a lower bound of output quote
        // B2Q + exact output, want less input base as possible, so we set a upper bound of input base
        // Q2B + exact input, want more output base as possible, so we set a lower bound of output base
        // Q2B + exact output, want less input quote as possible, so we set a upper bound of input quote
        if (params.isBaseToQuote) {
            if (params.isExactInput) {
                // too little received when short
                require(params.quote >= params.oppositeAmountBound, "CH_TLRS");
            } else {
                // too much requested when short
                require(params.base <= params.oppositeAmountBound, "CH_TMRS");
            }
        } else {
            if (params.isExactInput) {
                // too little received when long
                require(params.base >= params.oppositeAmountBound, "CH_TLRL");
            } else {
                // too much requested when long
                require(params.quote <= params.oppositeAmountBound, "CH_TMRL");
            }
        }
    }

    function _checkMarketOpen(address baseToken) internal view {
        // CH_BC: Market not opened
        require(IBaseToken(baseToken).isOpen(), "CH_MNO");
    }
}<|MERGE_RESOLUTION|>--- conflicted
+++ resolved
@@ -533,79 +533,8 @@
     }
 
     /// @inheritdoc IClearingHouse
-<<<<<<< HEAD
-    function liquidate(address trader, address baseToken)
-        public
-        override
-        whenNotPaused
-        nonReentrant
-        returns (
-            uint256 base,
-            uint256 quote,
-            bool isPartialClose
-        )
-    {
-        // liquidation trigger:
-        //   accountMarginRatio < accountMaintenanceMarginRatio
-        //   => accountValue / sum(abs(positionValue_market)) <
-        //        sum(mmRatio * abs(positionValue_market)) / sum(abs(positionValue_market))
-        //   => accountValue < sum(mmRatio * abs(positionValue_market))
-        //   => accountValue < sum(abs(positionValue_market)) * mmRatio = totalMinimumMarginRequirement
-        //
-
-        // input requirement checks:
-        //   trader: here
-        //   baseToken: in Exchange.settleFunding()
-
-        _checkMarketOpen(baseToken);
-
-        // CH_CLWTISO: cannot liquidate when there is still order(only in open market)
-        require(!IAccountBalance(_accountBalance).hasOrderInOpenMarket(trader), "CH_CLWTISO");
-
-        // CH_EAV: enough account value
-        require(
-            getAccountValue(trader) < IAccountBalance(_accountBalance).getMarginRequirementForLiquidation(trader),
-            "CH_EAV"
-        );
-
-        // must settle funding first
-        _settleFunding(trader, baseToken);
-        IExchange.SwapResponse memory response =
-            _closePosition(
-                InternalClosePositionParams({
-                    trader: trader,
-                    baseToken: baseToken,
-                    sqrtPriceLimitX96: 0,
-                    isLiquidation: true
-                })
-            );
-
-        // trader's pnl-- as liquidation penalty
-        uint256 liquidationFee =
-            response.exchangedPositionNotional.abs().mulRatio(
-                IClearingHouseConfig(_clearingHouseConfig).getLiquidationPenaltyRatio()
-            );
-
-        IAccountBalance(_accountBalance).modifyOwedRealizedPnl(trader, liquidationFee.neg256());
-
-        // increase liquidator's pnl liquidation reward
-        address liquidator = _msgSender();
-        IAccountBalance(_accountBalance).modifyOwedRealizedPnl(liquidator, liquidationFee.toInt256());
-
-        emit PositionLiquidated(
-            trader,
-            baseToken,
-            response.exchangedPositionNotional.abs(),
-            response.base,
-            liquidationFee,
-            liquidator
-        );
-
-        return (response.base, response.quote, response.isPartialClose);
-=======
     function liquidate(address trader, address baseToken) external override whenNotPaused nonReentrant {
         _liquidate(trader, baseToken);
->>>>>>> 19785265
     }
 
     /// @inheritdoc IClearingHouse
@@ -783,10 +712,6 @@
     // INTERNAL NON-VIEW
     //
 
-<<<<<<< HEAD
-    /// @dev only cancel open orders if there are not enough free collateral with mmRatio
-    /// or account is able to being liquidated.
-=======
     function _liquidate(address trader, address baseToken)
         internal
         returns (
@@ -852,7 +777,8 @@
         return (response.base, response.quote, response.isPartialClose);
     }
 
->>>>>>> 19785265
+    /// @dev only cancel open orders if there are not enough free collateral with mmRatio
+    /// or account is able to being liquidated.
     function _cancelExcessOrders(
         address maker,
         address baseToken,
