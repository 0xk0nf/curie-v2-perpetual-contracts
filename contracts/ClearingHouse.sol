// SPDX-License-Identifier: GPL-2.0-or-later
pragma solidity 0.7.6;
pragma abicoder v2;

import { Context } from "@openzeppelin/contracts/utils/Context.sol";
import { Math } from "@openzeppelin/contracts/math/Math.sol";
import { SafeMath } from "@openzeppelin/contracts/math/SafeMath.sol";
import { SignedSafeMath } from "@openzeppelin/contracts/math/SignedSafeMath.sol";
import { ReentrancyGuard } from "@openzeppelin/contracts/utils/ReentrancyGuard.sol";
import { TransferHelper } from "@uniswap/lib/contracts/libraries/TransferHelper.sol";
import { IUniswapV3Pool } from "@uniswap/v3-core/contracts/interfaces/IUniswapV3Pool.sol";
import { IUniswapV3MintCallback } from "@uniswap/v3-core/contracts/interfaces/callback/IUniswapV3MintCallback.sol";
import { IUniswapV3SwapCallback } from "@uniswap/v3-core/contracts/interfaces/callback/IUniswapV3SwapCallback.sol";
import { FullMath } from "@uniswap/v3-core/contracts/libraries/FullMath.sol";
import { TickMath } from "@uniswap/v3-core/contracts/libraries/TickMath.sol";
import { LiquidityMath } from "@uniswap/v3-core/contracts/libraries/LiquidityMath.sol";
import { ArbBlockContext } from "./arbitrum/ArbBlockContext.sol";
import { BaseRelayRecipient } from "./gsn/BaseRelayRecipient.sol";
import { PerpSafeCast } from "./lib/PerpSafeCast.sol";
import { PerpMath } from "./lib/PerpMath.sol";
import { FeeMath } from "./lib/FeeMath.sol";
import { Funding } from "./lib/Funding.sol";
import { PerpFixedPoint96 } from "./lib/PerpFixedPoint96.sol";
import { SettlementTokenMath } from "./lib/SettlementTokenMath.sol";
import { Validation } from "./base/Validation.sol";
import { OwnerPausable } from "./base/OwnerPausable.sol";
import { IMintableERC20 } from "./interface/IMintableERC20.sol";
import { IERC20Metadata } from "./interface/IERC20Metadata.sol";
import { ISettlement } from "./interface/ISettlement.sol";
import { IIndexPrice } from "./interface/IIndexPrice.sol";
import { IVault } from "./interface/IVault.sol";
import { Exchange } from "./Exchange.sol";
import { TokenBalance } from "./lib/TokenBalance.sol";
import { AccountMarket } from "./lib/AccountMarket.sol";

contract ClearingHouse is
    IUniswapV3MintCallback,
    IUniswapV3SwapCallback,
    ISettlement,
    ReentrancyGuard,
    Validation,
    OwnerPausable,
    BaseRelayRecipient
{
    using SafeMath for uint256;
    using SafeMath for uint160;
    using PerpSafeCast for uint256;
    using PerpSafeCast for uint128;
    using SignedSafeMath for int256;
    using PerpSafeCast for int256;
    using PerpMath for uint256;
    using PerpMath for int256;
    using PerpMath for uint160;
    using SettlementTokenMath for uint256;
    using SettlementTokenMath for int256;
    using TokenBalance for TokenBalance.Info;
    using AccountMarket for mapping(address => mapping(address => AccountMarket.Info));

    //
    // events
    //
    event Minted(address indexed trader, address indexed token, uint256 amount);
    event Burned(address indexed trader, address indexed token, uint256 amount);

    event PositionChanged(
        address indexed trader,
        address indexed baseToken,
        int256 exchangedPositionSize,
        int256 exchangedPositionNotional,
        uint256 fee,
        int256 openNotional,
        int256 realizedPnl
    );
    event PositionLiquidated(
        address indexed trader,
        address indexed baseToken,
        uint256 positionNotional,
        uint256 positionSize,
        uint256 liquidationFee,
        address liquidator
    );
    event FundingPaymentSettled(
        address indexed trader,
        address indexed baseToken,
        int256 amount // +: trader pays, -: trader receives
    );
    event FundingUpdated(address indexed baseToken, uint256 markTwap, uint256 indexTwap);
    event TwapIntervalChanged(uint256 twapInterval);
    event LiquidationPenaltyRatioChanged(uint24 liquidationPenaltyRatio);
    event PartialCloseRatioChanged(uint24 partialCloseRatio);
    event ReferredPositionChanged(bytes32 indexed referralCode);
    event ExchangeChanged(address exchange);
    event MaxMarketsPerAccountChanged(uint8 maxMarketsPerAccount);

    //
    // Struct
    //

    struct Account {
        // realized pnl but haven't settle to collateral, vToken decimals
        int256 owedRealizedPnl;
        address[] tokens; // all tokens (base only) this account is in debt of
    }

    struct AddLiquidityParams {
        address baseToken;
        uint256 base;
        uint256 quote;
        int24 lowerTick;
        int24 upperTick;
        uint256 minBase;
        uint256 minQuote;
        uint256 deadline;
    }

    /// @param liquidity collect fee when 0
    struct RemoveLiquidityParams {
        address baseToken;
        int24 lowerTick;
        int24 upperTick;
        uint128 liquidity;
        uint256 minBase;
        uint256 minQuote;
        uint256 deadline;
    }

    struct InternalRemoveLiquidityParams {
        address maker;
        address baseToken;
        int24 lowerTick;
        int24 upperTick;
        uint128 liquidity;
    }

    struct RemoveLiquidityResponse {
        uint256 base;
        uint256 quote;
        uint256 fee;
    }

    struct AddLiquidityResponse {
        uint256 base;
        uint256 quote;
        uint256 fee;
        uint256 liquidity;
    }

    struct SwapParams {
        address baseToken;
        bool isBaseToQuote;
        bool isExactInput;
        uint256 amount;
        uint160 sqrtPriceLimitX96; // price slippage protection
    }

    struct InternalSwapParams {
        address trader;
        address baseToken;
        bool isBaseToQuote;
        bool isExactInput;
        uint256 amount;
        uint160 sqrtPriceLimitX96; // price slippage protection
    }

    struct SwapResponse {
        uint256 deltaAvailableBase;
        uint256 deltaAvailableQuote;
        int256 exchangedPositionSize;
        int256 exchangedPositionNotional;
        uint256 fee;
        int256 openNotional;
        int256 realizedPnl;
    }

    struct SwapStep {
        uint160 initialSqrtPriceX96;
        int24 nextTick;
        bool isNextTickInitialized;
        uint160 nextSqrtPriceX96;
        uint256 amountIn;
        uint256 amountOut;
        uint256 feeAmount;
    }

    struct OpenPositionParams {
        address baseToken;
        bool isBaseToQuote;
        bool isExactInput;
        uint256 amount;
        // B2Q + exact input, want more output quote as possible, so we set a lower bound of output quote
        // B2Q + exact output, want less input base as possible, so we set a upper bound of input base
        // Q2B + exact input, want more output base as possible, so we set a lower bound of output base
        // Q2B + exact output, want less input quote as possible, so we set a upper bound of input quote
        // when it's 0 in exactInput, means ignore slippage protection
        // when it's maxUint in exactOutput = ignore
        // when it's over or under the bound, it will be reverted
        uint256 oppositeAmountBound;
        uint256 deadline;
        // B2Q: the price cannot be less than this value after the swap
        // Q2B: The price cannot be greater than this value after the swap
        // it will fill the trade until it reach the price limit instead of reverted
        uint160 sqrtPriceLimitX96;
        bytes32 referralCode;
    }

    struct InternalOpenPositionParams {
        address trader;
        address baseToken;
        bool isBaseToQuote;
        bool isExactInput;
        uint256 amount;
        uint160 sqrtPriceLimitX96; // price slippage protection
        bool skipMarginRequirementCheck;
    }

    struct AfterRemoveLiquidityParams {
        address maker;
        address baseToken;
        uint256 baseBalanceBeforeRemoveLiquidity;
        uint256 quoteBalanceBeforeRemoveLiquidity;
        uint256 removedBase;
        uint256 removedQuote;
        uint256 collectedFee;
    }

    struct ClosePositionParams {
        address baseToken;
        uint160 sqrtPriceLimitX96;
        uint256 oppositeAmountBound;
        uint256 deadline;
        bytes32 referralCode;
    }

    struct CheckSlippageParams {
        bool isBaseToQuote;
        bool isExactInput;
        uint256 deltaAvailableQuote;
        uint256 deltaAvailableBase;
        uint256 oppositeAmountBound;
    }

    // not used in CH, due to inherit from BaseRelayRecipient
    string public override versionRecipient;
    // 10 wei
    uint256 internal constant _DUST = 10;

    //
    // state variables
    //
    address public immutable quoteToken;
    address public immutable uniswapV3Factory;
    address public vault;
    address public insuranceFund;
    address public exchange;

    uint24 public imRatio = 10e4; // initial-margin ratio, 10%
    uint24 public mmRatio = 6.25e4; // minimum-margin ratio, 6.25%

    uint24 public liquidationPenaltyRatio = 2.5e4; // initial penalty ratio, 2.5%
    uint24 public partialCloseRatio = 25e4; // partial close ratio, 25%
    uint8 public maxMarketsPerAccount;

    // cached the settlement token's decimal for gas optimization
    // owner must ensure the settlement token's decimal is not immutable
    uint8 internal immutable _settlementTokenDecimals;

    uint32 public twapInterval = 15 minutes;

    // key: trader
    mapping(address => Account) internal _accountMap;

    // key: trader, second key: baseToken
    mapping(address => mapping(address => AccountMarket.Info)) internal _accountMarketMap;

    // key: base token
    mapping(address => uint256) internal _firstTradedTimestampMap;
    mapping(address => uint256) internal _lastSettledTimestampMap;
    mapping(address => Funding.Growth) internal _globalFundingGrowthX96Map;

    constructor(
        address vaultArg,
        address insuranceFundArg,
        address quoteTokenArg,
        address uniV3FactoryArg
    ) public {
        // vault is 0
        require(vaultArg != address(0), "CH_VI0");
        // InsuranceFund is 0
        require(insuranceFundArg != address(0), "CH_IFI0");

        // quoteToken is 0
        require(quoteTokenArg != address(0), "CH_QI0");
        // CH_QDN18: quoteToken decimals is not 18
        require(IERC20Metadata(quoteTokenArg).decimals() == 18, "CH_QDN18");

        // uniV3Factory is 0
        require(uniV3FactoryArg != address(0), "CH_U10");

        vault = vaultArg;
        insuranceFund = insuranceFundArg;
        quoteToken = quoteTokenArg;
        uniswapV3Factory = uniV3FactoryArg;

        _settlementTokenDecimals = IVault(vault).decimals();
    }

    //
    // MODIFIER
    //
    modifier checkRatio(uint24 ratio) {
        // CH_RL1: ratio overflow
        require(ratio <= 1e6, "CH_RO");
        _;
    }

    //
    // EXTERNAL FUNCTIONS
    //
    function setExchange(address exchangeArg) external onlyOwner {
        // exchange is 0
        require(exchangeArg != address(0), "CH_EI0");
        exchange = exchangeArg;
        emit ExchangeChanged(exchange);
    }

    function addLiquidity(AddLiquidityParams calldata params)
        external
        whenNotPaused
        nonReentrant
        checkDeadline(params.deadline)
        returns (AddLiquidityResponse memory)
    {
        _requireHasBaseToken(params.baseToken);

        address trader = _msgSender();
        // register token if it's the first time
        _registerBaseToken(trader, params.baseToken);

        Funding.Growth memory updatedGlobalFundingGrowth =
            _settleFundingAndUpdateFundingGrowth(trader, params.baseToken);

        // note that we no longer check available tokens here because CH will always auto-mint
        // when requested by UniswapV3MintCallback
        Exchange.AddLiquidityResponse memory response =
            Exchange(exchange).addLiquidity(
                Exchange.AddLiquidityParams({
                    trader: trader,
                    baseToken: params.baseToken,
                    base: params.base,
                    quote: params.quote,
                    lowerTick: params.lowerTick,
                    upperTick: params.upperTick,
                    updatedGlobalFundingGrowth: updatedGlobalFundingGrowth
                })
            );

        // price slippage check
        require(response.base >= params.minBase && response.quote >= params.minQuote, "CH_PSC");

        // update token info
        // TODO should burn base fee received instead of adding it to available amount

        _accountMarketMap.addAvailable(trader, quoteToken, response.fee.toInt256().sub(response.quote.toInt256()));
        _accountMarketMap.addAvailable(trader, params.baseToken, -(response.base.toInt256()));
        _accountMarketMap.addOpenNotionalFraction(trader, params.baseToken, response.quote.toInt256());

        // must after token info is updated to ensure free collateral is positive after updated
        _requireEnoughFreeCollateral(trader);

        return
            AddLiquidityResponse({
                base: response.base,
                quote: response.quote,
                fee: response.fee,
                liquidity: response.liquidity
            });
    }

    function removeLiquidity(RemoveLiquidityParams calldata params)
        external
        whenNotPaused
        nonReentrant
        checkDeadline(params.deadline)
        returns (RemoveLiquidityResponse memory response)
    {
        _requireHasBaseToken(params.baseToken);
        response = _removeLiquidity(
            InternalRemoveLiquidityParams({
                maker: _msgSender(),
                baseToken: params.baseToken,
                lowerTick: params.lowerTick,
                upperTick: params.upperTick,
                liquidity: params.liquidity
            })
        );

        // price slippage check
        require(response.base >= params.minBase && response.quote >= params.minQuote, "CH_PSC");
    }

    function closePosition(ClosePositionParams calldata params)
        external
        whenNotPaused
        nonReentrant
        checkDeadline(params.deadline)
        returns (uint256 deltaBase, uint256 deltaQuote)
    {
        _requireHasBaseToken(params.baseToken);
        address trader = _msgSender();
        SwapResponse memory response = _closePosition(trader, params.baseToken, params.sqrtPriceLimitX96);

        // TODO scale up or down the opposite amount bound if it's a partial close
        // if oldPositionSize is long, close a long position is short, B2Q
        // if oldPositionSize is short, close a short position is long, Q2B
        bool isBaseToQuote = _getPositionSize(trader, params.baseToken) > 0 ? true : false;
        _checkSlippage(
            CheckSlippageParams({
                isBaseToQuote: isBaseToQuote,
                isExactInput: true,
                deltaAvailableQuote: response.deltaAvailableQuote,
                deltaAvailableBase: response.deltaAvailableBase,
                oppositeAmountBound: params.oppositeAmountBound
            })
        );

        emit ReferredPositionChanged(params.referralCode);
        return (response.deltaAvailableBase, response.deltaAvailableQuote);
    }

    function openPosition(OpenPositionParams memory params)
        external
        whenNotPaused
        nonReentrant
        checkDeadline(params.deadline)
        returns (uint256 deltaBase, uint256 deltaQuote)
    {
        _requireHasBaseToken(params.baseToken);
        _registerBaseToken(_msgSender(), params.baseToken);

        // must before price impact check
        Exchange(exchange).saveTickBeforeFirstSwapThisBlock(params.baseToken);

        // !isIncreasePosition() == reduce or close position
        if (!_isIncreasePosition(_msgSender(), params.baseToken, params.isBaseToQuote)) {
            // revert if isOverPriceLimit to avoid that partially closing a position in openPosition() seems unexpected
            // CH_OPI: over price impact
            require(
                !Exchange(exchange).isOverPriceLimit(
                    Exchange.PriceLimitParams({
                        baseToken: params.baseToken,
                        isBaseToQuote: params.isBaseToQuote,
                        isExactInput: params.isExactInput,
                        amount: params.amount,
                        sqrtPriceLimitX96: params.sqrtPriceLimitX96
                    })
                ),
                "CH_OPI"
            );
        }

        SwapResponse memory response =
            _openPosition(
                InternalOpenPositionParams({
                    trader: _msgSender(),
                    baseToken: params.baseToken,
                    isBaseToQuote: params.isBaseToQuote,
                    isExactInput: params.isExactInput,
                    amount: params.amount,
                    sqrtPriceLimitX96: params.sqrtPriceLimitX96,
                    skipMarginRequirementCheck: false
                })
            );

        _checkSlippage(
            CheckSlippageParams({
                isBaseToQuote: params.isBaseToQuote,
                isExactInput: params.isExactInput,
                deltaAvailableQuote: response.deltaAvailableQuote,
                deltaAvailableBase: response.deltaAvailableBase,
                oppositeAmountBound: params.oppositeAmountBound
            })
        );

        emit ReferredPositionChanged(params.referralCode);
        return (response.deltaAvailableBase, response.deltaAvailableQuote);
    }

    /// @inheritdoc IUniswapV3MintCallback
    function uniswapV3MintCallback(
        uint256 amount0Owed,
        uint256 amount1Owed,
        bytes calldata data // contains baseToken
    ) external override {
        // CH_FMV: failed mintCallback verification
        require(_msgSender() == exchange, "CH_FMV");

        Exchange.MintCallbackData memory callbackData = abi.decode(data, (Exchange.MintCallbackData));

        if (amount0Owed > 0) {
            address token = IUniswapV3Pool(callbackData.pool).token0();
            _mintIfNotEnough(callbackData.trader, token, amount0Owed);
            TransferHelper.safeTransfer(token, callbackData.pool, amount0Owed);
        }
        if (amount1Owed > 0) {
            address token = IUniswapV3Pool(callbackData.pool).token1();
            _mintIfNotEnough(callbackData.trader, token, amount1Owed);
            TransferHelper.safeTransfer(token, callbackData.pool, amount1Owed);
        }
    }

    function setTwapInterval(uint32 twapIntervalArg) external onlyOwner {
        // CH_ITI: invalid twapInterval
        require(twapIntervalArg != 0, "CH_ITI");

        twapInterval = twapIntervalArg;
        emit TwapIntervalChanged(twapIntervalArg);
    }

    function setLiquidationPenaltyRatio(uint24 liquidationPenaltyRatioArg)
        external
        checkRatio(liquidationPenaltyRatioArg)
        onlyOwner
    {
        liquidationPenaltyRatio = liquidationPenaltyRatioArg;
        emit LiquidationPenaltyRatioChanged(liquidationPenaltyRatioArg);
    }

    function setPartialCloseRatio(uint24 partialCloseRatioArg) external checkRatio(partialCloseRatioArg) onlyOwner {
        partialCloseRatio = partialCloseRatioArg;
        emit PartialCloseRatioChanged(partialCloseRatioArg);
    }

    function setMaxMarketsPerAccount(uint8 maxMarketsPerAccountArg) external onlyOwner {
        maxMarketsPerAccount = maxMarketsPerAccountArg;
        emit MaxMarketsPerAccountChanged(maxMarketsPerAccountArg);
    }

    function setTrustedForwarder(address trustedForwarderArg) external onlyOwner {
        _setTrustedForwarder(trustedForwarderArg);
    }

    function liquidate(address trader, address baseToken) external whenNotPaused nonReentrant {
        _requireHasBaseToken(baseToken);
        // per liquidation specs:
        //   https://www.notion.so/perp/Perpetual-Swap-Contract-s-Specs-Simulations-96e6255bf77e4c90914855603ff7ddd1
        //
        // liquidation trigger:
        //   accountMarginRatio < accountMaintenanceMarginRatio
        //   => accountValue / sum(abs(positionValue_market)) <
        //        sum(mmRatio * abs(positionValue_market)) / sum(abs(positionValue_market))
        //   => accountValue < sum(mmRatio * abs(positionValue_market))
        //   => accountValue < sum(abs(positionValue_market)) * mmRatio = totalMinimumMarginRequirement
        //
        // CH_EAV: enough account value
        require(
            getAccountValue(trader).lt(_getTotalMinimumMarginRequirement(trader).toInt256(), _settlementTokenDecimals),
            "CH_EAV"
        );

        // CH_NEO: not empty order
        require(!Exchange(exchange).hasOrder(trader, _accountMap[trader].tokens), "CH_NEO");

        SwapResponse memory response = _closePosition(trader, baseToken, 0);

        // trader's pnl-- as liquidation penalty
        uint256 liquidationFee = response.exchangedPositionNotional.abs().mulRatio(liquidationPenaltyRatio);
        _accountMap[trader].owedRealizedPnl = _accountMap[trader].owedRealizedPnl.sub(liquidationFee.toInt256());

        // increase liquidator's pnl liquidation reward
        address liquidator = _msgSender();
        _accountMap[liquidator].owedRealizedPnl = _accountMap[liquidator].owedRealizedPnl.add(
            liquidationFee.toInt256()
        );

        emit PositionLiquidated(
            trader,
            baseToken,
            response.exchangedPositionNotional.abs(),
            response.deltaAvailableBase,
            liquidationFee,
            liquidator
        );
    }

    function uniswapV3SwapCallback(
        int256 amount0Delta,
        int256 amount1Delta,
        bytes calldata data
    ) external override {
        // CH_FMV: failed mintCallback verification
        require(_msgSender() == exchange, "CH_FMV");

        // swaps entirely within 0-liquidity regions are not supported -> 0 swap is forbidden
        // CH_F0S: forbidden 0 swap
        require(amount0Delta > 0 || amount1Delta > 0, "CH_F0S");

        Exchange.SwapCallbackData memory callbackData = abi.decode(data, (Exchange.SwapCallbackData));

        // TODO won't need this external call once moved to Exchange
        IUniswapV3Pool pool = IUniswapV3Pool(Exchange(exchange).getPool(callbackData.baseToken));

        // amount0Delta & amount1Delta are guaranteed to be positive when being the amount to be paid
        (address token, uint256 amountToPay) =
            amount0Delta > 0 ? (pool.token0(), uint256(amount0Delta)) : (pool.token1(), uint256(amount1Delta));

        // we know the exact amount of a token needed for swap in the swap callback
        // we separate into two part
        // 1. extra minted tokens because the fee is charged by CH now
        // 2. tokens that a trader needs when openPosition
        //
        // check here for the design of custom fee ,
        // https://www.notion.so/perp/Customise-fee-tier-on-B2QFee-1b7244e1db63416c8651e8fa04128cdb
        // y = clearingHouseFeeRatio, x = uniswapFeeRatio

        // 1. fee charged by CH
        // because the amountToPay is scaled up,
        // we need to scale down the amount to get the exact user's input amount
        // the difference of these two values is minted for compensate the base/quote fee
        // here is an example for custom fee
        //  - clearing house fee: 2%, uniswap fee: 1%, use input with exact input: 1 quote
        //    our input to uniswap pool will be 1 * 0.98 / 0.99, and amountToPay is the same
        //    the `exactSwappedAmount` is (1 * 0.98 / 0.99) * 0.99 = 0.98
        //    the fee for uniswap pool is (1 * 0.98 / 0.99) * 0.01  <-- we need to mint
        uint256 exactSwappedAmount =
            FeeMath.calcAmountScaledByFeeRatio(amountToPay, callbackData.uniswapFeeRatio, false);
        // not use _mint() here since it will change trader's baseToken available/debt
        IMintableERC20(token).mint(address(this), amountToPay.sub(exactSwappedAmount));

        // 2. openPosition
        uint256 availableBefore = _accountMarketMap.getAvailable(callbackData.trader, token);
        // if quote to base, need to mint clearing house quote fee for trader
        uint256 amount =
            token == callbackData.baseToken ? exactSwappedAmount : exactSwappedAmount.add(callbackData.fee);

        if (availableBefore < amount) {
            _mint(callbackData.trader, token, amount.sub(availableBefore), false);
        }

        // swap
        TransferHelper.safeTransfer(token, address(pool), amountToPay);
    }

    function cancelExcessOrders(
        address maker,
        address baseToken,
        bytes32[] calldata orderIds
    ) external whenNotPaused nonReentrant {
        _cancelExcessOrders(maker, baseToken, orderIds);
    }

    function cancelAllExcessOrders(address maker, address baseToken) external whenNotPaused nonReentrant {
        bytes32[] memory orderIds = Exchange(exchange).getOpenOrderIds(maker, baseToken);
        _cancelExcessOrders(maker, baseToken, orderIds);
    }

    function settle(address account) external override returns (int256) {
        // only vault
        require(_msgSender() == vault, "CH_OV");

        Account storage accountStorage = _accountMap[account];
        int256 pnl = accountStorage.owedRealizedPnl;
        accountStorage.owedRealizedPnl = 0;

        // TODO should check quote in pool as well
        if (accountStorage.tokens.length > 0) {
            return pnl;
        }

        // settle quote if all position are closed
        int256 quotePnl = _accountMarketMap.getTokenBalance(account, quoteToken).getNet();
        if (quotePnl > 0) {
            // profit
            _accountMarketMap.addAvailable(account, quoteToken, -quotePnl);

            // burn profit in quote and add to collateral
            IMintableERC20(quoteToken).burn(quotePnl.toUint256());
        } else {
            // loss
            _accountMarketMap.addDebt(account, quoteToken, -quotePnl);
        }

        return pnl.add(quotePnl);
    }

    //
    // EXTERNAL VIEW FUNCTIONS
    //

    // return in settlement token decimals
    function getAccountValue(address account) public view returns (int256) {
        return _getTotalCollateralValue(account).addS(getTotalUnrealizedPnl(account), _settlementTokenDecimals);
    }

    // (totalBaseDebtValue + totalQuoteDebtValue) * imRatio
    function getTotalOpenOrderMarginRequirement(address trader) external view returns (uint256) {
        // right now we have only one quote token USDC, which is equivalent to our internal accounting unit.
        uint256 quoteDebtValue = _accountMarketMap.getDebt(trader, quoteToken);
        return _getTotalBaseDebtValue(trader).add(quoteDebtValue).mul(imRatio).divideBy10_18();
    }

    /// @dev a negative returned value is only be used when calculating pnl
    function getPositionValue(
        address trader,
        address token,
        uint256 twapIntervalArg
    ) public view returns (int256) {
        int256 positionSize = _getPositionSize(trader, token);
        if (positionSize == 0) return 0;

        uint256 indexTwap = IIndexPrice(token).getIndexPrice(twapIntervalArg);

        // both positionSize & indexTwap are in 10^18 already
        return positionSize.mul(indexTwap.toInt256()).divideBy10_18();
    }

    // TODO remove
    function getTokenInfo(address trader, address token) public view returns (TokenBalance.Info memory) {
        return _accountMarketMap.getTokenBalance(trader, token);
    }

    function getOpenNotional(address trader, address baseToken) public view returns (int256) {
        // quote.pool[baseToken] + quote.owedFee[baseToken] - openNotionalFraction[baseToken]
        int256 quoteInPool = Exchange(exchange).getTotalTokenAmountInPool(trader, baseToken, false).toInt256();
        int256 openNotionalFraction = _accountMarketMap[trader][baseToken].openNotionalFraction;
        return quoteInPool.sub(openNotionalFraction);
    }

    // TODO including funding payment
    function getOwedRealizedPnl(address trader) external view returns (int256) {
        return _accountMap[trader].owedRealizedPnl;
    }

    function getPositionSize(address trader, address baseToken) public view returns (int256) {
        return _getPositionSize(trader, baseToken);
    }

    // quote.available - quote.debt + totalQuoteInPools - pendingFundingPayment
    function getNetQuoteBalance(address trader) public view returns (int256) {
        // include pendingFundingPayment
        uint256 totalQuoteInPools = Exchange(exchange).getTotalQuoteAmountInPools(trader, _accountMap[trader].tokens);

        int256 netQuoteBalance =
            _accountMarketMap.getTokenBalance(trader, quoteToken).getNet().add(totalQuoteInPools.toInt256());
        return netQuoteBalance.abs() < _DUST ? 0 : netQuoteBalance;
    }

    /// @return fundingPayment > 0 is payment and < 0 is receipt
    function getPendingFundingPayment(address trader, address baseToken) public view returns (int256) {
        _requireHasBaseToken(baseToken);
        (Funding.Growth memory updatedGlobalFundingGrowth, , ) = _getUpdatedGlobalFundingGrowth(baseToken);
        return _getPendingFundingPayment(trader, baseToken, updatedGlobalFundingGrowth);
    }

    /// @return fundingPayment > 0 is payment and < 0 is receipt
    function getAllPendingFundingPayment(address trader) external view returns (int256) {
        return _getAllPendingFundingPayment(trader);
    }

    function getTotalUnrealizedPnl(address trader) public view returns (int256) {
        int256 totalPositionValue;
        for (uint256 i = 0; i < _accountMap[trader].tokens.length; i++) {
            address baseToken = _accountMap[trader].tokens[i];
            if (_isPoolExistent(baseToken)) {
                totalPositionValue = totalPositionValue.add(getPositionValue(trader, baseToken, 0));
            }
        }

        return getNetQuoteBalance(trader).add(totalPositionValue);
    }

    // return decimals 18
    function getTotalInitialMarginRequirement(address trader) external view returns (uint256) {
        return _getTotalInitialMarginRequirement(trader);
    }

    //
    // INTERNAL FUNCTIONS
    //

    function _mint(
        address account,
        address token,
        uint256 amount,
        bool checkMarginRatio
    ) internal returns (uint256) {
        if (amount == 0) {
            return 0;
        }

        // update internal states
        _accountMarketMap.addAvailable(account, token, amount.toInt256());
        _accountMarketMap.addDebt(account, token, amount.toInt256());

        // check margin ratio must after minted
        if (checkMarginRatio) {
            _requireEnoughFreeCollateral(account);
        }

        IMintableERC20(token).mint(address(this), amount);

        emit Minted(account, token, amount);
        return amount;
    }

    // mint more token if the trader does not have more than the specified amount available
    function _mintIfNotEnough(
        address account,
        address token,
        uint256 amount
    ) internal {
        uint256 availableBefore = _accountMarketMap.getAvailable(account, token);
        if (availableBefore < amount) {
            _mint(account, token, amount.sub(availableBefore), false);
        }
    }

    // caller must ensure the token exists
    function _burn(
        address account,
        address token,
        uint256 amount
    ) internal {
        if (amount == 0) {
            return;
        }

        // CH_IBTB: insufficient balance to burn
        // can only burn the amount of debt that can be pay back with available
        require(amount <= _accountMarketMap.getTokenBalance(account, token).getBurnable(), "CH_IBTB");

        // pay back debt
        _accountMarketMap.addAvailable(account, token, -(amount.toInt256()));
        _accountMarketMap.addDebt(account, token, -(amount.toInt256()));

        if (token != quoteToken) {
            _deregisterBaseToken(account, token);
        }

        IMintableERC20(token).burn(amount);

        emit Burned(account, token, amount);
    }

    function _burnMax(address account, address token) internal {
        uint256 burnedAmount = _accountMarketMap.getTokenBalance(account, token).getBurnable();
        if (burnedAmount > 0) {
            _burn(account, token, Math.min(burnedAmount, IERC20Metadata(token).balanceOf(address(this))));
        }
    }

    function _cancelExcessOrders(
        address maker,
        address baseToken,
        bytes32[] memory orderIds
    ) internal {
        _requireHasBaseToken(baseToken);

        // TODO refactor with liquidate and fix the formula with collateral
        // CH_EAV: enough account value
        // shouldn't cancel open orders
        require(
            getAccountValue(maker).lt(_getTotalInitialMarginRequirement(maker).toInt256(), _settlementTokenDecimals),
            "CH_EAV"
        );

        // must settle funding before getting token info
        _settleFundingAndUpdateFundingGrowth(maker, baseToken);
        (uint256 baseBalanceBefore, uint256 quoteBalanceBefore) = _getBaseQuoteTokenBalance(baseToken);
        Exchange.RemoveLiquidityResponse memory response =
            Exchange(exchange).removeLiquidityByIds(maker, baseToken, orderIds);
        _afterRemoveLiquidity(
            AfterRemoveLiquidityParams({
                maker: maker,
                baseToken: baseToken,
                baseBalanceBeforeRemoveLiquidity: baseBalanceBefore,
                quoteBalanceBeforeRemoveLiquidity: quoteBalanceBefore,
                removedBase: response.base,
                removedQuote: response.quote,
                collectedFee: response.fee
            })
        );
    }

    function _afterRemoveLiquidity(AfterRemoveLiquidityParams memory params) internal {
        (uint256 baseBalanceAfter, uint256 quoteBalanceAfter) = _getBaseQuoteTokenBalance(params.baseToken);

        // burn base/quote fee
        // base/quote fee of all makers in the range of lowerTick and upperTick should be
        // balanceAfter - balanceBefore - response.base / response.quote
        IMintableERC20(params.baseToken).burn(
            baseBalanceAfter.sub(params.baseBalanceBeforeRemoveLiquidity).sub(params.removedBase)
        );
        IMintableERC20(quoteToken).burn(
            quoteBalanceAfter.sub(params.quoteBalanceBeforeRemoveLiquidity).sub(params.removedQuote)
        );
        uint256 removedQuoteAmount = params.removedQuote.add(params.collectedFee);
        _accountMarketMap.addAvailable(params.maker, quoteToken, removedQuoteAmount.toInt256());
        _accountMarketMap.addAvailable(params.maker, params.baseToken, params.removedBase.toInt256());
        _accountMarketMap.addOpenNotionalFraction(params.maker, params.baseToken, -(removedQuoteAmount.toInt256()));

        // burn maker's debt to reduce maker's init margin requirement
        _burnMax(params.maker, params.baseToken);

        // burn maker's quote to reduce maker's init margin requirement
        _burnMax(params.maker, quoteToken);
    }

    // expensive
    function _deregisterBaseToken(address trader, address baseToken) internal {
        // TODO add test: open long, add pool, now tokenInfo is cleared,
        if (!_accountMarketMap.getTokenBalance(trader, baseToken).isZero()) {
            return;
        }

        uint256 baseInPool = Exchange(exchange).getTotalTokenAmountInPool(trader, baseToken, true);
        uint256 quoteInPool = Exchange(exchange).getTotalTokenAmountInPool(trader, baseToken, false);
        if (baseInPool > 0 || quoteInPool > 0) {
            return;
        }

        _accountMarketMap.clear(trader, baseToken);

        uint256 length = _accountMap[trader].tokens.length;
        for (uint256 i; i < length; i++) {
            if (_accountMap[trader].tokens[i] == baseToken) {
                // if the removal item is the last one, just `pop`
                if (i != length - 1) {
                    _accountMap[trader].tokens[i] = _accountMap[trader].tokens[length - 1];
                }
                _accountMap[trader].tokens.pop();
                break;
            }
        }
    }

    function _registerBaseToken(address trader, address token) internal {
        address[] memory tokens = _accountMap[trader].tokens;
        if (tokens.length == 0) {
            _accountMap[trader].tokens.push(token);
            return;
        }

        // if both available and debt == 0, token is not yet registered by any external function (ex: mint, burn, swap)
        if (_accountMarketMap.getTokenBalance(trader, token).isZero()) {
            bool hit;
            for (uint256 i = 0; i < tokens.length; i++) {
                if (tokens[i] == token) {
                    hit = true;
                    break;
                }
            }
            if (!hit) {
                // CH_MNE: markets number exceeded
                require(maxMarketsPerAccount == 0 || tokens.length < maxMarketsPerAccount, "CH_MNE");
                _accountMap[trader].tokens.push(token);
            }
        }
    }

    // TODO refactor
    function _swapAndCalculateOpenNotional(InternalSwapParams memory params) internal returns (SwapResponse memory) {
        int256 positionSize = getPositionSize(params.trader, params.baseToken);
        int256 oldOpenNotional = getOpenNotional(params.trader, params.baseToken);
        SwapResponse memory response;
        int256 deltaAvailableQuote;

        // if increase position (old / new position are in the same direction)
        if (_isIncreasePosition(params.trader, params.baseToken, params.isBaseToQuote)) {
            response = _swap(params);

            // TODO change _swap.response.deltaAvailableQuote to int
            // after swapCallback mint task
            deltaAvailableQuote = params.isBaseToQuote
                ? response.deltaAvailableQuote.toInt256()
                : -response.deltaAvailableQuote.toInt256();

            // https://docs.google.com/spreadsheets/d/1QwN_UZOiASv3dPBP7bNVdLR_GTaZGUrHW3-29ttMbLs/edit#gid=813431512
            // taker:
            // step 1: long 20 base
            // deltaAvailableQuote = -252.53
            // openNotionalFraction = oldOpenNotionalFraction - deltaAvailableQuote + realizedPnl
            //                      = 0 - (-252.53) + 0 = 252.53
            // openNotional = -openNotionalFraction = -252.53
            _accountMarketMap.addOpenNotionalFraction(params.trader, params.baseToken, -deltaAvailableQuote);
            response.openNotional = getOpenNotional(params.trader, params.baseToken);

            // there is no realizedPnl when increasing position
            return response;
        }

        // else: openReversePosition
        response = _swap(params);

        uint256 positionSizeAbs = positionSize.abs();
        // position size based closedRatio
        uint256 closedRatio = FullMath.mulDiv(response.deltaAvailableBase, 1 ether, positionSizeAbs);

        // TODO change _swap.response.deltaAvailableQuote to int
        deltaAvailableQuote = params.isBaseToQuote
            ? response.deltaAvailableQuote.toInt256()
            : -response.deltaAvailableQuote.toInt256();

        int256 realizedPnl;
        // if reduce or close position (closeRatio <= 1)
        if (positionSizeAbs >= response.deltaAvailableBase) {
            // https://docs.google.com/spreadsheets/d/1QwN_UZOiASv3dPBP7bNVdLR_GTaZGUrHW3-29ttMbLs/edit#gid=148137350
            // taker:
            // step 1: long 20 base
            // openNotionalFraction = 252.53
            // openNotional = -252.53
            // step 2: short 10 base (reduce half of the position)
            // deltaAvailableQuote = 137.5
            // closeRatio = 10/20 = 0.5
            // reducedOpenNotional = oldOpenNotional * closedRatio = -252.53 * 0.5 = -126.265
            // realizedPnl = deltaAvailableQuote + reducedOpenNotional = 137.5 + -126.265 = 11.235
            // openNotionalFraction = oldOpenNotionalFraction - deltaAvailableQuote + realizedPnl
            //                      = 252.53 - 137.5 + 11.235 = 126.265
            // openNotional = -openNotionalFraction = 126.265
            int256 reducedOpenNotional = oldOpenNotional.mul(closedRatio.toInt256()).divideBy10_18();
            realizedPnl = deltaAvailableQuote.add(reducedOpenNotional);
        } else {
            // else, open a larger reverse position

            // https://docs.google.com/spreadsheets/d/1QwN_UZOiASv3dPBP7bNVdLR_GTaZGUrHW3-29ttMbLs/edit#gid=668982944
            // taker:
            // step 1: long 20 base
            // openNotionalFraction = 252.53
            // openNotional = -252.53
            // step 2: short 30 base (open a larger reverse position)
            // deltaAvailableQuote = 337.5
            // closeRatio = 30/20 = 1.5
            // closedPositionNotional = deltaAvailableQuote / closeRatio = 337.5 / 1.5 = 225
            // remainsPositionNotional = deltaAvailableQuote - closedPositionNotional = 337.5 - 225 = 112.5
            // realizedPnl = closedPositionNotional + oldOpenNotional = -252.53 + 225 = -27.53
            // openNotionalFraction = oldOpenNotionalFraction - deltaAvailableQuote + realizedPnl
            //                      = 252.53 - 337.5 + -27.53 = -112.5
            // openNotional = -openNotionalFraction = remainsPositionNotional = 112.5
            int256 closedPositionNotional = deltaAvailableQuote.mul(1 ether).div(closedRatio.toInt256());
            realizedPnl = oldOpenNotional.add(closedPositionNotional);
        }

        _accountMarketMap.addOpenNotionalFraction(
            params.trader,
            params.baseToken,
            realizedPnl.sub(deltaAvailableQuote)
        );
        _realizePnl(params.trader, realizedPnl);
        response.openNotional = getOpenNotional(params.trader, params.baseToken);
        response.realizedPnl = realizedPnl;

        // burn excess tokens
        _burnMax(params.trader, params.baseToken);
        _burnMax(params.trader, quoteToken);
        _deregisterBaseToken(params.trader, params.baseToken);

        return response;
    }

    // caller must ensure there's enough quote available and debt
    function _realizePnl(address account, int256 deltaPnl) internal {
        if (deltaPnl == 0) {
            return;
        }

        // TODO refactor with settle()
        _accountMap[account].owedRealizedPnl = _accountMap[account].owedRealizedPnl.add(deltaPnl);

        uint256 quoteDebt = _accountMarketMap.getDebt(account, quoteToken);
        uint256 deltaPnlAbs = deltaPnl.abs();
        // has profit
        if (deltaPnl > 0) {
            _accountMarketMap.addAvailable(account, quoteToken, -(deltaPnlAbs.toInt256()));
            IMintableERC20(quoteToken).burn(deltaPnlAbs);
            return;
        }

        // deltaPnl < 0 (has loss)
        if (deltaPnlAbs > quoteDebt) {
            // increase quote.debt enough so that subtraction wil not underflow
            _mint(account, quoteToken, deltaPnlAbs.sub(quoteDebt), false);
        }
        _accountMarketMap.addDebt(account, quoteToken, -(deltaPnlAbs.toInt256()));
    }

    // check here for custom fee design,
    // https://www.notion.so/perp/Customise-fee-tier-on-B2QFee-1b7244e1db63416c8651e8fa04128cdb
    // y = clearingHouseFeeRatio, x = uniswapFeeRatio
    function _swap(InternalSwapParams memory params) internal returns (SwapResponse memory) {
        Funding.Growth memory updatedGlobalFundingGrowth =
            _settleFundingAndUpdateFundingGrowth(params.trader, params.baseToken);

        Exchange.SwapResponse memory response =
            Exchange(exchange).swap(
                Exchange.SwapParams({
                    trader: params.trader,
                    baseToken: params.baseToken,
                    isBaseToQuote: params.isBaseToQuote,
                    isExactInput: params.isExactInput,
                    amount: params.amount,
                    sqrtPriceLimitX96: params.sqrtPriceLimitX96,
                    updatedGlobalFundingGrowth: updatedGlobalFundingGrowth
                })
            );

        // update internal states
        // examples:
        // https://www.figma.com/file/xuue5qGH4RalX7uAbbzgP3/swap-accounting-and-events?node-id=0%3A1
        _accountMarketMap.addAvailable(params.trader, params.baseToken, response.exchangedPositionSize);
        _accountMarketMap.addAvailable(
            params.trader,
            quoteToken,
            response.exchangedPositionNotional.sub(response.fee.toInt256())
        );
        _accountMap[insuranceFund].owedRealizedPnl = _accountMap[insuranceFund].owedRealizedPnl.add(
            response.insuranceFundFee.toInt256()
        );

        // update timestamp of the first tx in this market
        if (_firstTradedTimestampMap[params.baseToken] == 0) {
            _firstTradedTimestampMap[params.baseToken] = _blockTimestamp();
        }

        return
            SwapResponse(
                response.exchangedPositionSize.abs(), // deltaAvailableBase
                response.exchangedPositionNotional.sub(response.fee.toInt256()).abs(), // deltaAvailableQuote
                response.exchangedPositionSize, // exchangedPositionSize
                response.exchangedPositionNotional, // exchangedPositionNotional
                response.fee, // fee
                0, // openNotional
                0 // realizedPnl
            );
    }

    function _removeLiquidity(InternalRemoveLiquidityParams memory params)
        private
        returns (RemoveLiquidityResponse memory)
    {
        // must settle funding before getting token info
        _settleFundingAndUpdateFundingGrowth(params.maker, params.baseToken);
        (uint256 baseBalanceBefore, uint256 quoteBalanceBefore) = _getBaseQuoteTokenBalance(params.baseToken);
        Exchange.RemoveLiquidityResponse memory response =
            Exchange(exchange).removeLiquidity(
                Exchange.RemoveLiquidityParams({
                    maker: params.maker,
                    baseToken: params.baseToken,
                    lowerTick: params.lowerTick,
                    upperTick: params.upperTick,
                    liquidity: params.liquidity
                })
            );

        _afterRemoveLiquidity(
            AfterRemoveLiquidityParams({
                maker: params.maker,
                baseToken: params.baseToken,
                baseBalanceBeforeRemoveLiquidity: baseBalanceBefore,
                quoteBalanceBeforeRemoveLiquidity: quoteBalanceBefore,
                removedBase: response.base,
                removedQuote: response.quote,
                collectedFee: response.fee
            })
        );
        return RemoveLiquidityResponse({ quote: response.quote, base: response.base, fee: response.fee });
    }

    function _openPosition(InternalOpenPositionParams memory params) internal returns (SwapResponse memory) {
        SwapResponse memory swapResponse =
            _swapAndCalculateOpenNotional(
                InternalSwapParams({
                    trader: params.trader,
                    baseToken: params.baseToken,
                    isBaseToQuote: params.isBaseToQuote,
                    isExactInput: params.isExactInput,
                    amount: params.amount,
                    sqrtPriceLimitX96: params.sqrtPriceLimitX96
                })
            );

        // if this is the last position being closed, settle the remaining quote
        // must after burnMax(quote)
        if (_accountMap[params.trader].tokens.length == 0) {
            _realizePnl(params.trader, _accountMarketMap.getTokenBalance(params.trader, quoteToken).getNet());
        }

        if (!params.skipMarginRequirementCheck) {
            // it's not closing the position, check margin ratio
            _requireEnoughFreeCollateral(params.trader);
        }

        emit PositionChanged(
            params.trader,
            params.baseToken,
            swapResponse.exchangedPositionSize,
            swapResponse.exchangedPositionNotional,
            swapResponse.fee,
            swapResponse.openNotional,
            swapResponse.realizedPnl
        );

        return swapResponse;
    }

    function _closePosition(
        address trader,
        address baseToken,
        uint160 sqrtPriceLimitX96
    ) internal returns (SwapResponse memory) {
        int256 positionSize = getPositionSize(trader, baseToken);

        // CH_PSZ: position size is zero
        require(positionSize != 0, "CH_PSZ");

        // must before price impact check
        Exchange(exchange).saveTickBeforeFirstSwapThisBlock(baseToken);

        // if trader is on long side, baseToQuote: true, exactInput: true
        // if trader is on short side, baseToQuote: false (quoteToBase), exactInput: false (exactOutput)
        bool isLong = positionSize > 0 ? true : false;

        Exchange.PriceLimitParams memory params =
            Exchange.PriceLimitParams({
                baseToken: baseToken,
                isBaseToQuote: isLong,
                isExactInput: isLong,
                amount: positionSize.abs(),
                sqrtPriceLimitX96: sqrtPriceLimitX96
            });

        // simulate the tx to see if it isOverPriceLimit; if true, partially close the position
        if (partialCloseRatio > 0 && Exchange(exchange).isOverPriceLimit(params)) {
            params.amount = params.amount.mulRatio(partialCloseRatio);
        }

        return
            _openPosition(
                InternalOpenPositionParams({
                    trader: trader,
                    baseToken: params.baseToken,
                    isBaseToQuote: params.isBaseToQuote,
                    isExactInput: params.isExactInput,
                    amount: params.amount,
                    sqrtPriceLimitX96: sqrtPriceLimitX96,
                    skipMarginRequirementCheck: true
                })
            );
    }

    function _settleFundingAndUpdateFundingGrowth(address trader, address baseToken)
        private
        returns (Funding.Growth memory updatedGlobalFundingGrowth)
    {
        uint256 markTwap;
        uint256 indexTwap;
        (updatedGlobalFundingGrowth, markTwap, indexTwap) = _getUpdatedGlobalFundingGrowth(baseToken);

        int256 fundingPayment = _updateFundingGrowthAndFundingPayment(trader, baseToken, updatedGlobalFundingGrowth);

        if (fundingPayment != 0) {
            _accountMap[trader].owedRealizedPnl = _accountMap[trader].owedRealizedPnl.sub(fundingPayment);
            emit FundingPaymentSettled(trader, baseToken, fundingPayment);
        }

        // only update in the first tx of a block
        if (_lastSettledTimestampMap[baseToken] != _blockTimestamp()) {
            Funding.Growth storage outdatedGlobalFundingGrowth = _globalFundingGrowthX96Map[baseToken];
            (
                _lastSettledTimestampMap[baseToken],
                outdatedGlobalFundingGrowth.twPremiumX96,
                outdatedGlobalFundingGrowth.twPremiumDivBySqrtPriceX96
            ) = (
                _blockTimestamp(),
                updatedGlobalFundingGrowth.twPremiumX96,
                updatedGlobalFundingGrowth.twPremiumDivBySqrtPriceX96
            );

            emit FundingUpdated(baseToken, markTwap, indexTwap);
        }
    }

    /// @dev this is the non-view version of _getPendingFundingPayment()
    function _updateFundingGrowthAndFundingPayment(
        address trader,
        address baseToken,
        Funding.Growth memory updatedGlobalFundingGrowth
    ) internal returns (int256) {
<<<<<<< HEAD
=======
        _requireHasBaseToken(baseToken);

>>>>>>> cb0aef79
        int256 liquidityCoefficientInFundingPayment =
            Exchange(exchange).updateFundingGrowthAndLiquidityCoefficientInFundingPayment(
                trader,
                baseToken,
                updatedGlobalFundingGrowth
            );
        int256 fundingPayment =
            _accountMarketMap.updateLastFundingGrowth(
                trader,
                baseToken,
                liquidityCoefficientInFundingPayment,
                updatedGlobalFundingGrowth.twPremiumX96
            );
<<<<<<< HEAD
=======

        int256 fundingPayment =
            liquidityCoefficientInFundingPayment.add(availableAndDebtCoefficientInFundingPayment).div(1 days);

        // update fundingGrowth of funding payment coefficient from available and debt
        account.lastTwPremiumGrowthGlobalX96Map[baseToken] = updatedGlobalFundingGrowth.twPremiumX96;

>>>>>>> cb0aef79
        return fundingPayment;
    }

    //
    // INTERNAL VIEW FUNCTIONS
    //

    // -------------------------------
    // --- funding related getters ---

    /// @dev this is the view version of _updateFundingGrowthAndFundingPayment()
    function _getPendingFundingPayment(
        address trader,
        address baseToken,
        Funding.Growth memory updatedGlobalFundingGrowth
    ) internal view returns (int256 fundingPayment) {
        int256 liquidityCoefficientInFundingPayment =
            Exchange(exchange).getLiquidityCoefficientInFundingPayment(trader, baseToken, updatedGlobalFundingGrowth);

        // funding of liquidity
        return
            _accountMarketMap.getPendingFundingPayment(
                trader,
                baseToken,
                liquidityCoefficientInFundingPayment,
                updatedGlobalFundingGrowth.twPremiumX96
            );
    }

    function _getAllPendingFundingPayment(address trader) internal view returns (int256 fundingPayment) {
        for (uint256 i = 0; i < _accountMap[trader].tokens.length; i++) {
            address baseToken = _accountMap[trader].tokens[i];
            if (_isPoolExistent(baseToken)) {
                fundingPayment = fundingPayment.add(getPendingFundingPayment(trader, baseToken));
            }
        }
    }

    function _getUpdatedGlobalFundingGrowth(address baseToken)
        private
        view
        returns (
            Funding.Growth memory updatedGlobalFundingGrowth,
            uint256 markTwap,
            uint256 indexTwap
        )
    {
        Funding.Growth storage outdatedGlobalFundingGrowth = _globalFundingGrowthX96Map[baseToken];

        uint256 lastSettledTimestamp = _lastSettledTimestampMap[baseToken];
        if (lastSettledTimestamp != _blockTimestamp() && lastSettledTimestamp != 0) {
            uint256 markTwapX96 = _getMarkTwapX96(baseToken);
            markTwap = markTwapX96.formatX96ToX10_18();
            indexTwap = _getIndexPrice(baseToken);

            int256 twPremiumDeltaX96 =
                markTwapX96.toInt256().sub(indexTwap.formatX10_18ToX96().toInt256()).mul(
                    _blockTimestamp().sub(lastSettledTimestamp).toInt256()
                );
            updatedGlobalFundingGrowth.twPremiumX96 = outdatedGlobalFundingGrowth.twPremiumX96.add(twPremiumDeltaX96);

            // overflow inspection:
            // assuming premium = 1 billion (1e9), time diff = 1 year (3600 * 24 * 365)
            // log(1e9 * 2^96 * (3600 * 24 * 365) * 2^96) / log(2) = 246.8078491997 < 255
            updatedGlobalFundingGrowth.twPremiumDivBySqrtPriceX96 = outdatedGlobalFundingGrowth
                .twPremiumDivBySqrtPriceX96
                .add(
                (twPremiumDeltaX96.mul(PerpFixedPoint96.IQ96)).div(
                    uint256(Exchange(exchange).getSqrtMarkTwapX96(baseToken, 0)).toInt256()
                )
            );
        } else {
            // if this is the latest updated block, values in _globalFundingGrowthX96Map are up-to-date already
            updatedGlobalFundingGrowth = outdatedGlobalFundingGrowth;
        }
    }

    function _getAvailableAndDebtCoefficientInFundingPayment(
        TokenBalance.Info memory tokenInfo,
        int256 twPremiumGrowthGlobalX96,
        int256 lastTwPremiumGrowthGlobalX96
    ) internal pure returns (int256 availableAndDebtCoefficientInFundingPayment) {
        return
            tokenInfo
                .available
                .toInt256()
                .sub(tokenInfo.debt.toInt256())
                .mul(twPremiumGrowthGlobalX96.sub(lastTwPremiumGrowthGlobalX96))
                .div(PerpFixedPoint96.IQ96);
    }

    function _getMarkTwapX96(address token) internal view returns (uint256) {
        uint32 twapIntervalArg = twapInterval;

        // shorten twapInterval if prior observations are not enough for twapInterval
        if (_firstTradedTimestampMap[token] == 0) {
            twapIntervalArg = 0;
        } else if (twapIntervalArg > _blockTimestamp().sub(_firstTradedTimestampMap[token])) {
            // overflow inspection:
            // 2 ^ 32 = 4,294,967,296 > 100 years = 60 * 60 * 24 * 365 * 100 = 3,153,600,000
            twapIntervalArg = uint32(_blockTimestamp().sub(_firstTradedTimestampMap[token]));
        }

        return Exchange(exchange).getSqrtMarkTwapX96(token, twapIntervalArg).formatSqrtPriceX96ToPriceX96();
    }

    // --- funding related getters ---
    // -------------------------------

    function _getOwedRealizedPnlWithPendingFundingPayment(address trader) internal view returns (int256) {
        return _accountMap[trader].owedRealizedPnl.sub(_getAllPendingFundingPayment(trader));
    }

    function _getIndexPrice(address token) internal view returns (uint256) {
        return IIndexPrice(token).getIndexPrice(twapInterval);
    }

    // return decimals 18
    function _getTotalInitialMarginRequirement(address trader) internal view returns (uint256) {
        // right now we have only one quote token USDC, which is equivalent to our internal accounting unit.
        uint256 quoteDebtValue = _accountMarketMap.getDebt(trader, quoteToken);
        uint256 totalPositionValue = _getTotalAbsPositionValue(trader);
        uint256 totalBaseDebtValue = _getTotalBaseDebtValue(trader);
        return Math.max(totalPositionValue, totalBaseDebtValue.add(quoteDebtValue)).mulRatio(imRatio);
    }

    function _getTotalMinimumMarginRequirement(address trader) internal view returns (uint256) {
        return _getTotalAbsPositionValue(trader).mulRatio(mmRatio);
    }

    function _getDebtValue(address token, uint256 amount) internal view returns (uint256) {
        return amount.mul(_getIndexPrice(token)).divideBy10_18();
    }

    // return in settlement token decimals
    function _getTotalCollateralValue(address trader) internal view returns (int256) {
        int256 owedRealizedPnl = _getOwedRealizedPnlWithPendingFundingPayment(trader);
        return IVault(vault).balanceOf(trader).addS(owedRealizedPnl, _settlementTokenDecimals);
    }

    // TODO refactor with _getTotalBaseDebtValue and getTotalUnrealizedPnl
    function _getTotalAbsPositionValue(address trader) internal view returns (uint256) {
        address[] memory tokens = _accountMap[trader].tokens;
        uint256 totalPositionValue;
        uint256 tokenLen = tokens.length;
        for (uint256 i = 0; i < tokenLen; i++) {
            address baseToken = tokens[i];
            if (_isPoolExistent(baseToken)) {
                // will not use negative value in this case
                uint256 positionValue = getPositionValue(trader, baseToken, 0).abs();
                totalPositionValue = totalPositionValue.add(positionValue);
            }
        }
        return totalPositionValue;
    }

    function _getTotalBaseDebtValue(address trader) internal view returns (uint256) {
        Account storage account = _accountMap[trader];
        uint256 totalBaseDebtValue;
        uint256 tokenLen = account.tokens.length;
        for (uint256 i = 0; i < tokenLen; i++) {
            address baseToken = account.tokens[i];
            if (_isPoolExistent(baseToken)) {
                uint256 baseDebtValue = _getDebtValue(baseToken, _accountMarketMap.getDebt(trader, baseToken));
                totalBaseDebtValue = totalBaseDebtValue.add(baseDebtValue);
            }
        }
        return totalBaseDebtValue;
    }

    function _getPositionSize(address trader, address baseToken) internal view returns (int256) {
        uint256 vBaseAmount =
            _accountMarketMap.getAvailable(trader, baseToken).add(
                Exchange(exchange).getTotalTokenAmountInPool(
                    trader,
                    baseToken,
                    true // get base token amount
                )
            );

        // NOTE: when a token goes into UniswapV3 pool (addLiquidity or swap), there would be 1 wei rounding error
        // for instance, maker adds liquidity with 2 base (2000000000000000000),
        // the actual base amount in pool would be 1999999999999999999
        int256 positionSize = vBaseAmount.toInt256().sub(_accountMarketMap.getDebt(trader, baseToken).toInt256());
        return positionSize.abs() < _DUST ? 0 : positionSize;
    }

    function _getBaseQuoteTokenBalance(address baseToken) internal view returns (uint256 base, uint256 quote) {
        base = IERC20Metadata(baseToken).balanceOf(address(this));
        quote = IERC20Metadata(quoteToken).balanceOf(address(this));
    }

    function _isPoolExistent(address baseToken) internal view returns (bool) {
        return Exchange(exchange).getPool(baseToken) != address(0);
    }

    function _isIncreasePosition(
        address trader,
        address baseToken,
        bool isBaseToQuote
    ) internal view returns (bool) {
        // increase position == old/new position are in the same direction
        int256 positionSize = getPositionSize(trader, baseToken);
        bool isOldPositionShort = positionSize < 0 ? true : false;
        return (positionSize == 0 || isOldPositionShort == isBaseToQuote);
    }

    /// @inheritdoc BaseRelayRecipient
    function _msgSender() internal view override(BaseRelayRecipient, Context) returns (address payable) {
        return super._msgSender();
    }

    /// @inheritdoc BaseRelayRecipient
    function _msgData() internal view override(BaseRelayRecipient, Context) returns (bytes memory) {
        return super._msgData();
    }

    function _requireHasBaseToken(address baseToken) internal view {
        // CH_BTNE: base token not exists
        require(_isPoolExistent(baseToken), "CH_BTNE");
    }

    // there are three configurations for different insolvency risk tolerance: conservative, moderate, aggressive
    // we will start with the conservative one, then gradually change it to more aggressive ones
    // to increase capital efficiency.
    function _getFreeCollateral(address trader) private view returns (int256) {
        // conservative config: freeCollateral = max(min(collateral, accountValue) - imReq, 0)
        int256 totalCollateralValue = _getTotalCollateralValue(trader);
        int256 accountValue = totalCollateralValue.addS(getTotalUnrealizedPnl(trader), _settlementTokenDecimals);
        uint256 totalInitialMarginRequirement = _getTotalInitialMarginRequirement(trader);
        int256 freeCollateral =
            PerpMath.min(totalCollateralValue, accountValue).subS(
                totalInitialMarginRequirement.toInt256(),
                _settlementTokenDecimals
            );

        return freeCollateral;

        // moderate config: freeCollateral = max(min(collateral, accountValue - imReq), 0)
        // return PerpMath.max(PerpMath.min(collateralValue, accountValue.subS(totalImReq, decimals)), 0).toUint256();

        // aggressive config: freeCollateral = max(accountValue - imReq, 0)
        // TODO note that aggressive model depends entirely on unrealizedPnl, which depends on the index price, for
        //  calculating freeCollateral. We should implement some sort of safety check before using this model;
        //  otherwise a trader could drain the entire vault if the index price deviates significantly.
        // return PerpMath.max(accountValue.subS(totalImReq, decimals), 0).toUint256()
    }

    function _requireEnoughFreeCollateral(address trader) internal view {
        // CH_NEAV: not enough account value
        require(_getFreeCollateral(trader) >= 0, "CH_NEAV");
    }

    function _checkSlippage(CheckSlippageParams memory params) internal pure {
        // B2Q + exact input, want more output quote as possible, so we set a lower bound of output quote
        // B2Q + exact output, want less input base as possible, so we set a upper bound of input base
        // Q2B + exact input, want more output base as possible, so we set a lower bound of output base
        // Q2B + exact output, want less input quote as possible, so we set a upper bound of input quote
        if (params.isBaseToQuote) {
            if (params.isExactInput) {
                // too little received
                require(params.deltaAvailableQuote >= params.oppositeAmountBound, "CH_TLR");
            } else {
                // too much requested
                require(params.deltaAvailableBase <= params.oppositeAmountBound, "CH_TMR");
            }
        } else {
            if (params.isExactInput) {
                // too little received
                require(params.deltaAvailableBase >= params.oppositeAmountBound, "CH_TLR");
            } else {
                // too much requested
                require(params.deltaAvailableQuote <= params.oppositeAmountBound, "CH_TMR");
            }
        }
    }
}<|MERGE_RESOLUTION|>--- conflicted
+++ resolved
@@ -1284,11 +1284,6 @@
         address baseToken,
         Funding.Growth memory updatedGlobalFundingGrowth
     ) internal returns (int256) {
-<<<<<<< HEAD
-=======
-        _requireHasBaseToken(baseToken);
-
->>>>>>> cb0aef79
         int256 liquidityCoefficientInFundingPayment =
             Exchange(exchange).updateFundingGrowthAndLiquidityCoefficientInFundingPayment(
                 trader,
@@ -1302,16 +1297,6 @@
                 liquidityCoefficientInFundingPayment,
                 updatedGlobalFundingGrowth.twPremiumX96
             );
-<<<<<<< HEAD
-=======
-
-        int256 fundingPayment =
-            liquidityCoefficientInFundingPayment.add(availableAndDebtCoefficientInFundingPayment).div(1 days);
-
-        // update fundingGrowth of funding payment coefficient from available and debt
-        account.lastTwPremiumGrowthGlobalX96Map[baseToken] = updatedGlobalFundingGrowth.twPremiumX96;
-
->>>>>>> cb0aef79
         return fundingPayment;
     }
 
