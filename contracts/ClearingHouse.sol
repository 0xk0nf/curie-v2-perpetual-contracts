// SPDX-License-Identifier: GPL-2.0-or-later
pragma solidity 0.7.6;
pragma abicoder v2;

import "hardhat/console.sol";
import { Ownable } from "@openzeppelin/contracts/access/Ownable.sol";
import { Context } from "@openzeppelin/contracts/utils/Context.sol";
import { Math } from "@openzeppelin/contracts/math/Math.sol";
import { SafeMath } from "@openzeppelin/contracts/math/SafeMath.sol";
import { SignedSafeMath } from "@openzeppelin/contracts/math/SignedSafeMath.sol";
import { ReentrancyGuard } from "@openzeppelin/contracts/utils/ReentrancyGuard.sol";
import { IUniswapV3Pool } from "@uniswap/v3-core/contracts/interfaces/IUniswapV3Pool.sol";
import { TransferHelper } from "@uniswap/lib/contracts/libraries/TransferHelper.sol";
import { IUniswapV3MintCallback } from "@uniswap/v3-core/contracts/interfaces/callback/IUniswapV3MintCallback.sol";
import { IUniswapV3SwapCallback } from "@uniswap/v3-core/contracts/interfaces/callback/IUniswapV3SwapCallback.sol";
import { FullMath } from "@uniswap/v3-core/contracts/libraries/FullMath.sol";
import { FixedPoint128 } from "@uniswap/v3-core/contracts/libraries/FixedPoint128.sol";
import { FixedPoint96 } from "@uniswap/v3-core/contracts/libraries/FixedPoint96.sol";
import { SwapMath } from "@uniswap/v3-core/contracts/libraries/SwapMath.sol";
import { TickMath } from "@uniswap/v3-core/contracts/libraries/TickMath.sol";
import { LiquidityMath } from "@uniswap/v3-core/contracts/libraries/LiquidityMath.sol";
import { BaseRelayRecipient } from "./gsn/BaseRelayRecipient.sol";
import { PerpSafeCast } from "./lib/PerpSafeCast.sol";
import { PerpMath } from "./lib/PerpMath.sol";
import { FeeMath } from "./lib/FeeMath.sol";
import { IMintableERC20 } from "./interface/IMintableERC20.sol";
import { IERC20Metadata } from "./interface/IERC20Metadata.sol";
import { ISettlement } from "./interface/ISettlement.sol";
import { IIndexPrice } from "./interface/IIndexPrice.sol";
import { Validation } from "./base/Validation.sol";
import { Tick } from "./lib/Tick.sol";
import { SettlementTokenMath } from "./lib/SettlementTokenMath.sol";
import { IVault } from "./interface/IVault.sol";
import { ArbBlockContext } from "./arbitrum/ArbBlockContext.sol";
import { Exchange } from "./Exchange.sol";
import { FixedPoint96 } from "@uniswap/v3-core/contracts/libraries/FixedPoint96.sol";
import { Funding } from "./lib/Funding.sol";
import { PerpFixedPoint96 } from "./lib/PerpFixedPoint96.sol";

contract ClearingHouse is
    IUniswapV3MintCallback,
    IUniswapV3SwapCallback,
    ISettlement,
    ReentrancyGuard,
    Validation,
    Ownable,
    BaseRelayRecipient
{
    using SafeMath for uint256;
    using SafeMath for uint160;
    using PerpSafeCast for uint256;
    using PerpSafeCast for uint128;
    using SignedSafeMath for int256;
    using PerpSafeCast for int256;
    using PerpMath for uint256;
    using PerpMath for int256;
    using PerpMath for uint160;
    using Tick for mapping(int24 => Tick.GrowthInfo);
    using SettlementTokenMath for uint256;
    using SettlementTokenMath for int256;

    //
    // events
    //
    event Minted(address indexed trader, address indexed token, uint256 amount);
    event Burned(address indexed trader, address indexed token, uint256 amount);

    event PositionChanged(
        address indexed trader,
        address indexed baseToken,
        int256 exchangedPositionSize,
        int256 exchangedPositionNotional,
        uint256 fee,
        int256 openNotional,
        int256 realizedPnl
    );
    event PositionLiquidated(
        address indexed trader,
        address indexed baseToken,
        uint256 positionNotional,
        uint256 positionSize,
        uint256 liquidationFee,
        address liquidator
    );
    event FundingSettled(
        address indexed trader,
        address indexed baseToken,
        int256 amount // +: trader pays, -: trader receives
    );
    event GlobalFundingGrowthUpdated(
        address indexed baseToken,
        int256 twPremiumGrowthX192,
        int256 twPremiumDivBySqrtPriceX96
    );
    event TwapIntervalChanged(uint256 twapInterval);
    event LiquidationPenaltyRatioChanged(uint256 liquidationPenaltyRatio);
    event PartialCloseRatioChanged(uint256 partialCloseRatio);
    event ReferredPositionChanged(bytes32 indexed referralCode);
    event ExchangeUpdated(address exchange);

    //
    // Struct
    //

    struct Account {
        // realized pnl but haven't settle to collateral, vToken decimals
        int256 owedRealizedPnl;
        address[] tokens; // all tokens (base only) this account is in debt of
        // key: token address, e.g. vETH...
        mapping(address => TokenInfo) tokenInfoMap; // balance & debt info of each token
        // key: token address, value: the last twPremiumGrowthGlobalX96
        mapping(address => int256) lastTwPremiumGrowthGlobalX96Map;
    }

    struct TokenInfo {
        uint256 available; // amount available in CH
        uint256 debt;
    }

    struct AddLiquidityParams {
        address baseToken;
        uint256 base;
        uint256 quote;
        int24 lowerTick;
        int24 upperTick;
        uint256 minBase;
        uint256 minQuote;
        uint256 deadline;
    }

    /// @param liquidity collect fee when 0
    struct RemoveLiquidityParams {
        address baseToken;
        int24 lowerTick;
        int24 upperTick;
        uint128 liquidity;
        uint256 minBase;
        uint256 minQuote;
        uint256 deadline;
    }

    struct RemoveLiquidityFromOrderParams {
        address maker;
        address baseToken;
        address pool;
        int24 lowerTick;
        int24 upperTick;
        uint256 feeGrowthInsideQuoteX128;
        uint256 liquidity;
    }

    struct InternalRemoveLiquidityParams {
        address maker;
        address baseToken;
        int24 lowerTick;
        int24 upperTick;
        uint128 liquidity;
    }

    struct RemoveLiquidityResponse {
        uint256 base;
        uint256 quote;
        uint256 fee;
    }

    struct SwapParams {
        address baseToken;
        bool isBaseToQuote;
        bool isExactInput;
        uint256 amount;
        uint160 sqrtPriceLimitX96; // price slippage protection
    }

    struct InternalSwapParams {
        address trader;
        address baseToken;
        bool isBaseToQuote;
        bool isExactInput;
        uint256 amount;
        uint160 sqrtPriceLimitX96; // price slippage protection
    }

    struct SwapResponse {
        uint256 deltaAvailableBase;
        uint256 deltaAvailableQuote;
        int256 exchangedPositionSize;
        int256 exchangedPositionNotional;
        uint256 fee;
        int256 openNotional;
        int256 realizedPnl;
    }

    struct SwapStep {
        uint160 initialSqrtPriceX96;
        int24 nextTick;
        bool isNextTickInitialized;
        uint160 nextSqrtPriceX96;
        uint256 amountIn;
        uint256 amountOut;
        uint256 feeAmount;
    }

    struct OpenPositionParams {
        address baseToken;
        bool isBaseToQuote;
        bool isExactInput;
        uint256 amount;
        // B2Q + exact input, want more output quote as possible, so we set a lower bound of output quote
        // B2Q + exact output, want less input base as possible, so we set a upper bound of input base
        // Q2B + exact input, want more output base as possible, so we set a lower bound of output base
        // Q2B + exact output, want less input quote as possible, so we set a upper bound of input quote
        // when it's 0 in exactInput, means ignore slippage protection
        // when it's maxUint in exactOutput = ignore
        // when it's over or under the bound, it will be reverted
        uint256 oppositeAmountBound;
        uint256 deadline;
        // B2Q: the price cannot be less than this value after the swap
        // Q2B: The price cannot be greater than this value after the swap
        // it will fill the trade until it reach the price limit instead of reverted
        uint160 sqrtPriceLimitX96;
        bytes32 referralCode;
    }

    struct InternalOpenPositionParams {
        address trader;
        address baseToken;
        bool isBaseToQuote;
        bool isExactInput;
        uint256 amount;
        uint160 sqrtPriceLimitX96; // price slippage protection
        bool skipMarginRequirementCheck;
    }

    // not used in CH, due to inherit from BaseRelayRecipient
    string public override versionRecipient;
    // 10 wei
    uint256 internal constant _DUST = 10;

    //
    // state variables
    //
    address public immutable quoteToken;
    address public immutable uniswapV3Factory;
    address public vault;
    address public insuranceFund;
    address public exchange;

    uint256 public imRatio = 0.1 ether; // initial-margin ratio, 10%
    uint256 public mmRatio = 0.0625 ether; // minimum-margin ratio, 6.25%

    uint8 internal immutable _settlementTokenDecimals;

    uint32 public twapInterval = 15 minutes;

    // key: trader
    mapping(address => Account) internal _accountMap;

    // key: accountBaseTokenKey, which is a hash of account and baseToken
    // value: fraction of open notional that can unify the openNotional for both maker and taker
    mapping(bytes32 => int256) internal _openNotionalFractionMap;

    // key: base token
    mapping(address => uint256) internal _firstTradedTimestampMap;
    mapping(address => uint256) internal _lastSettledTimestampMap;
    mapping(address => Funding.Growth) internal _globalFundingGrowthX96Map;

    uint256 public liquidationPenaltyRatio = 0.025 ether; // initial penalty ratio, 2.5%
    uint256 public partialCloseRatio = 0.25 ether; // partial close ratio, 25%
    uint8 public maxMarketsPerAccount;

    constructor(
        address vaultArg,
        address insuranceFundArg,
        address quoteTokenArg,
        address uniV3FactoryArg
    ) {
        // vault is 0
        require(vaultArg != address(0), "CH_VI0");
        // InsuranceFund is 0
        require(insuranceFundArg != address(0), "CH_IFI0");

        // quoteToken is 0
        require(quoteTokenArg != address(0), "CH_QI0");
        // CH_QDN18: quoteToken decimals is not 18
        require(IERC20Metadata(quoteTokenArg).decimals() == 18, "CH_QDN18");

        // uniV3Factory is 0
        require(uniV3FactoryArg != address(0), "CH_U10");

        vault = vaultArg;
        insuranceFund = insuranceFundArg;
        quoteToken = quoteTokenArg;
        uniswapV3Factory = uniV3FactoryArg;

        _settlementTokenDecimals = IVault(vault).decimals();
    }

    //
    // MODIFIER
    //
    modifier checkRatio(uint256 ratio) {
        // CH_RL1: ratio overflow
        require(ratio <= 1 ether, "CH_RO");
        _;
    }

    //
    // EXTERNAL FUNCTIONS
    //
    function setExchange(address exchangeArg) external onlyOwner {
        // exchange is 0
        require(exchangeArg != address(0), "CH_EI0");
        exchange = exchangeArg;
        emit ExchangeUpdated(exchange);
    }

    function addLiquidity(AddLiquidityParams calldata params) external nonReentrant() checkDeadline(params.deadline) {
        _requireHasBaseToken(params.baseToken);

        address trader = _msgSender();
        // register token if it's the first time
        _registerBaseToken(trader, params.baseToken);

        Funding.Growth memory updatedGlobalFundingGrowth =
            _settleFundingAndUpdateFundingGrowth(trader, params.baseToken);

        // update internal states
        TokenInfo storage baseTokenInfo = _accountMap[trader].tokenInfoMap[params.baseToken];
        TokenInfo storage quoteTokenInfo = _accountMap[trader].tokenInfoMap[quoteToken];

        // note that we no longer check available tokens here because CH will always auto-mint
        // when requested by UniswapV3MintCallback
        Exchange.AddLiquidityResponse memory response =
            Exchange(exchange).addLiquidity(
                Exchange.AddLiquidityParams({
                    trader: trader,
                    baseToken: params.baseToken,
                    base: params.base,
                    quote: params.quote,
                    lowerTick: params.lowerTick,
                    upperTick: params.upperTick,
                    updatedGlobalFundingGrowth: updatedGlobalFundingGrowth
                })
            );

        // price slippage check
        require(response.base >= params.minBase && response.quote >= params.minQuote, "CH_PSC");

        // update token info
        // TODO should burn base fee received instead of adding it to available amount
        baseTokenInfo.available = baseTokenInfo.available.sub(response.base);
        quoteTokenInfo.available = quoteTokenInfo.available.add(response.fee).sub(response.quote);
        _addOpenNotionalFraction(trader, params.baseToken, response.quote.toInt256());
<<<<<<< HEAD
=======

        // must after token info is updated to ensure free collateral is positive after updated
        _requireEnoughFreeCollateral(trader);

        emit LiquidityChanged(
            trader,
            params.baseToken,
            quoteToken,
            params.lowerTick,
            params.upperTick,
            response.base.toInt256(),
            response.quote.toInt256(),
            response.liquidity.toInt128(),
            response.fee
        );
>>>>>>> 0734474f
    }

    function removeLiquidity(RemoveLiquidityParams calldata params)
        external
        nonReentrant()
        checkDeadline(params.deadline)
        returns (
            uint256 base,
            uint256 quote,
            uint256 fee
        )
    {
        _requireHasBaseToken(params.baseToken);
        RemoveLiquidityResponse memory response =
            _removeLiquidity(
                InternalRemoveLiquidityParams({
                    maker: _msgSender(),
                    baseToken: params.baseToken,
                    lowerTick: params.lowerTick,
                    upperTick: params.upperTick,
                    liquidity: params.liquidity
                })
            );

        // price slippage check
        require(response.base >= params.minBase && response.quote >= params.minQuote, "CH_PSC");
        return (response.base, response.quote, response.fee);
    }

    function closePosition(
        address baseToken,
        uint160 sqrtPriceLimitX96,
        uint256 deadline,
        bytes32 referralCode
    ) external checkDeadline(deadline) returns (uint256 deltaBase, uint256 deltaQuote) {
        _requireHasBaseToken(baseToken);
        SwapResponse memory response = _closePosition(_msgSender(), baseToken, sqrtPriceLimitX96);
        emit ReferredPositionChanged(referralCode);
        return (response.deltaAvailableBase, response.deltaAvailableQuote);
    }

    function openPosition(OpenPositionParams memory params)
        external
        checkDeadline(params.deadline)
        returns (uint256 deltaBase, uint256 deltaQuote)
    {
        _requireHasBaseToken(params.baseToken);
        _registerBaseToken(_msgSender(), params.baseToken);

        // must before price impact check
        Exchange(exchange).saveTickBeforeFirstSwapThisBlock(params.baseToken);

        // !isIncreasePosition() == reduce or close position
        if (!_isIncreasePosition(_msgSender(), params.baseToken, params.isBaseToQuote)) {
            // revert if isOverPriceLimit to avoid that partially closing a position in openPosition() seems unexpected
            // CH_OPI: over price impact
            require(
                !Exchange(exchange).isOverPriceLimit(
                    Exchange.PriceLimitParams({
                        baseToken: params.baseToken,
                        isBaseToQuote: params.isBaseToQuote,
                        isExactInput: params.isExactInput,
                        amount: params.amount,
                        sqrtPriceLimitX96: params.sqrtPriceLimitX96
                    })
                ),
                "CH_OPI"
            );
        }

        SwapResponse memory response =
            _openPosition(
                InternalOpenPositionParams({
                    trader: _msgSender(),
                    baseToken: params.baseToken,
                    isBaseToQuote: params.isBaseToQuote,
                    isExactInput: params.isExactInput,
                    amount: params.amount,
                    sqrtPriceLimitX96: params.sqrtPriceLimitX96,
                    skipMarginRequirementCheck: false
                })
            );

        // B2Q + exact input, want more output quote as possible, so we set a lower bound of output quote
        // B2Q + exact output, want less input base as possible, so we set a upper bound of input base
        // Q2B + exact input, want more output base as possible, so we set a lower bound of output base
        // Q2B + exact output, want less input quote as possible, so we set a upper bound of input quote
        if (params.isBaseToQuote) {
            if (params.isExactInput) {
                // too little received
                require(response.deltaAvailableQuote >= params.oppositeAmountBound, "CH_TLR");
            } else {
                // too much requested
                require(response.deltaAvailableBase <= params.oppositeAmountBound, "CH_TMR");
            }
        } else {
            if (params.isExactInput) {
                // too little received
                require(response.deltaAvailableBase >= params.oppositeAmountBound, "CH_TLR");
            } else {
                // too much requested
                require(response.deltaAvailableQuote <= params.oppositeAmountBound, "CH_TMR");
            }
        }

        emit ReferredPositionChanged(params.referralCode);
        return (response.deltaAvailableBase, response.deltaAvailableQuote);
    }

    // TODO can we move to exchange
    // @inheritdoc IUniswapV3MintCallback
    function uniswapV3MintCallback(
        uint256 amount0Owed,
        uint256 amount1Owed,
        bytes calldata data // contains baseToken
    ) external override {
        // CH_FMV: failed mintCallback verification
        require(_msgSender() == exchange, "CH_FMV");

        Exchange.MintCallbackData memory callbackData = abi.decode(data, (Exchange.MintCallbackData));

        if (amount0Owed > 0) {
            address token = IUniswapV3Pool(callbackData.pool).token0();
            _mintIfNotEnough(callbackData.trader, token, amount0Owed);
            TransferHelper.safeTransfer(token, callbackData.pool, amount0Owed);
        }
        if (amount1Owed > 0) {
            address token = IUniswapV3Pool(callbackData.pool).token1();
            _mintIfNotEnough(callbackData.trader, token, amount1Owed);
            TransferHelper.safeTransfer(token, callbackData.pool, amount1Owed);
        }
    }

    function setTwapInterval(uint32 twapIntervalArg) external onlyOwner {
        // CH_ITI: invalid twapInterval
        require(twapIntervalArg != 0, "CH_ITI");

        twapInterval = twapIntervalArg;
        emit TwapIntervalChanged(twapIntervalArg);
    }

    function setLiquidationPenaltyRatio(uint256 liquidationPenaltyRatioArg)
        external
        checkRatio(liquidationPenaltyRatioArg)
        onlyOwner
    {
        liquidationPenaltyRatio = liquidationPenaltyRatioArg;
        emit LiquidationPenaltyRatioChanged(liquidationPenaltyRatioArg);
    }

    function setPartialCloseRatio(uint256 partialCloseRatioArg) external checkRatio(partialCloseRatioArg) onlyOwner {
        partialCloseRatio = partialCloseRatioArg;
        emit PartialCloseRatioChanged(partialCloseRatioArg);
    }

    function setMaxMarketsPerAccount(uint8 maxMarketsPerAccountArg) external onlyOwner {
        maxMarketsPerAccount = maxMarketsPerAccountArg;
    }

    function setTrustedForwarder(address trustedForwarderArg) external onlyOwner {
        trustedForwarder = trustedForwarderArg;
    }

    function liquidate(address trader, address baseToken) external nonReentrant() {
        _requireHasBaseToken(baseToken);
        // CH_EAV: enough account value
        require(
            getAccountValue(trader).lt(_getTotalMinimumMarginRequirement(trader).toInt256(), _settlementTokenDecimals),
            "CH_EAV"
        );

        address[] memory tokens = _accountMap[trader].tokens;

        // TODO merge into 1 exchange function
        for (uint256 i = 0; i < tokens.length; i++) {
            bytes32[] memory orderIds = Exchange(exchange).getOpenOrderIds(trader, tokens[i]);
            // CH_NEO: not empty order
            require(orderIds.length == 0, "CH_NEO");
        }

        SwapResponse memory response = _closePosition(trader, baseToken, 0);

        // trader's pnl-- as liquidation penalty
        uint256 liquidationFee = response.exchangedPositionNotional.abs().mul(liquidationPenaltyRatio).divideBy10_18();
        _accountMap[trader].owedRealizedPnl = _accountMap[trader].owedRealizedPnl.sub(liquidationFee.toInt256());

        // increase liquidator's pnl liquidation reward
        address liquidator = _msgSender();
        _accountMap[liquidator].owedRealizedPnl = _accountMap[liquidator].owedRealizedPnl.add(
            liquidationFee.toInt256()
        );

        emit PositionLiquidated(
            trader,
            baseToken,
            response.exchangedPositionNotional.abs(),
            response.deltaAvailableBase,
            liquidationFee,
            liquidator
        );
    }

    // TODO can we move to exchange
    function uniswapV3SwapCallback(
        int256 amount0Delta,
        int256 amount1Delta,
        bytes calldata data
    ) external override {
        // CH_FMV: failed mintCallback verification
        require(_msgSender() == exchange, "CH_FMV");

        // swaps entirely within 0-liquidity regions are not supported -> 0 swap is forbidden
        // CH_F0S: forbidden 0 swap
        require(amount0Delta > 0 || amount1Delta > 0, "CH_F0S");

        Exchange.SwapCallbackData memory callbackData = abi.decode(data, (Exchange.SwapCallbackData));

        // TODO won't need this external call once moved to Exchange
        IUniswapV3Pool pool = IUniswapV3Pool(Exchange(exchange).getPool(callbackData.baseToken));

        // amount0Delta & amount1Delta are guaranteed to be positive when being the amount to be paid
        (address token, uint256 amountToPay) =
            amount0Delta > 0 ? (pool.token0(), uint256(amount0Delta)) : (pool.token1(), uint256(amount1Delta));

        // we know the exact amount of a token needed for swap in the swap callback
        // we separate into two part
        // 1. extra minted tokens because the fee is charged by CH now
        // 2. tokens that a trader needs when openPosition
        //
        // check here for the design of custom fee ,
        // https://www.notion.so/perp/Customise-fee-tier-on-B2QFee-1b7244e1db63416c8651e8fa04128cdb
        // y = clearingHouseFeeRatio, x = uniswapFeeRatio

        // 1. fee charged by CH
        // because the amountToPay is scaled up,
        // we need to scale down the amount to get the exact user's input amount
        // the difference of these two values is minted for compensate the base/quote fee
        // here is an example for custom fee
        //  - clearing house fee: 2%, uniswap fee: 1%, use input with exact input: 1 quote
        //    our input to uniswap pool will be 1 * 0.98 / 0.99, and amountToPay is the same
        //    the `exactSwappedAmount` is (1 * 0.98 / 0.99) * 0.99 = 0.98
        //    the fee for uniswap pool is (1 * 0.98 / 0.99) * 0.01  <-- we need to mint
        uint256 exactSwappedAmount =
            FeeMath.calcAmountScaledByFeeRatio(amountToPay, callbackData.uniswapFeeRatio, false);
        // not use _mint() here since it will change trader's baseToken available/debt
        IMintableERC20(token).mint(address(this), amountToPay.sub(exactSwappedAmount));

        // 2. openPosition
        uint256 availableBefore = getTokenInfo(callbackData.trader, token).available;
        // if quote to base, need to mint clearing house quote fee for trader
        uint256 amount =
            token == callbackData.baseToken ? exactSwappedAmount : exactSwappedAmount.add(callbackData.fee);

        if (availableBefore < amount) {
            _mint(callbackData.trader, token, amount.sub(availableBefore), false);
        }

        // swap
        TransferHelper.safeTransfer(token, address(pool), amountToPay);
    }

    function _cancelExcessOrders(
        address maker,
        address baseToken,
        bytes32[] memory orderIds
    ) internal {
        _requireHasBaseToken(baseToken);

        // TODO refactor with liquidate and fix the formula with collateral
        // CH_EAV: enough account value
        // shouldn't cancel open orders
        require(
            getAccountValue(maker).lt(_getTotalInitialMarginRequirement(maker).toInt256(), _settlementTokenDecimals),
            "CH_EAV"
        );

        // TODO refactor with _removeLiquidity - before and after removeLiquidityByIds
        _settleFundingAndUpdateFundingGrowth(maker, baseToken);

        uint256 baseBalanceBefore = IERC20Metadata(baseToken).balanceOf(address(this));
        uint256 quoteBalanceBefore = IERC20Metadata(quoteToken).balanceOf(address(this));

        Exchange.RemoveLiquidityResponse memory response =
            Exchange(exchange).removeLiquidityByIds(maker, baseToken, orderIds);

        // burn base/quote fee
        // base/quote fee of all makers in the range of lowerTick and upperTick should be
        // balanceAfter - balanceBefore - response.base / response.quote
        IMintableERC20(baseToken).burn(
            IERC20Metadata(baseToken).balanceOf(address(this)).sub(baseBalanceBefore).sub(response.base)
        );
        IMintableERC20(quoteToken).burn(
            IERC20Metadata(quoteToken).balanceOf(address(this)).sub(quoteBalanceBefore).sub(response.quote)
        );
        uint256 removedQuoteAmount = response.quote.add(response.fee);
        TokenInfo storage baseTokenInfo = _accountMap[maker].tokenInfoMap[baseToken];
        TokenInfo storage quoteTokenInfo = _accountMap[maker].tokenInfoMap[quoteToken];
        baseTokenInfo.available = baseTokenInfo.available.add(response.base);
        quoteTokenInfo.available = quoteTokenInfo.available.add(removedQuoteAmount);
        _addOpenNotionalFraction(maker, baseToken, -(removedQuoteAmount.toInt256()));

        // burn maker's debt to reduce maker's init margin requirement
        _burnMax(maker, baseToken);

        // burn maker's quote to reduce maker's init margin requirement
        _burnMax(maker, quoteToken);
    }

    function cancelExcessOrders(
        address maker,
        address baseToken,
        bytes32[] calldata orderIds
    ) external nonReentrant() {
        _cancelExcessOrders(maker, baseToken, orderIds);
    }

    function cancelAllExcessOrders(address maker, address baseToken) external nonReentrant() {
        bytes32[] memory orderIds = Exchange(exchange).getOpenOrderIds(maker, baseToken);
        _cancelExcessOrders(maker, baseToken, orderIds);
    }

    function settle(address account) external override returns (int256) {
        // only vault
        require(_msgSender() == vault, "CH_OV");

        Account storage accountStorage = _accountMap[account];
        int256 pnl = accountStorage.owedRealizedPnl;
        accountStorage.owedRealizedPnl = 0;

        // TODO should check quote in pool as well
        if (accountStorage.tokens.length > 0) {
            return pnl;
        }

        // settle quote if all position are closed
        TokenInfo storage quoteInfo = _accountMap[account].tokenInfoMap[quoteToken];
        if (quoteInfo.available >= quoteInfo.debt) {
            // profit
            uint256 profit = quoteInfo.available.sub(quoteInfo.debt);
            quoteInfo.available = quoteInfo.available.sub(profit);
            pnl = pnl.add(profit.toInt256());

            // burn profit in quote and add to collateral
            IMintableERC20(quoteToken).burn(profit);
        } else {
            // loss
            uint256 loss = quoteInfo.debt.sub(quoteInfo.available);
            quoteInfo.debt = quoteInfo.debt.sub(loss);
            pnl = pnl.sub(loss.toInt256());
        }
        return pnl;
    }

    //
    // EXTERNAL VIEW FUNCTIONS
    //

    // return in settlement token decimals
    function getAccountValue(address account) public view returns (int256) {
        return _getTotalCollateralValue(account).addS(getTotalUnrealizedPnl(account), _settlementTokenDecimals);
    }

    // (totalBaseDebtValue + totalQuoteDebtValue) * imRatio
    function getTotalOpenOrderMarginRequirement(address trader) external view returns (uint256) {
        // right now we have only one quote token USDC, which is equivalent to our internal accounting unit.
        uint256 quoteDebtValue = _accountMap[trader].tokenInfoMap[quoteToken].debt;
        return _getTotalBaseDebtValue(trader).add(quoteDebtValue).mul(imRatio).divideBy10_18();
    }

    // NOTE: the negative value will only be used when calculating pnl
    function getPositionValue(
        address trader,
        address token,
        uint256 twapIntervalArg
    ) public view returns (int256 positionValue) {
        int256 positionSize = _getPositionSize(trader, token, Exchange(exchange).getSqrtMarkPriceX96(token));
        if (positionSize == 0) return 0;

        uint256 indexTwap = IIndexPrice(token).getIndexPrice(twapIntervalArg);

        // both positionSize & indexTwap are in 10^18 already
        return positionSize.mul(indexTwap.toInt256()).divideBy10_18();
    }

    function getTokenInfo(address trader, address token) public view returns (TokenInfo memory) {
        return _accountMap[trader].tokenInfoMap[token];
    }

    function getOpenNotional(address trader, address baseToken) public view returns (int256) {
        // quote.pool[baseToken] + quote.owedFee[baseToken] - openNotionalFraction[baseToken]
        uint160 sqrtMarkPrice = Exchange(exchange).getSqrtMarkPriceX96(baseToken);
        int256 quoteInPool =
            Exchange(exchange).getTotalTokenAmountInPool(trader, baseToken, sqrtMarkPrice, false).toInt256();
        int256 openNotionalFraction = _openNotionalFractionMap[_getAccountBaseTokenKey(trader, baseToken)];
        return quoteInPool.sub(openNotionalFraction);
    }

    function getOwedRealizedPnl(address trader) external view returns (int256) {
        return _accountMap[trader].owedRealizedPnl;
    }

    // TODO move to exchange
    function getTotalTokenAmountInPool(address trader, address baseToken)
        public
        view
        returns (uint256 base, uint256 quote)
    {
        uint160 sqrtMarkPriceX96 = Exchange(exchange).getSqrtMarkPriceX96(baseToken);
        base = Exchange(exchange).getTotalTokenAmountInPool(trader, baseToken, sqrtMarkPriceX96, true);
        quote = Exchange(exchange).getTotalTokenAmountInPool(trader, baseToken, sqrtMarkPriceX96, false);
    }

    function getPositionSize(address trader, address baseToken) public view returns (int256) {
        return _getPositionSize(trader, baseToken, Exchange(exchange).getSqrtMarkPriceX96(baseToken));
    }

    // quote.available - quote.debt + totalQuoteInPools - pendingFundingPayment
    function getNetQuoteBalance(address trader) public view returns (int256) {
        TokenInfo memory quoteTokenInfo = _accountMap[trader].tokenInfoMap[quoteToken];

        // include pendingFundingPayment
        uint256 totalQuoteInPools = Exchange(exchange).getTotalQuoteAmountInPools(trader, _accountMap[trader].tokens);

        int256 netQuoteBalance =
            quoteTokenInfo.available.toInt256().add(totalQuoteInPools.toInt256()).sub(quoteTokenInfo.debt.toInt256());
        return netQuoteBalance.abs() < _DUST ? 0 : netQuoteBalance;
    }

    /// @return fundingPayment; > 0 is payment and < 0 is receipt
    function getPendingFundingPayment(address trader, address baseToken) public view returns (int256) {
        return _getPendingFundingPayment(trader, baseToken, _getUpdatedGlobalFundingGrowth(baseToken));
    }

    /// @return fundingPayment; > 0 is payment and < 0 is receipt
    function getAllPendingFundingPayment(address trader) external view returns (int256) {
        return _getAllPendingFundingPayment(trader);
    }

    function getTotalUnrealizedPnl(address trader) public view returns (int256) {
        int256 totalPositionValue;
        uint256 tokenLen = _accountMap[trader].tokens.length;
        for (uint256 i = 0; i < tokenLen; i++) {
            address baseToken = _accountMap[trader].tokens[i];
            if (_isPoolExistent(baseToken)) {
                totalPositionValue = totalPositionValue.add(getPositionValue(trader, baseToken, 0));
            }
        }

        return getNetQuoteBalance(trader).add(totalPositionValue);
    }

    // return decimals 18
    function getTotalInitialMarginRequirement(address trader) external view returns (uint256) {
        return _getTotalInitialMarginRequirement(trader);
    }

    // there are three configurations for different insolvency risk tolerance: conservative, moderate, aggressive
    // we will start with the conservative one, then gradually change it to more aggressive ones
    // to increase capital efficiency.
    function getFreeCollateralWithBalance(address trader, int256 balance) public view returns (int256) {
        // accountValue = collateralValue + owedRealizedPnl - pendingFundingPayment + totalUnrealizedPnl
        int256 pendingFundingPayment = _getAllPendingFundingPayment(trader);
        int256 owedRealizedPnl = _accountMap[trader].owedRealizedPnl;
        int256 collateralValue = balance.addS(owedRealizedPnl.sub(pendingFundingPayment), _settlementTokenDecimals);
        int256 totalUnrealizedPnl = getTotalUnrealizedPnl(trader);
        int256 accountValue = collateralValue.addS(totalUnrealizedPnl, _settlementTokenDecimals);
        int256 totalImReq = _getTotalInitialMarginRequirement(trader).toInt256();

        // conservative config: freeCollateral = max(min(collateral, accountValue) - imReq, 0)
        return PerpMath.min(collateralValue, accountValue).subS(totalImReq, _settlementTokenDecimals);

        // moderate config: freeCollateral = max(min(collateral, accountValue - imReq), 0)
        // return PerpMath.max(PerpMath.min(collateralValue, accountValue.subS(totalImReq, decimals)), 0).toUint256();

        // aggressive config: freeCollateral = max(accountValue - imReq, 0)
        // TODO note that aggressive model depends entirely on unrealizedPnl, which depends on the index price, for
        //  calculating freeCollateral. We should implement some sort of safety check before using this model;
        //  otherwise a trader could drain the entire vault if the index price deviates significantly.
        // return PerpMath.max(accountValue.subS(totalImReq, decimals), 0).toUint256()
    }

    //
    // INTERNAL FUNCTIONS
    //

    function _mint(
        address account,
        address token,
        uint256 amount,
        bool checkMarginRatio
    ) internal returns (uint256) {
        if (amount == 0) {
            return 0;
        }

        // update internal states
        TokenInfo storage tokenInfo = _accountMap[account].tokenInfoMap[token];
        tokenInfo.available = tokenInfo.available.add(amount);
        tokenInfo.debt = tokenInfo.debt.add(amount);

        // check margin ratio must after minted
        if (checkMarginRatio) {
            _requireEnoughFreeCollateral(account);
        }

        IMintableERC20(token).mint(address(this), amount);

        emit Minted(account, token, amount);
        return amount;
    }

    // mint more token if the trader does not have more than the specified amount available
    function _mintIfNotEnough(
        address account,
        address token,
        uint256 amount
    ) internal {
        uint256 availableBefore = getTokenInfo(account, token).available;
        if (availableBefore < amount) {
            _mint(account, token, amount.sub(availableBefore), false);
        }
    }

    // caller must ensure the token exists
    function _burn(
        address account,
        address token,
        uint256 amount
    ) internal {
        if (amount == 0) {
            return;
        }

        TokenInfo storage tokenInfo = _accountMap[account].tokenInfoMap[token];
        // CH_IBTB: insufficient balance to burn
        // can only burn the amount of debt that can be pay back with available
        require(amount <= Math.min(tokenInfo.debt, tokenInfo.available), "CH_IBTB");

        // pay back debt
        tokenInfo.available = tokenInfo.available.sub(amount);
        tokenInfo.debt = tokenInfo.debt.sub(amount);

        if (token != quoteToken) {
            _deregisterBaseToken(account, token);
        }

        IMintableERC20(token).burn(amount);

        emit Burned(account, token, amount);
    }

    function _burnMax(address account, address token) internal {
        TokenInfo memory tokenInfo = getTokenInfo(account, token);
        uint256 burnedAmount = Math.min(tokenInfo.available, tokenInfo.debt);
        if (burnedAmount > 0) {
            _burn(account, token, Math.min(burnedAmount, IERC20Metadata(token).balanceOf(address(this))));
        }
    }

    // expensive
    function _deregisterBaseToken(address account, address baseToken) internal {
        // TODO add test: open long, add pool, now tokenInfo is cleared,
        TokenInfo memory tokenInfo = _accountMap[account].tokenInfoMap[baseToken];
        if (tokenInfo.available > 0 || tokenInfo.debt > 0) {
            return;
        }

        (uint256 baseInPool, uint256 quoteInPool) = getTotalTokenAmountInPool(account, baseToken);
        if (baseInPool > 0 || quoteInPool > 0) {
            return;
        }

        delete _accountMap[account].tokenInfoMap[baseToken];

        uint256 length = _accountMap[account].tokens.length;
        for (uint256 i; i < length; i++) {
            if (_accountMap[account].tokens[i] == baseToken) {
                // if the removal item is the last one, just `pop`
                if (i != length - 1) {
                    _accountMap[account].tokens[i] = _accountMap[account].tokens[length - 1];
                }
                _accountMap[account].tokens.pop();
                break;
            }
        }
    }

    function _registerBaseToken(address trader, address token) internal {
        address[] memory tokens = _accountMap[trader].tokens;
        if (tokens.length == 0) {
            _accountMap[trader].tokens.push(token);
            return;
        }

        // if both available and debt == 0, token is not yet registered by any external function (ex: mint, burn, swap)
        TokenInfo memory tokenInfo = _accountMap[trader].tokenInfoMap[token];
        if (tokenInfo.available == 0 && tokenInfo.debt == 0) {
            bool hit;
            for (uint256 i = 0; i < tokens.length; i++) {
                if (tokens[i] == token) {
                    hit = true;
                    break;
                }
            }
            if (!hit) {
                // CH_MNE: markets number exceeded
                require(maxMarketsPerAccount == 0 || tokens.length < maxMarketsPerAccount, "CH_MNE");
                _accountMap[trader].tokens.push(token);
            }
        }
    }

    // TODO refactor
    function _swapAndCalculateOpenNotional(InternalSwapParams memory params) internal returns (SwapResponse memory) {
        int256 positionSize = getPositionSize(params.trader, params.baseToken);
        int256 oldOpenNotional = getOpenNotional(params.trader, params.baseToken);
        SwapResponse memory response;
        int256 deltaAvailableQuote;

        // if: increase position (old/new position are in the same direction)
        if (_isIncreasePosition(params.trader, params.baseToken, params.isBaseToQuote)) {
            response = _swap(params);

            // TODO change _swap.response.deltaAvailableQuote to int
            // after swapCallback mint task
            deltaAvailableQuote = params.isBaseToQuote
                ? response.deltaAvailableQuote.toInt256()
                : -response.deltaAvailableQuote.toInt256();

            // https://docs.google.com/spreadsheets/d/1QwN_UZOiASv3dPBP7bNVdLR_GTaZGUrHW3-29ttMbLs/edit#gid=813431512
            // taker:
            // step 1: long 20 base
            // deltaAvailableQuote = -252.53
            // openNotionalFraction = oldOpenNotionalFraction - deltaAvailableQuote + realizedPnl
            //                      = 0 - (-252.53) + 0 = 252.53
            // openNotional = -openNotionalFraction = -252.53
            _addOpenNotionalFraction(params.trader, params.baseToken, -deltaAvailableQuote);
            response.openNotional = getOpenNotional(params.trader, params.baseToken);

            // there is no realizedPnl when increasing position
            return response;
        }

        // else: openReversePosition
        response = _swap(params);

        uint256 positionSizeAbs = positionSize.abs();

        // position size based closedRatio
        uint256 closedRatio = FullMath.mulDiv(response.deltaAvailableBase, 1 ether, positionSizeAbs);

        // TODO change _swap.response.deltaAvailableQuote to int
        deltaAvailableQuote = params.isBaseToQuote
            ? response.deltaAvailableQuote.toInt256()
            : -response.deltaAvailableQuote.toInt256();

        int256 realizedPnl;
        // if reduce or close position (closeRatio <= 1)
        if (positionSizeAbs >= response.deltaAvailableBase) {
            // https://docs.google.com/spreadsheets/d/1QwN_UZOiASv3dPBP7bNVdLR_GTaZGUrHW3-29ttMbLs/edit#gid=148137350
            // taker:
            // step 1: long 20 base
            // openNotionalFraction = 252.53
            // openNotional = -252.53
            // step 2: short 10 base (reduce half of the position)
            // deltaAvailableQuote = 137.5
            // closeRatio = 10/20 = 0.5
            // reducedOpenNotional = oldOpenNotional * closedRatio = -252.53 * 0.5 = -126.265
            // realizedPnl = deltaAvailableQuote + reducedOpenNotional = 137.5 + -126.265 = 11.235
            // openNotionalFraction = oldOpenNotionalFraction - deltaAvailableQuote + realizedPnl
            //                      = 252.53 - 137.5 + 11.235 = 126.265
            // openNotional = -openNotionalFraction = 126.265
            int256 reducedOpenNotional = oldOpenNotional.mul(closedRatio.toInt256()).divideBy10_18();
            realizedPnl = deltaAvailableQuote.add(reducedOpenNotional);
        } else {
            // else: opens a larger reverse position

            // https://docs.google.com/spreadsheets/d/1QwN_UZOiASv3dPBP7bNVdLR_GTaZGUrHW3-29ttMbLs/edit#gid=668982944
            // taker:
            // step 1: long 20 base
            // openNotionalFraction = 252.53
            // openNotional = -252.53
            // step 2: short 30 base (open a larger reverse position)
            // deltaAvailableQuote = 337.5
            // closeRatio = 30/20 = 1.5
            // closedPositionNotional = deltaAvailableQuote / closeRatio = 337.5 / 1.5 = 225
            // remainsPositionNotional = deltaAvailableQuote - closedPositionNotional = 337.5 - 225 = 112.5
            // realizedPnl = closedPositionNotional + oldOpenNotional = -252.53 + 225 = -27.53
            // openNotionalFraction = oldOpenNotionalFraction - deltaAvailableQuote + realizedPnl
            //                      = 252.53 - 337.5 + -27.53 = -112.5
            // openNotional = -openNotionalFraction = remainsPositionNotional = 112.5
            int256 closedPositionNotional = deltaAvailableQuote.mul(1 ether).div(closedRatio.toInt256());
            realizedPnl = oldOpenNotional.add(closedPositionNotional);
        }

        _addOpenNotionalFraction(params.trader, params.baseToken, realizedPnl.sub(deltaAvailableQuote));
        _realizePnl(params.trader, realizedPnl);
        response.openNotional = getOpenNotional(params.trader, params.baseToken);
        response.realizedPnl = realizedPnl;

        // burn excess tokens
        _burnMax(params.trader, params.baseToken);
        _burnMax(params.trader, quoteToken);
        _deregisterBaseToken(params.trader, params.baseToken);

        return response;
    }

    // caller must ensure there's enough quote available and debt
    function _realizePnl(address account, int256 deltaPnl) internal {
        if (deltaPnl == 0) {
            return;
        }

        // TODO refactor with settle()
        _accountMap[account].owedRealizedPnl = _accountMap[account].owedRealizedPnl.add(deltaPnl);

        TokenInfo storage quoteTokenInfo = _accountMap[account].tokenInfoMap[quoteToken];
        uint256 deltaPnlAbs = deltaPnl.abs();
        // has profit
        if (deltaPnl > 0) {
            quoteTokenInfo.available = quoteTokenInfo.available.sub(deltaPnlAbs);
            IMintableERC20(quoteToken).burn(deltaPnlAbs);
            return;
        }

        // deltaPnl < 0 (has loss)
        if (deltaPnlAbs > quoteTokenInfo.debt) {
            // increase quote.debt enough so that subtraction wil not underflow
            _mint(account, quoteToken, deltaPnlAbs.sub(quoteTokenInfo.debt), false);
        }
        quoteTokenInfo.debt = quoteTokenInfo.debt.sub(deltaPnlAbs);
    }

    // check here for custom fee design,
    // https://www.notion.so/perp/Customise-fee-tier-on-B2QFee-1b7244e1db63416c8651e8fa04128cdb
    // y = clearingHouseFeeRatio, x = uniswapFeeRatio
    function _swap(InternalSwapParams memory params) internal returns (SwapResponse memory) {
        Funding.Growth memory updatedGlobalFundingGrowth =
            _settleFundingAndUpdateFundingGrowth(params.trader, params.baseToken);

        Exchange.SwapResponse memory response =
            Exchange(exchange).swap(
                Exchange.SwapParams({
                    trader: params.trader,
                    baseToken: params.baseToken,
                    isBaseToQuote: params.isBaseToQuote,
                    isExactInput: params.isExactInput,
                    amount: params.amount,
                    sqrtPriceLimitX96: params.sqrtPriceLimitX96,
                    updatedGlobalFundingGrowth: updatedGlobalFundingGrowth
                })
            );

        {
            // update internal states
            // examples:
            // https://www.figma.com/file/xuue5qGH4RalX7uAbbzgP3/swap-accounting-and-events?node-id=0%3A1
            TokenInfo storage baseTokenInfo = _accountMap[params.trader].tokenInfoMap[params.baseToken];
            TokenInfo storage quoteTokenInfo = _accountMap[params.trader].tokenInfoMap[quoteToken];

            baseTokenInfo.available = baseTokenInfo
                .available
                .toInt256()
                .add(response.exchangedPositionSize)
                .toUint256();
            quoteTokenInfo.available = quoteTokenInfo
                .available
                .toInt256()
                .add(response.exchangedPositionNotional)
                .toUint256()
                .sub(response.fee);

            _accountMap[insuranceFund].owedRealizedPnl = _accountMap[insuranceFund].owedRealizedPnl.add(
                response.insuranceFundFee.toInt256()
            );
        }

        {
            // update timestamp of the first tx in this market
            if (_firstTradedTimestampMap[params.baseToken] == 0) {
                _firstTradedTimestampMap[params.baseToken] = _blockTimestamp();
            }
        }

        return
            SwapResponse(
                response.exchangedPositionSize.abs(), // deltaAvailableBase
                response.exchangedPositionNotional.sub(response.fee.toInt256()).abs(), // deltaAvailableQuote
                response.exchangedPositionSize, // exchangedPositionSize
                response.exchangedPositionNotional, // exchangedPositionNotional
                response.fee, // fee
                0, // openNotional
                0 // realizedPnl
            );
    }

    function _removeLiquidity(InternalRemoveLiquidityParams memory params)
        private
        returns (RemoveLiquidityResponse memory)
    {
        _settleFundingAndUpdateFundingGrowth(params.maker, params.baseToken);
        Exchange.RemoveLiquidityResponse memory response;
        {
            uint256 baseBalanceBefore = IERC20Metadata(params.baseToken).balanceOf(address(this));
            uint256 quoteBalanceBefore = IERC20Metadata(quoteToken).balanceOf(address(this));

            response = Exchange(exchange).removeLiquidity(
                Exchange.RemoveLiquidityParams({
                    maker: params.maker,
                    baseToken: params.baseToken,
                    lowerTick: params.lowerTick,
                    upperTick: params.upperTick,
                    liquidity: params.liquidity
                })
            );

            // burn base/quote fee
            // base/quote fee of all makers in the range of lowerTick and upperTick should be
            // balanceAfter - balanceBefore - response.base / response.quote
            IMintableERC20(params.baseToken).burn(
                IERC20Metadata(params.baseToken).balanceOf(address(this)).sub(baseBalanceBefore).sub(response.base)
            );
            IMintableERC20(quoteToken).burn(
                IERC20Metadata(quoteToken).balanceOf(address(this)).sub(quoteBalanceBefore).sub(response.quote)
            );
        }
        {
            uint256 removedQuoteAmount = response.quote.add(response.fee);
            TokenInfo storage baseTokenInfo = _accountMap[params.maker].tokenInfoMap[params.baseToken];
            TokenInfo storage quoteTokenInfo = _accountMap[params.maker].tokenInfoMap[quoteToken];
            baseTokenInfo.available = baseTokenInfo.available.add(response.base);
            quoteTokenInfo.available = quoteTokenInfo.available.add(removedQuoteAmount);
            _addOpenNotionalFraction(params.maker, params.baseToken, -(removedQuoteAmount.toInt256()));
        }

<<<<<<< HEAD
=======
        // burn all unnecessary tokens
        _burnMax(params.maker, params.baseToken);
        _burnMax(params.maker, quoteToken);

        emit LiquidityChanged(
            params.maker,
            params.baseToken,
            quoteToken,
            params.lowerTick,
            params.upperTick,
            -response.base.toInt256(),
            -response.quote.toInt256(),
            -params.liquidity.toInt128(),
            response.fee
        );

>>>>>>> 0734474f
        return RemoveLiquidityResponse({ quote: response.quote, base: response.base, fee: response.fee });
    }

    function _openPosition(InternalOpenPositionParams memory params) internal returns (SwapResponse memory) {
        SwapResponse memory swapResponse =
            _swapAndCalculateOpenNotional(
                InternalSwapParams({
                    trader: params.trader,
                    baseToken: params.baseToken,
                    isBaseToQuote: params.isBaseToQuote,
                    isExactInput: params.isExactInput,
                    amount: params.amount,
                    sqrtPriceLimitX96: params.sqrtPriceLimitX96
                })
            );

        // if this is the last position being closed, settle the remaining quote
        // must after burnMax(quote)
        if (_accountMap[params.trader].tokens.length == 0) {
            TokenInfo memory quoteTokenInfo = getTokenInfo(params.trader, quoteToken);
            _realizePnl(params.trader, quoteTokenInfo.available.toInt256().sub(quoteTokenInfo.debt.toInt256()));
        }

        if (!params.skipMarginRequirementCheck) {
            // it's not closing the position, check margin ratio
            _requireEnoughFreeCollateral(params.trader);
        }

        emit PositionChanged(
            params.trader,
            params.baseToken,
            swapResponse.exchangedPositionSize,
            swapResponse.exchangedPositionNotional,
            swapResponse.fee,
            swapResponse.openNotional,
            swapResponse.realizedPnl
        );

        return swapResponse;
    }

    function _closePosition(
        address trader,
        address baseToken,
        uint160 sqrtPriceLimitX96
    ) internal returns (SwapResponse memory) {
        int256 positionSize = getPositionSize(trader, baseToken);

        // CH_PSZ: position size is zero
        require(positionSize != 0, "CH_PSZ");

        // must before price impact check
        Exchange(exchange).saveTickBeforeFirstSwapThisBlock(baseToken);

        // if trader is on long side, baseToQuote: true, exactInput: true
        // if trader is on short side, baseToQuote: false (quoteToBase), exactInput: false (exactOutput)
        bool isLong = positionSize > 0 ? true : false;

        Exchange.PriceLimitParams memory params =
            Exchange.PriceLimitParams({
                baseToken: baseToken,
                isBaseToQuote: isLong,
                isExactInput: isLong,
                amount: positionSize.abs(),
                sqrtPriceLimitX96: sqrtPriceLimitX96
            });

        // simulate the tx to see if it isOverPriceLimit; if true, partially close the position
        if (partialCloseRatio > 0 && Exchange(exchange).isOverPriceLimit(params)) {
            params.amount = params.amount.mul(partialCloseRatio).divideBy10_18();
        }

        return
            _openPosition(
                InternalOpenPositionParams({
                    trader: trader,
                    baseToken: params.baseToken,
                    isBaseToQuote: params.isBaseToQuote,
                    isExactInput: params.isExactInput,
                    amount: params.amount,
                    sqrtPriceLimitX96: sqrtPriceLimitX96,
                    skipMarginRequirementCheck: true
                })
            );
    }

    function _addOpenNotionalFraction(
        address account,
        address baseToken,
        int256 delta
    ) internal {
        bytes32 accountBaseTokenId = _getAccountBaseTokenKey(account, baseToken);
        _openNotionalFractionMap[accountBaseTokenId] = _openNotionalFractionMap[accountBaseTokenId].add(delta);
    }

    function _settleFundingAndUpdateFundingGrowth(address trader, address baseToken)
        private
        returns (Funding.Growth memory updatedGlobalFundingGrowth)
    {
        updatedGlobalFundingGrowth = _getUpdatedGlobalFundingGrowth(baseToken);
        int256 fundingPayment =
            _getPendingFundingPaymentAndUpdateLastFundingGrowth(trader, baseToken, updatedGlobalFundingGrowth);

        if (fundingPayment != 0) {
            _accountMap[trader].owedRealizedPnl = _accountMap[trader].owedRealizedPnl.sub(fundingPayment);
            emit FundingSettled(trader, baseToken, fundingPayment);
        }

        // only update in the first tx of a block
        if (_lastSettledTimestampMap[baseToken] != _blockTimestamp()) {
            Funding.Growth storage outdatedGlobalFundingGrowth = _globalFundingGrowthX96Map[baseToken];
            (
                _lastSettledTimestampMap[baseToken],
                outdatedGlobalFundingGrowth.twPremiumX96,
                outdatedGlobalFundingGrowth.twPremiumDivBySqrtPriceX96
            ) = (
                _blockTimestamp(),
                updatedGlobalFundingGrowth.twPremiumX96,
                updatedGlobalFundingGrowth.twPremiumDivBySqrtPriceX96
            );

            emit GlobalFundingGrowthUpdated(
                baseToken,
                updatedGlobalFundingGrowth.twPremiumX96,
                updatedGlobalFundingGrowth.twPremiumDivBySqrtPriceX96
            );
        }
    }

    function _getPendingFundingPaymentAndUpdateLastFundingGrowth(
        address trader,
        address baseToken,
        Funding.Growth memory updatedGlobalFundingGrowth
    ) internal returns (int256 fundingPayment) {
        _requireHasBaseToken(baseToken);

        int256 liquidityCoefficientInFundingPayment =
            Exchange(exchange).getPendingFundingPaymentAndUpdateLastFundingGrowth(
                trader,
                baseToken,
                updatedGlobalFundingGrowth
            );

        Account storage account = _accountMap[trader];
        int256 availableAndDebtCoefficientInFundingPayment =
            _getAvailableAndDebtCoefficientInFundingPayment(
                account.tokenInfoMap[baseToken],
                updatedGlobalFundingGrowth.twPremiumX96,
                account.lastTwPremiumGrowthGlobalX96Map[baseToken]
            );

        fundingPayment = liquidityCoefficientInFundingPayment.add(availableAndDebtCoefficientInFundingPayment).div(
            1 days
        );

        // update fundingGrowth of funding payment coefficient from available and debt
        account.lastTwPremiumGrowthGlobalX96Map[baseToken] = updatedGlobalFundingGrowth.twPremiumX96;
    }

    //
    // INTERNAL VIEW FUNCTIONS
    //

    // -------------------------------
    // --- funding related getters ---

    function _getPendingFundingPayment(
        address trader,
        address baseToken,
        Funding.Growth memory updatedGlobalFundingGrowth
    ) internal view returns (int256 fundingPayment) {
        _requireHasBaseToken(baseToken);
        Account storage account = _accountMap[trader];
        bytes32[] memory orderIds = Exchange(exchange).getOpenOrderIds(trader, baseToken);

        int256 liquidityCoefficientInFundingPayment;
        // funding of liquidity

        // TODO merge into 1 exchange funciton
        for (uint256 i = 0; i < orderIds.length; i++) {
            Exchange.OpenOrder memory order = Exchange(exchange).getOpenOrderById(orderIds[i]);
            Tick.FundingGrowthRangeInfo memory fundingGrowthRangeInfo =
                Exchange(exchange).getTickFundingGrowthRangeInfo(
                    baseToken,
                    order.lowerTick,
                    order.upperTick,
                    updatedGlobalFundingGrowth.twPremiumX96,
                    updatedGlobalFundingGrowth.twPremiumDivBySqrtPriceX96
                );

            liquidityCoefficientInFundingPayment = liquidityCoefficientInFundingPayment.add(
                _getLiquidityCoefficientInFundingPayment(order, fundingGrowthRangeInfo)
            );
        }

        int256 availableAndDebtCoefficientInFundingPayment =
            _getAvailableAndDebtCoefficientInFundingPayment(
                account.tokenInfoMap[baseToken],
                updatedGlobalFundingGrowth.twPremiumX96,
                account.lastTwPremiumGrowthGlobalX96Map[baseToken]
            );

        fundingPayment = fundingPayment
            .add(liquidityCoefficientInFundingPayment)
            .add(availableAndDebtCoefficientInFundingPayment)
            .div(1 days);
    }

    function _getAllPendingFundingPayment(address trader) internal view returns (int256 fundingPayment) {
        for (uint256 i = 0; i < _accountMap[trader].tokens.length; i++) {
            address baseToken = _accountMap[trader].tokens[i];
            if (_isPoolExistent(baseToken)) {
                fundingPayment = fundingPayment.add(getPendingFundingPayment(trader, baseToken));
            }
        }
    }

    function _getUpdatedGlobalFundingGrowth(address baseToken)
        private
        view
        returns (Funding.Growth memory updatedGlobalFundingGrowth)
    {
        Funding.Growth storage outdatedGlobalFundingGrowth = _globalFundingGrowthX96Map[baseToken];

        uint256 lastSettledTimestamp = _lastSettledTimestampMap[baseToken];
        if (lastSettledTimestamp != _blockTimestamp() && lastSettledTimestamp != 0) {
            int256 twPremiumDeltaX96 =
                _getMarkTwapX96(baseToken).toInt256().sub(_getIndexPrice(baseToken).formatX10_18ToX96().toInt256()).mul(
                    _blockTimestamp().sub(lastSettledTimestamp).toInt256()
                );

            updatedGlobalFundingGrowth.twPremiumX96 = outdatedGlobalFundingGrowth.twPremiumX96.add(twPremiumDeltaX96);

            // overflow inspection:
            // assuming premium = 1 billion (1e9), time diff = 1 year (3600 * 24 * 365)
            // log(1e9 * 2^96 * (3600 * 24 * 365) * 2^96) / log(2) = 246.8078491997 < 255
            updatedGlobalFundingGrowth.twPremiumDivBySqrtPriceX96 = outdatedGlobalFundingGrowth
                .twPremiumDivBySqrtPriceX96
                .add(
                (twPremiumDeltaX96.mul(PerpFixedPoint96.IQ96)).div(
                    uint256(Exchange(exchange).getSqrtMarkPriceX96(baseToken)).toInt256()
                )
            );
        } else {
            // if this is the latest updated block, values in _globalFundingGrowthX96Map are up-to-date already
            updatedGlobalFundingGrowth = outdatedGlobalFundingGrowth;
        }
    }

    function _getLiquidityCoefficientInFundingPayment(
        Exchange.OpenOrder memory order,
        Tick.FundingGrowthRangeInfo memory fundingGrowthRangeInfo
    ) internal view returns (int256 liquidityCoefficientInFundingPayment) {
        uint160 sqrtPriceX96AtUpperTick = TickMath.getSqrtRatioAtTick(order.upperTick);

        // base amount below the range
        uint256 baseAmountBelow =
            Exchange(exchange).getAmount0ForLiquidity(
                TickMath.getSqrtRatioAtTick(order.lowerTick),
                sqrtPriceX96AtUpperTick,
                order.liquidity
            );
        int256 fundingBelowX96 =
            baseAmountBelow.toInt256().mul(
                fundingGrowthRangeInfo.twPremiumGrowthBelowX96.sub(order.lastTwPremiumGrowthBelowX96)
            );

        // funding inside the range =
        // liquidity * (ΔtwPremiumDivBySqrtPriceGrowthInsideX96 - ΔtwPremiumGrowthInsideX96 / sqrtPriceAtUpperTick)
        int256 fundingInsideX96 =
            uint256(order.liquidity).toInt256().mul(
                // ΔtwPremiumDivBySqrtPriceGrowthInsideX96
                fundingGrowthRangeInfo
                    .twPremiumDivBySqrtPriceGrowthInsideX96
                    .sub(order.lastTwPremiumDivBySqrtPriceGrowthInsideX96)
                    .sub(
                    // ΔtwPremiumGrowthInsideX96
                    (
                        fundingGrowthRangeInfo.twPremiumGrowthInsideX96.sub(order.lastTwPremiumGrowthInsideX96).mul(
                            PerpFixedPoint96.IQ96
                        )
                    )
                        .div(sqrtPriceX96AtUpperTick)
                )
            );

        return fundingBelowX96.add(fundingInsideX96).div(PerpFixedPoint96.IQ96);
    }

    function _getAvailableAndDebtCoefficientInFundingPayment(
        TokenInfo memory tokenInfo,
        int256 twPremiumGrowthGlobalX96,
        int256 lastTwPremiumGrowthGlobalX96
    ) internal pure returns (int256 availableAndDebtCoefficientInFundingPayment) {
        return
            tokenInfo
                .available
                .toInt256()
                .sub(tokenInfo.debt.toInt256())
                .mul(twPremiumGrowthGlobalX96.sub(lastTwPremiumGrowthGlobalX96))
                .div(PerpFixedPoint96.IQ96);
    }

    function _getMarkTwapX96(address token) internal view returns (uint256) {
        uint32 twapIntervalArg = twapInterval;

        // shorten twapInterval if there is no prior observation
        if (_firstTradedTimestampMap[token] == 0) {
            twapIntervalArg = 0;
        } else if (twapIntervalArg > _blockTimestamp().sub(_firstTradedTimestampMap[token])) {
            // overflow inspection:
            // 2 ^ 32 = 4,294,967,296 > 100 years = 60 * 60 * 24 * 365 * 100 = 3,153,600,000
            twapIntervalArg = uint32(_blockTimestamp().sub(_firstTradedTimestampMap[token]));
        }

        return Exchange(exchange).getSqrtMarkTwapX96(token, twapIntervalArg);
    }

    // --- funding related getters ---
    // -------------------------------

    function _getIndexPrice(address token) internal view returns (uint256) {
        return IIndexPrice(token).getIndexPrice(twapInterval);
    }

    // return decimals 18
    function _getTotalInitialMarginRequirement(address trader) internal view returns (uint256) {
        // right now we have only one quote token USDC, which is equivalent to our internal accounting unit.
        uint256 quoteDebtValue = _accountMap[trader].tokenInfoMap[quoteToken].debt;
        uint256 totalPositionValue = _getTotalAbsPositionValue(trader);
        uint256 totalBaseDebtValue = _getTotalBaseDebtValue(trader);
        return Math.max(totalPositionValue, totalBaseDebtValue.add(quoteDebtValue)).mul(imRatio).divideBy10_18();
    }

    function _getTotalMinimumMarginRequirement(address trader) internal view returns (uint256) {
        return _getTotalAbsPositionValue(trader).mul(mmRatio).divideBy10_18();
    }

    function _getDebtValue(address token, uint256 amount) internal view returns (uint256) {
        return amount.mul(_getIndexPrice(token)).divideBy10_18();
    }

    // return in settlement token decimals
    function _getTotalCollateralValue(address trader) internal view returns (int256) {
        int256 owedRealizedPnl = _accountMap[trader].owedRealizedPnl;
        return
            IVault(vault).balanceOf(trader).addS(
                owedRealizedPnl.sub(_getAllPendingFundingPayment(trader)),
                _settlementTokenDecimals
            );
    }

    // TODO refactor with _getTotalBaseDebtValue and getTotalUnrealizedPnl
    function _getTotalAbsPositionValue(address trader) internal view returns (uint256) {
        address[] memory tokens = _accountMap[trader].tokens;
        uint256 totalPositionValue;
        uint256 tokenLen = tokens.length;
        for (uint256 i = 0; i < tokenLen; i++) {
            address baseToken = tokens[i];
            if (_isPoolExistent(baseToken)) {
                // will not use negative value in this case
                uint256 positionValue = getPositionValue(trader, baseToken, 0).abs();
                totalPositionValue = totalPositionValue.add(positionValue);
            }
        }
        return totalPositionValue;
    }

    function _getTotalBaseDebtValue(address trader) internal view returns (uint256) {
        Account storage account = _accountMap[trader];
        uint256 totalBaseDebtValue;
        uint256 tokenLen = account.tokens.length;
        for (uint256 i = 0; i < tokenLen; i++) {
            address baseToken = account.tokens[i];
            if (_isPoolExistent(baseToken)) {
                uint256 baseDebtValue = _getDebtValue(baseToken, account.tokenInfoMap[baseToken].debt);
                totalBaseDebtValue = totalBaseDebtValue.add(baseDebtValue);
            }
        }
        return totalBaseDebtValue;
    }

    function _getPositionSize(
        address trader,
        address baseToken,
        uint160 sqrtMarkPriceX96
    ) internal view returns (int256) {
        TokenInfo memory baseTokenInfo = _accountMap[trader].tokenInfoMap[baseToken];
        uint256 vBaseAmount =
            baseTokenInfo.available.add(
                Exchange(exchange).getTotalTokenAmountInPool(
                    trader,
                    baseToken,
                    sqrtMarkPriceX96,
                    true // get base token amount
                )
            );

        // NOTE: when a token goes into UniswapV3 pool (addLiquidity or swap), there would be 1 wei rounding error
        // for instance, maker adds liquidity with 2 base (2000000000000000000),
        // the actual base amount in pool would be 1999999999999999999
        int256 positionSize = vBaseAmount.toInt256().sub(baseTokenInfo.debt.toInt256());
        return positionSize.abs() < _DUST ? 0 : positionSize;
    }

    function _isPoolExistent(address baseToken) internal view returns (bool) {
        return Exchange(exchange).getPool(baseToken) != address(0);
    }

    function _isIncreasePosition(
        address trader,
        address baseToken,
        bool isBaseToQuote
    ) internal view returns (bool) {
        // increase position == old/new position are in the same direction
        int256 positionSize = getPositionSize(trader, baseToken);
        bool isOldPositionShort = positionSize < 0 ? true : false;
        return (positionSize == 0 || isOldPositionShort == isBaseToQuote);
    }

    function _getAccountBaseTokenKey(address account, address baseToken) internal pure returns (bytes32) {
        return keccak256(abi.encodePacked(account, baseToken));
    }

    function _msgSender() internal view override(BaseRelayRecipient, Context) returns (address payable) {
        return super._msgSender();
    }

    function _msgData() internal view override(BaseRelayRecipient, Context) returns (bytes memory) {
        return super._msgData();
    }

    function _requireHasBaseToken(address baseToken) internal view {
        // CH_BTNE: base token not exists
        require(_isPoolExistent(baseToken), "CH_BTNE");
    }

    function _requireEnoughFreeCollateral(address trader) internal view {
        // CH_NEAV: not enough account value
        require(getFreeCollateralWithBalance(trader, IVault(vault).balanceOf(trader)) >= 0, "CH_NEAV");
    }

    function _getOrderId(
        address trader,
        address baseToken,
        int24 lowerTick,
        int24 upperTick
    ) internal pure returns (bytes32) {
        return keccak256(abi.encodePacked(address(trader), address(baseToken), lowerTick, upperTick));
    }
}<|MERGE_RESOLUTION|>--- conflicted
+++ resolved
@@ -2,7 +2,6 @@
 pragma solidity 0.7.6;
 pragma abicoder v2;
 
-import "hardhat/console.sol";
 import { Ownable } from "@openzeppelin/contracts/access/Ownable.sol";
 import { Context } from "@openzeppelin/contracts/utils/Context.sol";
 import { Math } from "@openzeppelin/contracts/math/Math.sol";
@@ -351,24 +350,9 @@
         baseTokenInfo.available = baseTokenInfo.available.sub(response.base);
         quoteTokenInfo.available = quoteTokenInfo.available.add(response.fee).sub(response.quote);
         _addOpenNotionalFraction(trader, params.baseToken, response.quote.toInt256());
-<<<<<<< HEAD
-=======
 
         // must after token info is updated to ensure free collateral is positive after updated
         _requireEnoughFreeCollateral(trader);
-
-        emit LiquidityChanged(
-            trader,
-            params.baseToken,
-            quoteToken,
-            params.lowerTick,
-            params.upperTick,
-            response.base.toInt256(),
-            response.quote.toInt256(),
-            response.liquidity.toInt128(),
-            response.fee
-        );
->>>>>>> 0734474f
     }
 
     function removeLiquidity(RemoveLiquidityParams calldata params)
@@ -1123,35 +1107,27 @@
                 })
             );
 
-        {
-            // update internal states
-            // examples:
-            // https://www.figma.com/file/xuue5qGH4RalX7uAbbzgP3/swap-accounting-and-events?node-id=0%3A1
-            TokenInfo storage baseTokenInfo = _accountMap[params.trader].tokenInfoMap[params.baseToken];
-            TokenInfo storage quoteTokenInfo = _accountMap[params.trader].tokenInfoMap[quoteToken];
-
-            baseTokenInfo.available = baseTokenInfo
-                .available
-                .toInt256()
-                .add(response.exchangedPositionSize)
-                .toUint256();
-            quoteTokenInfo.available = quoteTokenInfo
-                .available
-                .toInt256()
-                .add(response.exchangedPositionNotional)
-                .toUint256()
-                .sub(response.fee);
-
-            _accountMap[insuranceFund].owedRealizedPnl = _accountMap[insuranceFund].owedRealizedPnl.add(
-                response.insuranceFundFee.toInt256()
-            );
-        }
-
-        {
-            // update timestamp of the first tx in this market
-            if (_firstTradedTimestampMap[params.baseToken] == 0) {
-                _firstTradedTimestampMap[params.baseToken] = _blockTimestamp();
-            }
+        // update internal states
+        // examples:
+        // https://www.figma.com/file/xuue5qGH4RalX7uAbbzgP3/swap-accounting-and-events?node-id=0%3A1
+        TokenInfo storage baseTokenInfo = _accountMap[params.trader].tokenInfoMap[params.baseToken];
+        TokenInfo storage quoteTokenInfo = _accountMap[params.trader].tokenInfoMap[quoteToken];
+
+        baseTokenInfo.available = baseTokenInfo.available.toInt256().add(response.exchangedPositionSize).toUint256();
+        quoteTokenInfo.available = quoteTokenInfo
+            .available
+            .toInt256()
+            .add(response.exchangedPositionNotional)
+            .toUint256()
+            .sub(response.fee);
+
+        _accountMap[insuranceFund].owedRealizedPnl = _accountMap[insuranceFund].owedRealizedPnl.add(
+            response.insuranceFundFee.toInt256()
+        );
+
+        // update timestamp of the first tx in this market
+        if (_firstTradedTimestampMap[params.baseToken] == 0) {
+            _firstTradedTimestampMap[params.baseToken] = _blockTimestamp();
         }
 
         return
@@ -1205,25 +1181,10 @@
             _addOpenNotionalFraction(params.maker, params.baseToken, -(removedQuoteAmount.toInt256()));
         }
 
-<<<<<<< HEAD
-=======
         // burn all unnecessary tokens
         _burnMax(params.maker, params.baseToken);
         _burnMax(params.maker, quoteToken);
 
-        emit LiquidityChanged(
-            params.maker,
-            params.baseToken,
-            quoteToken,
-            params.lowerTick,
-            params.upperTick,
-            -response.base.toInt256(),
-            -response.quote.toInt256(),
-            -params.liquidity.toInt128(),
-            response.fee
-        );
-
->>>>>>> 0734474f
         return RemoveLiquidityResponse({ quote: response.quote, base: response.base, fee: response.fee });
     }
 
