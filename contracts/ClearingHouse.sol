pragma solidity 0.7.6;
pragma abicoder v2;

import { Ownable } from "@openzeppelin/contracts/access/Ownable.sol";
import { Math } from "@openzeppelin/contracts/math/Math.sol";
import { SafeMath } from "@openzeppelin/contracts/math/SafeMath.sol";
import { SignedSafeMath } from "@openzeppelin/contracts/math/SignedSafeMath.sol";
import { ReentrancyGuard } from "@openzeppelin/contracts/utils/ReentrancyGuard.sol";
import { SafeCast } from "@openzeppelin/contracts/utils/SafeCast.sol";
import { IUniswapV3Pool } from "@uniswap/v3-core/contracts/interfaces/IUniswapV3Pool.sol";
import { TransferHelper } from "@uniswap/lib/contracts/libraries/TransferHelper.sol";
import { IUniswapV3MintCallback } from "@uniswap/v3-core/contracts/interfaces/callback/IUniswapV3MintCallback.sol";
import { IUniswapV3SwapCallback } from "@uniswap/v3-core/contracts/interfaces/callback/IUniswapV3SwapCallback.sol";
import { FullMath } from "@uniswap/v3-core/contracts/libraries/FullMath.sol";
import { FixedPoint128 } from "@uniswap/v3-core/contracts/libraries/FixedPoint128.sol";
import { FixedPoint96 } from "@uniswap/v3-core/contracts/libraries/FixedPoint96.sol";
import { SwapMath } from "@uniswap/v3-core/contracts/libraries/SwapMath.sol";
import { TickMath } from "@uniswap/v3-core/contracts/libraries/TickMath.sol";
import { LiquidityMath } from "@uniswap/v3-core/contracts/libraries/LiquidityMath.sol";
import { UniswapV3Broker } from "./lib/UniswapV3Broker.sol";
import { PerpMath } from "./lib/PerpMath.sol";
import { IMintableERC20 } from "./interface/IMintableERC20.sol";
import { IERC20Metadata } from "./interface/IERC20Metadata.sol";
import { ISettlement } from "./interface/ISettlement.sol";
import { IIndexPrice } from "./interface/IIndexPrice.sol";
import { Tick } from "./lib/Tick.sol";
<<<<<<< HEAD
import { ArbBlockContext } from "./arbitrum/ArbBlockContext.sol";
=======
import { SettlementTokenMath } from "./lib/SettlementTokenMath.sol";
import { Vault } from "./Vault.sol";
>>>>>>> 6e46f25d

contract ClearingHouse is
    IUniswapV3MintCallback,
    IUniswapV3SwapCallback,
    ISettlement,
    ReentrancyGuard,
    ArbBlockContext,
    Ownable
{
    using SafeMath for uint256;
    using SafeMath for uint160;
    using SafeCast for uint256;
    using SafeCast for uint128;
    using SignedSafeMath for int256;
    using SafeCast for int256;
    using PerpMath for uint256;
    using PerpMath for int256;
    using PerpMath for uint160;
    using Tick for mapping(int24 => uint256);
    using SettlementTokenMath for uint256;
    using SettlementTokenMath for int256;

    //
    // events
    //
    event PoolAdded(address indexed baseToken, uint24 indexed feeRatio, address indexed pool);
    event Minted(address indexed trader, address indexed token, uint256 amount);
    event Burned(address indexed trader, address indexed token, uint256 amount);
    event LiquidityChanged(
        address indexed maker,
        address indexed baseToken,
        address indexed quoteToken,
        int24 lowerTick,
        int24 upperTick,
        // amount of base token added to the liquidity (excl. fee) (+: add liquidity, -: remove liquidity)
        int256 base,
        // amount of quote token added to the liquidity (excl. fee) (+: add liquidity, -: remove liquidity)
        int256 quote,
        int128 liquidity, // amount of liquidity unit added (+: add liquidity, -: remove liquidity)
        uint256 quoteFee // amount of quote token the maker received as fee
    );
    event FundingRateUpdated(address indexed baseToken, int256 rate, uint256 underlyingPrice);
    event FundingSettled(
        address indexed trader,
        address indexed baseToken,
        uint256 nextPremiumFractionIndex,
        int256 amount // +: trader pays, -: trader receives
    );
    event Swapped(
        address indexed trader,
        address indexed baseToken,
        int256 exchangedPositionSize,
        int256 exchangedPositionNotional,
        uint256 fee,
        int256 fundingPayment,
        uint256 badDebt
    );

    event LiquidationPenaltyRatioChanged(uint256 liquidationPenaltyRatio);

    event PositionLiquidated(
        address indexed trader,
        address indexed baseToken,
        uint256 positionNotional,
        uint256 positionSize,
        uint256 liquidationFee,
        address liquidator
    );

    //
    // Struct
    //

    struct Account {
        address[] tokens; // all tokens (base only) this account is in debt of
        // key: token address, e.g. vETH...
        mapping(address => TokenInfo) tokenInfoMap; // balance & debt info of each token
        // key: token address, e.g. vETH, vUSDC...
        mapping(address => MakerPosition) makerPositionMap; // open orders for maker
        // key: token address, value: next premium fraction index for settling funding payment
        mapping(address => uint256) nextPremiumFractionIndexMap;
    }

    struct TokenInfo {
        uint256 available; // amount available in CH
        uint256 debt;
    }

    /// @param feeGrowthInsideClearingHouseLastX128 there is only quote fee in ClearingHouse
    /// @param feeGrowthInsideUniswapLastX128 we only care about quote fee
    struct OpenOrder {
        uint128 liquidity;
        int24 lowerTick;
        int24 upperTick;
        uint256 feeGrowthInsideClearingHouseLastX128;
        uint256 feeGrowthInsideUniswapLastX128;
    }

    struct MakerPosition {
        bytes32[] orderIds;
        // key: order id
        mapping(bytes32 => OpenOrder) openOrderMap;
    }

    struct FundingHistory {
        int256 premiumFractions;
        uint160 sqrtMarkPriceX96;
    }

    struct AddLiquidityParams {
        address baseToken;
        uint256 base;
        uint256 quote;
        int24 lowerTick;
        int24 upperTick;
    }

    /// @param liquidity collect fee when 0
    struct RemoveLiquidityParams {
        address baseToken;
        int24 lowerTick;
        int24 upperTick;
        uint128 liquidity;
    }

    struct InternalRemoveLiquidityParams {
        address maker;
        address baseToken;
        int24 lowerTick;
        int24 upperTick;
        uint128 liquidity;
    }

    struct SwapParams {
        address baseToken;
        bool isBaseToQuote;
        bool isExactInput;
        uint256 amount;
        uint160 sqrtPriceLimitX96; // price slippage protection
    }

    struct InternalSwapParams {
        address trader;
        address baseToken;
        bool isBaseToQuote;
        bool isExactInput;
        uint256 amount;
        uint160 sqrtPriceLimitX96; // price slippage protection
    }

    struct SwapResponse {
        uint256 deltaAvailableBase;
        uint256 deltaAvailableQuote;
        uint256 exchangedPositionSize;
        uint256 exchangedPositionNotional;
    }

    struct SwapStep {
        uint160 initialSqrtPriceX96;
        int24 nextTick;
        bool isNextTickInitialized;
        uint160 nextSqrtPriceX96;
        uint256 amountOut;
    }

    struct SwapState {
        int24 tick;
        uint160 sqrtPriceX96;
        int256 amountSpecifiedRemaining;
        uint256 feeGrowthGlobalX128;
        uint128 liquidity;
    }

    struct OpenPositionParams {
        address baseToken;
        bool isBaseToQuote;
        bool isExactInput;
        uint256 amount;
        uint160 sqrtPriceLimitX96; // price slippage protection
    }

    struct InternalOpenPositionParams {
        address trader;
        address baseToken;
        bool isBaseToQuote;
        bool isExactInput;
        uint256 amount;
        uint160 sqrtPriceLimitX96; // price slippage protection
        bool skipMarginRequirementCheck;
    }

    struct SwapCallbackData {
        bytes path;
        address payer;
    }

    // 10 wei
    uint256 private constant _DUST = 10;

    //
    // state variables
    //
    uint256 public imRatio = 0.1 ether; // initial-margin ratio, 10%
    uint256 public mmRatio = 0.0625 ether; // minimum-margin ratio, 6.25%

    address public immutable quoteToken;
    address public immutable uniswapV3Factory;
    address public vault;
    uint8 private immutable _settlementTokenDecimals;

    // key: base token, value: pool
    mapping(address => address) private _poolMap;

    // key: trader
    mapping(address => Account) private _accountMap;

    // first key: base token, second key: tick index
    // value: the accumulator of **quote fee transformed from base fee** outside each tick of each pool
    mapping(address => mapping(int24 => uint256)) private _feeGrowthOutsideX128TickMap;

    // value: the global accumulator of **quote fee transformed from base fee** of each pool
    // key: base token, value: pool
    mapping(address => uint256) private _feeGrowthGlobalX128Map;

    uint256 public immutable fundingPeriod;
    // key: base token
    mapping(address => uint256) private _nextFundingTimeMap;
    mapping(address => FundingHistory[]) private _fundingHistoryMap;

    uint256 public liquidationPenaltyRatio = 0.025 ether; // initial penalty ratio, 2.5%

    constructor(
        address vaultArg,
        address quoteTokenArg,
        address uniV3FactoryArg,
        uint256 fundingPeriodArg
    ) {
        // vault is 0
        require(vaultArg != address(0), "CH_VI0");

        // quoteToken is 0
        require(quoteTokenArg != address(0), "CH_QI0");

        // uniV3Factory is 0
        require(uniV3FactoryArg != address(0), "CH_U10");

        vault = vaultArg;
        quoteToken = quoteTokenArg;
        uniswapV3Factory = uniV3FactoryArg;
        fundingPeriod = fundingPeriodArg;

        _settlementTokenDecimals = Vault(vault).decimals();
    }

    //
    // EXTERNAL FUNCTIONS
    //
    function addPool(address baseToken, uint24 feeRatio) external onlyOwner {
        // to ensure the base is always token0 and quote is always token1
        // CH_IB: invalid baseToken
        require(baseToken < quoteToken, "CH_IB");
        address pool = UniswapV3Broker.getPool(uniswapV3Factory, quoteToken, baseToken, feeRatio);
        // CH_NEP: non-existent pool in uniswapV3 factory
        require(pool != address(0), "CH_NEP");
        // CH_EP: existent pool in ClearingHouse
        require(pool != _poolMap[baseToken], "CH_EP");

        _poolMap[baseToken] = pool;
        emit PoolAdded(baseToken, feeRatio, pool);
    }

    function mint(address token, uint256 amount) external nonReentrant() {
        if (token != quoteToken) {
            _requireHasBaseToken(token);
            _registerBaseToken(_msgSender(), token);
        }
        // always check margin ratio
        _mint(_msgSender(), token, amount, true);
    }

    /**
     * @param amount the amount of debt to burn
     */
    function burn(address token, uint256 amount) public nonReentrant() {
        if (token != quoteToken) {
            _requireHasBaseToken(token);
        }
        _burn(_msgSender(), token, amount);
    }

    function swap(SwapParams memory params) public nonReentrant() returns (SwapResponse memory) {
        _requireHasBaseToken(params.baseToken);
        _registerBaseToken(_msgSender(), params.baseToken);

        return
            _swap(
                InternalSwapParams({
                    trader: _msgSender(),
                    baseToken: params.baseToken,
                    isBaseToQuote: params.isBaseToQuote,
                    isExactInput: params.isExactInput,
                    amount: params.amount,
                    sqrtPriceLimitX96: params.sqrtPriceLimitX96
                })
            );
    }

    function addLiquidity(AddLiquidityParams calldata params) external nonReentrant() {
        _requireHasBaseToken(params.baseToken);

        address trader = _msgSender();

        // register token if it's the first time
        _registerBaseToken(trader, params.baseToken);

        _settleFunding(trader, params.baseToken);

        // update internal states
        TokenInfo storage baseTokenInfo = _accountMap[trader].tokenInfoMap[params.baseToken];
        TokenInfo storage quoteTokenInfo = _accountMap[trader].tokenInfoMap[quoteToken];
        // CH_NEB: not enough available base amount
        require(baseTokenInfo.available >= params.base, "CH_NEB");
        // CH_NEB: not enough available quote amount
        require(quoteTokenInfo.available >= params.quote, "CH_NEQ");

        address pool = _poolMap[params.baseToken];
        uint256 feeGrowthGlobalClearingHouseX128 = _feeGrowthGlobalX128Map[params.baseToken];
        mapping(int24 => uint256) storage tickMap = _feeGrowthOutsideX128TickMap[params.baseToken];
        UniswapV3Broker.AddLiquidityResponse memory response;

        {
            bool initializedBeforeLower = UniswapV3Broker.getIsTickInitialized(pool, params.lowerTick);
            bool initializedBeforeUpper = UniswapV3Broker.getIsTickInitialized(pool, params.upperTick);

            // add liquidity to liquidity pool
            response = UniswapV3Broker.addLiquidity(
                UniswapV3Broker.AddLiquidityParams(
                    pool,
                    params.baseToken,
                    quoteToken,
                    params.lowerTick,
                    params.upperTick,
                    params.base,
                    params.quote
                )
            );

            int24 currentTick = UniswapV3Broker.getTick(pool);
            // initialize tick info
            if (!initializedBeforeLower && UniswapV3Broker.getIsTickInitialized(pool, params.lowerTick)) {
                tickMap.initialize(params.lowerTick, currentTick, feeGrowthGlobalClearingHouseX128);
            }
            if (!initializedBeforeUpper && UniswapV3Broker.getIsTickInitialized(pool, params.upperTick)) {
                tickMap.initialize(params.upperTick, currentTick, feeGrowthGlobalClearingHouseX128);
            }
        }

        // load existing open order
        bytes32 orderId = _getOrderId(trader, params.baseToken, params.lowerTick, params.upperTick);
        OpenOrder storage openOrder = _accountMap[trader].makerPositionMap[params.baseToken].openOrderMap[orderId];

        uint256 quoteFeeClearingHouse;
        uint256 quoteFeeUniswap;
        uint256 feeGrowthInsideClearingHouseX128;
        if (openOrder.liquidity == 0) {
            // it's a new order
            MakerPosition storage makerPosition = _accountMap[trader].makerPositionMap[params.baseToken];
            makerPosition.orderIds.push(orderId);

            openOrder.lowerTick = params.lowerTick;
            openOrder.upperTick = params.upperTick;
        } else {
            feeGrowthInsideClearingHouseX128 = tickMap.getFeeGrowthInside(
                params.lowerTick,
                params.upperTick,
                UniswapV3Broker.getTick(pool),
                feeGrowthGlobalClearingHouseX128
            );
            quoteFeeClearingHouse = _calcOwedFee(
                openOrder.liquidity,
                feeGrowthInsideClearingHouseX128,
                openOrder.feeGrowthInsideClearingHouseLastX128
            );
            quoteFeeUniswap = _calcOwedFee(
                openOrder.liquidity,
                response.feeGrowthInsideQuoteX128,
                openOrder.feeGrowthInsideUniswapLastX128
            );
        }

        // update token info
        baseTokenInfo.available = baseTokenInfo.available.sub(response.base);
        quoteTokenInfo.available = quoteTokenInfo.available.add(quoteFeeClearingHouse).add(quoteFeeUniswap).sub(
            response.quote
        );

        // update open order with new liquidity
        openOrder.liquidity = openOrder.liquidity.toUint256().add(response.liquidity.toUint256()).toUint128();
        openOrder.feeGrowthInsideClearingHouseLastX128 = feeGrowthInsideClearingHouseX128;
        openOrder.feeGrowthInsideUniswapLastX128 = response.feeGrowthInsideQuoteX128;

        // TODO move it back if we can fix stack too deep
        _emitLiquidityChanged(trader, params, response, quoteFeeClearingHouse.add(quoteFeeUniswap));
    }

    function removeLiquidity(RemoveLiquidityParams calldata params) external nonReentrant() {
        _requireHasBaseToken(params.baseToken);
        _removeLiquidity(
            InternalRemoveLiquidityParams({
                maker: _msgSender(),
                baseToken: params.baseToken,
                lowerTick: params.lowerTick,
                upperTick: params.upperTick,
                liquidity: params.liquidity
            })
        );
    }

    function openPosition(OpenPositionParams memory params) external {
        _requireHasBaseToken(params.baseToken);
        _registerBaseToken(_msgSender(), params.baseToken);

        _openPosition(
            InternalOpenPositionParams({
                trader: _msgSender(),
                baseToken: params.baseToken,
                isBaseToQuote: params.isBaseToQuote,
                isExactInput: params.isExactInput,
                amount: params.amount,
                sqrtPriceLimitX96: params.sqrtPriceLimitX96,
                skipMarginRequirementCheck: false
            })
        );
    }

    // @inheritdoc IUniswapV3MintCallback
    function uniswapV3MintCallback(
        uint256 amount0Owed,
        uint256 amount1Owed,
        bytes calldata data // contains baseToken
    ) external override {
        address baseToken = abi.decode(data, (address));
        address pool = _poolMap[baseToken];
        // CH_FMV: failed mintCallback verification
        require(_msgSender() == pool, "CH_FMV");

        if (amount0Owed > 0) {
            TransferHelper.safeTransfer(IUniswapV3Pool(pool).token0(), pool, amount0Owed);
        }
        if (amount1Owed > 0) {
            TransferHelper.safeTransfer(IUniswapV3Pool(pool).token1(), pool, amount1Owed);
        }
    }

    function setLiquidationPenaltyRatio(uint256 liquidationPenaltyRatioArg) external onlyOwner {
        liquidationPenaltyRatio = liquidationPenaltyRatioArg;
        emit LiquidationPenaltyRatioChanged(liquidationPenaltyRatioArg);
    }

    function liquidate(address trader, address baseToken) external nonReentrant() {
        _requireHasBaseToken(baseToken);
        // CH_EAV: enough account value
        require(
            getAccountValue(trader).lt(_getTotalMinimumMarginRequirement(trader).toInt256(), _settlementTokenDecimals),
            "CH_EAV"
        );

        _removeAllLiquidity(trader, baseToken);

        // since all liquidity have been removed, there's no position in pool now
        TokenInfo memory tokenInfo = getTokenInfo(trader, baseToken);
        int256 positionSize = tokenInfo.available.toInt256().sub(tokenInfo.debt.toInt256());

        // if trader is on long side, baseToQuote: true, exactInput: true
        // if trader is on short side, quoteToBase: false, exactInput: false
        bool isLong = positionSize > 0 ? true : false;
        SwapResponse memory response =
            _openPosition(
                InternalOpenPositionParams({
                    trader: trader,
                    baseToken: baseToken,
                    isBaseToQuote: isLong,
                    isExactInput: isLong,
                    amount: positionSize.abs(),
                    sqrtPriceLimitX96: 0,
                    skipMarginRequirementCheck: true
                })
            );

        uint256 liquidationFee = response.exchangedPositionNotional.mul(liquidationPenaltyRatio).divideBy10_18();

        // increase debt on trader's quote as liquidation penalty
        TokenInfo storage traderTokenInfo = _accountMap[trader].tokenInfoMap[quoteToken];
        traderTokenInfo.debt = traderTokenInfo.debt.add(liquidationFee);
        _burnMax(trader, quoteToken);

        address liquidator = _msgSender();
        // Increase liquidator's quote available as liquidation reward
        // TODO liquidator may not have collateral, mint? or just adding available?
        _mint(liquidator, quoteToken, liquidationFee, false);
        TokenInfo storage liquidatorTokenInfo = _accountMap[liquidator].tokenInfoMap[quoteToken];
        liquidatorTokenInfo.debt = liquidatorTokenInfo.debt.sub(liquidationFee);
        _burnMax(liquidator, quoteToken);

        emit PositionLiquidated(
            trader,
            baseToken,
            response.exchangedPositionNotional,
            positionSize.abs(),
            liquidationFee,
            liquidator
        );
    }

    function uniswapV3SwapCallback(
        int256 amount0Delta,
        int256 amount1Delta,
        bytes calldata data
    ) external override {
        // swaps entirely within 0-liquidity regions are not supported -> 0 swap is forbidden
        // CH_F0S: forbidden 0 swap
        require(amount0Delta > 0 || amount1Delta > 0, "CH_F0S");

        address baseToken = abi.decode(data, (address));
        IUniswapV3Pool pool = IUniswapV3Pool(_poolMap[baseToken]);
        // CH_FSV: failed swapCallback verification
        require(_msgSender() == address(pool), "CH_FSV");

        // amount0Delta & amount1Delta are guaranteed to be positive when being the amount to be paid
        (address token, uint256 amountToPay) =
            amount0Delta > 0 ? (pool.token0(), uint256(amount0Delta)) : (pool.token1(), uint256(amount1Delta));
        // swap fail
        TransferHelper.safeTransfer(token, _msgSender(), amountToPay);
    }

    /**
     * @notice "pay funding" by registering the primitives for funding calculations (premiumFraction, markPrice, etc)
     * so that we can defer the actual settlement of payment later for each market and each trader, respectively,
     * therefore spread out the computational loads. It is expected to be called by a keeper every fundingPeriod.
     * @param baseToken base token address
     */
    function updateFunding(address baseToken) external {
        _requireHasBaseToken(baseToken);

        // solhint-disable-next-line not-rely-on-time
        uint256 nowTimestamp = _blockTimestamp();
        // CH_UFTE update funding too early
        require(nowTimestamp >= _nextFundingTimeMap[baseToken], "CH_UFTE");

        // premium = markTwap - indexTwap
        // timeFraction = fundingPeriod(1 hour) / 1 day
        // premiumFraction = premium * timeFraction
        IUniswapV3Pool pool = IUniswapV3Pool(_poolMap[baseToken]);
        int256 premiumFraction;
        {
            uint160 sqrtMarkTwapX96 = UniswapV3Broker.getSqrtMarkTwapX96(_poolMap[baseToken], fundingPeriod);
            uint256 markTwap = sqrtMarkTwapX96.formatX96ToX10_18();
            uint256 indexTwap = _getIndexPrice(baseToken, fundingPeriod);

            int256 premium = markTwap.toInt256().sub(indexTwap.toInt256());
            premiumFraction = premium.mul(fundingPeriod.toInt256()).div(int256(1 days));

            emit FundingRateUpdated(baseToken, premiumFraction.mul(1 ether).div(indexTwap.toInt256()), indexTwap);
        }

        // register primitives for funding calculations so we can settle it later
        (uint160 sqrtMarkPriceX96, , , , , , ) = pool.slot0();
        FundingHistory memory fundingHistory =
            FundingHistory({ premiumFractions: premiumFraction, sqrtMarkPriceX96: sqrtMarkPriceX96 });
        _fundingHistoryMap[baseToken].push(fundingHistory);

        // update next funding time requirements so we can prevent multiple funding settlement
        // during very short time after network congestion
        uint256 minNextValidFundingTime = nowTimestamp.add(fundingPeriod.div(2));
        // (floor(nowTimestamp / fundingPeriod) + 1) * fundingPeriod
        uint256 nextFundingTimeOnHourStart = nowTimestamp.div(fundingPeriod).add(1).mul(fundingPeriod);
        // max(nextFundingTimeOnHourStart, minNextValidFundingTime)
        _nextFundingTimeMap[baseToken] = nextFundingTimeOnHourStart > minNextValidFundingTime
            ? nextFundingTimeOnHourStart
            : minNextValidFundingTime;
    }

    function settleFunding(address trader, address token) external returns (int256 fundingPayment) {
        _requireHasBaseToken(token);
        return _settleFunding(trader, token);
    }

    function cancelExcessOrders(address maker, address baseToken) external nonReentrant() {
        _requireHasBaseToken(baseToken);
        // CH_EAV: enough account value
        // shouldn't cancel open orders
        require(
            getAccountValue(maker).lt(_getTotalInitialMarginRequirement(maker).toInt256(), _settlementTokenDecimals),
            "CH_EAV"
        );

        bytes32[] memory orderIds = _accountMap[maker].makerPositionMap[baseToken].orderIds;
        for (uint256 i = 0; i < orderIds.length; i++) {
            bytes32 orderId = orderIds[i];
            OpenOrder memory openOrder = _accountMap[maker].makerPositionMap[baseToken].openOrderMap[orderId];
            _removeLiquidity(
                InternalRemoveLiquidityParams(
                    maker,
                    baseToken,
                    openOrder.lowerTick,
                    openOrder.upperTick,
                    openOrder.liquidity
                )
            );

            // burn maker's debt to reduce maker's init margin requirement
            _burnMax(maker, baseToken);
        }

        // burn maker's quote to reduce maker's init margin requirement
        _burnMax(maker, quoteToken);
    }

    function settle(address account) external override returns (int256 pnl) {
        // only vault
        require(_msgSender() == vault, "CH_OV");

        // calculate pnl
        TokenInfo storage quoteInfo = _accountMap[account].tokenInfoMap[quoteToken];
        if (quoteInfo.available >= quoteInfo.debt) {
            // profit
            uint256 profit = quoteInfo.available.sub(quoteInfo.debt);
            quoteInfo.available = quoteInfo.available.sub(profit);
            pnl = profit.toInt256();

            // burn profit in quote and add to collateral
            IMintableERC20(quoteToken).burn(profit);
        } else {
            // loss
            uint256 loss = quoteInfo.debt.sub(quoteInfo.available);
            quoteInfo.debt = quoteInfo.debt.sub(loss);
            pnl = -(loss.toInt256());
        }
    }

    //
    // EXTERNAL VIEW FUNCTIONS
    //
    function getPool(address baseToken) external view returns (address poolAddress) {
        return _poolMap[baseToken];
    }

    function getAccountValue(address trader) public view returns (int256) {
        return
            IERC20Metadata(vault).balanceOf(trader).toInt256().addS(
                getTotalMarketPnl(trader),
                _settlementTokenDecimals
            );
    }

    function getBuyingPower(address account) public view returns (uint256) {
        int256 requiredCollateral = getRequiredCollateral(account);
        int256 totalCollateralValue = IERC20Metadata(vault).balanceOf(account).toInt256();
        if (totalCollateralValue.lt(requiredCollateral, _settlementTokenDecimals)) {
            return 0;
        }

        // totalCollateralValue > requiredCollateral
        return totalCollateralValue.subS(requiredCollateral, _settlementTokenDecimals).toUint256();
    }

    function getTotalOpenOrderMarginRequirement(address trader) external view returns (uint256) {
        Account storage account = _accountMap[trader];

        // right now we have only one quote token USDC, which is equivalent to our internal accounting unit.
        uint256 quoteDebtValue = account.tokenInfoMap[quoteToken].debt;
        uint256 totalBaseDebtValue;
        uint256 tokenLen = account.tokens.length;
        for (uint256 i = 0; i < tokenLen; i++) {
            address baseToken = account.tokens[i];
            if (_isPoolExistent(baseToken)) {
                uint256 baseDebtValue = _getDebtValue(baseToken, account.tokenInfoMap[baseToken].debt);
                // will not use negative value in this case
                totalBaseDebtValue = totalBaseDebtValue.add(baseDebtValue);
            }
        }

        return totalBaseDebtValue.add(quoteDebtValue).mul(imRatio).divideBy10_18();
    }

    // NOTE: the negative value will only be used when calculating pnl
    function getPositionValue(
        address trader,
        address token,
        uint256 twapInterval
    ) public view returns (int256 positionValue) {
        int256 positionSize = _getPositionSize(trader, token, UniswapV3Broker.getSqrtMarkPriceX96(_poolMap[token]));
        if (positionSize == 0) return 0;

        uint256 indexTwap = IIndexPrice(token).getIndexPrice(twapInterval);

        // both positionSize & indexTwap are in 10^18 already
        return positionSize.mul(indexTwap.toInt256()).divideBy10_18();
    }

    function _getIndexPrice(address token, uint256 twapInterval) private view returns (uint256) {
        return IIndexPrice(token).getIndexPrice(twapInterval);
    }

    function getTokenInfo(address trader, address token) public view returns (TokenInfo memory) {
        return _accountMap[trader].tokenInfoMap[token];
    }

    function getOpenOrder(
        address trader,
        address baseToken,
        int24 lowerTick,
        int24 upperTick
    ) external view returns (OpenOrder memory) {
        return
            _accountMap[trader].makerPositionMap[baseToken].openOrderMap[
                _getOrderId(trader, baseToken, lowerTick, upperTick)
            ];
    }

    function getOpenOrderIds(address trader, address baseToken) external view returns (bytes32[] memory) {
        return _accountMap[trader].makerPositionMap[baseToken].orderIds;
    }

    function getTotalTokenAmountInPool(address trader, address baseToken)
        external
        view
        returns (uint256 base, uint256 quote)
    {
        uint160 sqrtMarkPriceX96 = UniswapV3Broker.getSqrtMarkPriceX96(_poolMap[baseToken]);
        base = _getTotalTokenAmountInPool(trader, baseToken, sqrtMarkPriceX96, true);
        quote = _getTotalTokenAmountInPool(trader, baseToken, sqrtMarkPriceX96, false);
    }

    function getPositionSize(address trader, address baseToken) external view returns (int256) {
        return _getPositionSize(trader, baseToken, UniswapV3Broker.getSqrtMarkPriceX96(_poolMap[baseToken]));
    }

    // quote.available - quote.debt + totalQuoteFromEachPool - pendingFundingPayment
    function getNetQuoteBalance(address trader) public view returns (int256) {
        uint256 quoteInPool;
        uint256 tokenLen = _accountMap[trader].tokens.length;
        int256 fundingPayment;
        for (uint256 i = 0; i < tokenLen; i++) {
            address baseToken = _accountMap[trader].tokens[i];
            // TODO: remove quoteToken from _accountMap[trader].tokens?
            quoteInPool = quoteInPool.add(
                _getTotalTokenAmountInPool(
                    trader,
                    baseToken,
                    UniswapV3Broker.getSqrtMarkPriceX96(_poolMap[baseToken]),
                    false // fetch quote token amount
                )
            );
            fundingPayment = fundingPayment.add(getPendingFundingPayment(trader, baseToken));
        }
        TokenInfo memory quoteTokenInfo = _accountMap[trader].tokenInfoMap[quoteToken];
        int256 netQuoteBalance =
            quoteTokenInfo.available.toInt256().add(quoteInPool.toInt256()).sub(quoteTokenInfo.debt.toInt256()).sub(
                fundingPayment
            );
        return netQuoteBalance.abs() < _DUST ? 0 : netQuoteBalance;
    }

    function getNextFundingTime(address baseToken) external view returns (uint256) {
        return _nextFundingTimeMap[baseToken];
    }

    function getPremiumFraction(address baseToken, uint256 idx) external view returns (int256) {
        return _fundingHistoryMap[baseToken][idx].premiumFractions;
    }

    function getFundingHistoryLength(address baseToken) external view returns (uint256) {
        return _fundingHistoryMap[baseToken].length;
    }

    function getSqrtMarkPriceX96AtIndex(address baseToken, uint256 idx) external view returns (uint160) {
        return _fundingHistoryMap[baseToken][idx].sqrtMarkPriceX96;
    }

    /// @dev +: trader pays, -: trader receives
    function getPendingFundingPayment(address trader, address baseToken) public view returns (int256) {
        Account storage account = _accountMap[trader];
        int256 fundingPayment;
        {
            FundingHistory[] memory fundingHistory = _fundingHistoryMap[baseToken];
            uint256 indexEnd = fundingHistory.length;
            for (uint256 i = account.nextPremiumFractionIndexMap[baseToken]; i < indexEnd; i++) {
                int256 posSize = _getPositionSize(trader, baseToken, fundingHistory[i].sqrtMarkPriceX96);
                fundingPayment = fundingPayment.add(fundingHistory[i].premiumFractions.mul(posSize).divideBy10_18());
            }
        }
        return fundingPayment;
    }

    function getNextFundingIndex(address trader, address baseToken) external view returns (uint256) {
        return _accountMap[trader].nextPremiumFractionIndexMap[baseToken];
    }

    function getRequiredCollateral(address account) public view override returns (int256) {
        return _getTotalInitialMarginRequirement(account).toInt256().sub(getTotalMarketPnl(account));
    }

    function getTotalMarketPnl(address trader) public view returns (int256) {
        int256 totalPositionValue;
        uint256 tokenLen = _accountMap[trader].tokens.length;
        for (uint256 i = 0; i < tokenLen; i++) {
            address baseToken = _accountMap[trader].tokens[i];
            if (_isPoolExistent(baseToken)) {
                totalPositionValue = totalPositionValue.add(getPositionValue(trader, baseToken, 0));
            }
        }

        return getNetQuoteBalance(trader).add(totalPositionValue);
    }

    //
    // INTERNAL FUNCTIONS
    //

    function _mint(
        address account,
        address token,
        uint256 amount,
        bool checkMarginRatio
    ) private returns (uint256) {
        if (amount == 0) {
            return 0;
        }
        if (token != quoteToken) {
            // Revise after we have defined the user-facing functions.
            _settleFunding(account, token);
        }

        // update internal states
        TokenInfo storage tokenInfo = _accountMap[account].tokenInfoMap[token];
        tokenInfo.available = tokenInfo.available.add(amount);
        tokenInfo.debt = tokenInfo.debt.add(amount);

        // check margin ratio must after minted
        if (checkMarginRatio) {
            _requireLargerThanInitialMarginRequirement(account);
        }

        IMintableERC20(token).mint(address(this), amount);

        emit Minted(account, token, amount);
        return amount;
    }

    // caller must ensure the token is valid
    function _burn(
        address account,
        address token,
        uint256 amount
    ) private {
        if (amount == 0) {
            return;
        }

        if (token != quoteToken) {
            _settleFunding(account, token);
        }

        TokenInfo storage tokenInfo = _accountMap[account].tokenInfoMap[token];

        // CH_IBTB: insufficient balance to burn
        // can only burn the amount of debt that can be pay back with available
        require(amount <= Math.min(tokenInfo.debt, tokenInfo.available), "CH_IBTB");

        // pay back debt
        tokenInfo.available = tokenInfo.available.sub(amount);
        tokenInfo.debt = tokenInfo.debt.sub(amount);

        if (tokenInfo.available == 0 && tokenInfo.debt == 0) {
            delete _accountMap[account].tokenInfoMap[token];
        }

        IMintableERC20(token).burn(amount);

        emit Burned(account, token, amount);
    }

    // caller must ensure token is base or quote
    // mint max base or quote until the free collateral is zero
    function _mintMax(address trader, address token) private returns (uint256) {
        uint256 buyingPower = getBuyingPower(trader);
        if (buyingPower == 0) {
            TokenInfo memory tokenInfo = getTokenInfo(trader, token);
            uint256 maximum = Math.max(tokenInfo.available, tokenInfo.debt);
            // TODO workaround here, if we use uint256.max, it may cause overflow in total supply
            // will remove this function and put the logic to uniswapV3SwapCallback
            // max of uint128 = (3.4028*10^20)*10^18
            return _mint(trader, token, type(uint128).max.toUint256().sub(maximum), false);
        }

        uint256 minted = buyingPower.parseSettlementToken(_settlementTokenDecimals).mul(1 ether).div(imRatio);
        if (token != quoteToken) {
            // TODO: change the valuation method && align with baseDebt()
            minted = FullMath.mulDiv(minted, 1 ether, _getIndexPrice(token, 0));
        }

        return _mint(trader, token, minted, false);
    }

    function _burnMax(address account, address token) private {
        TokenInfo memory tokenInfo = getTokenInfo(account, token);
        uint256 burnedAmount = Math.min(tokenInfo.available, tokenInfo.debt);
        if (burnedAmount > 0) {
            _burn(account, token, Math.min(burnedAmount, IERC20Metadata(token).balanceOf(address(this))));
        }
    }

    function _registerBaseToken(address trader, address token) private {
        address[] memory tokens = _accountMap[trader].tokens;
        if (tokens.length == 0) {
            _accountMap[trader].tokens.push(token);
        } else {
            // if available or debt are not 0,
            // token is already registered by one of external functions (ex: mint, burn, swap)
            TokenInfo memory tokenInfo = _accountMap[trader].tokenInfoMap[token];
            if (tokenInfo.available != 0 || tokenInfo.debt != 0) {
                return;
            }

            bool hit;
            for (uint256 i = 0; i < tokens.length; i++) {
                if (tokens[i] == token) {
                    hit = true;
                    break;
                }
            }
            if (!hit) {
                _accountMap[trader].tokens.push(token);
            }
        }
    }

    function _swap(InternalSwapParams memory params) private returns (SwapResponse memory) {
        address trader = params.trader;
        address baseTokenAddr = params.baseToken;
        // _registerBaseToken(trader, baseTokenAddr);

        int256 fundingPayment = _settleFunding(trader, baseTokenAddr);

        address pool = _poolMap[baseTokenAddr];
        SwapState memory state =
            SwapState({
                tick: UniswapV3Broker.getTick(pool),
                sqrtPriceX96: UniswapV3Broker.getSqrtMarkPriceX96(pool),
                amountSpecifiedRemaining: 0,
                feeGrowthGlobalX128: _feeGrowthGlobalX128Map[baseTokenAddr],
                liquidity: UniswapV3Broker.getLiquidity(pool)
            });

        uint256 amount = params.amount;
        if (params.isBaseToQuote) {
            // mint extra base token before swap
            amount = _calcScaledAmount(pool, params.amount, true);
            // not use _mint() here since it will change trader's baseToken available/debt
            IMintableERC20(baseTokenAddr).mint(address(this), amount.sub(params.amount));
        }

        UniswapV3Broker.SwapResponse memory response =
            UniswapV3Broker.swap(
                UniswapV3Broker.SwapParams(
                    pool,
                    baseTokenAddr,
                    quoteToken,
                    params.isBaseToQuote,
                    params.isExactInput,
                    amount,
                    params.sqrtPriceLimitX96
                )
            );

        uint160 endingSqrtMarkPriceX96 = UniswapV3Broker.getSqrtMarkPriceX96(pool);
        // we are going to replay txs by swapping "exactOutput" with the output token received
        state.amountSpecifiedRemaining = params.isBaseToQuote
            ? -(response.quote.toInt256())
            : -(response.base.toInt256());

        uint24 uniswapFeeRatio = UniswapV3Broker.getUniswapFeeRatio(pool);

        // if there is residue in amountSpecifiedRemaining, makers can get a tiny little bit less than expected,
        // which is safer for the system
        while (state.amountSpecifiedRemaining != 0 && state.sqrtPriceX96 != endingSqrtMarkPriceX96) {
            SwapStep memory step;
            step.initialSqrtPriceX96 = state.sqrtPriceX96;

            // find next tick
            // note the search is bounded in one word
            (step.nextTick, step.isNextTickInitialized) = UniswapV3Broker.getNextInitializedTickWithinOneWord(
                pool,
                state.tick,
                UniswapV3Broker.getTickSpacing(pool),
                params.isBaseToQuote
            );

            // get the next price of this step (either next tick's price or the ending price)
            // use sqrtPrice instead of tick is more precise
            step.nextSqrtPriceX96 = TickMath.getSqrtRatioAtTick(step.nextTick);

            // find the next swap checkpoint
            // (either reached the next price of this step, or exhausted remaining amount specified)
            (state.sqrtPriceX96, , step.amountOut, ) = SwapMath.computeSwapStep(
                state.sqrtPriceX96,
                (
                    params.isBaseToQuote
                        ? step.nextSqrtPriceX96 < endingSqrtMarkPriceX96
                        : step.nextSqrtPriceX96 > endingSqrtMarkPriceX96
                )
                    ? endingSqrtMarkPriceX96
                    : step.nextSqrtPriceX96,
                state.liquidity,
                state.amountSpecifiedRemaining,
                uniswapFeeRatio
            );

            state.amountSpecifiedRemaining += step.amountOut.toInt256();

            // update CH's global fee growth if there is liquidity in this range
            // note CH only collects quote fee when swapping base -> quote
            if (state.liquidity > 0 && params.isBaseToQuote) {
                state.feeGrowthGlobalX128 += FullMath.mulDiv(
                    FullMath.mulDiv(step.amountOut, uniswapFeeRatio, 1e6),
                    FixedPoint128.Q128,
                    state.liquidity
                );
            }

            if (state.sqrtPriceX96 == step.nextSqrtPriceX96) {
                // we have reached the tick's boundary
                if (step.isNextTickInitialized) {
                    // update the tick if it has been initialized
                    mapping(int24 => uint256) storage tickMap = _feeGrowthOutsideX128TickMap[baseTokenAddr];
                    // according to the above updating logic,
                    // if isBaseToQuote, state.feeGrowthGlobalX128 will be updated; else, will never be updated
                    tickMap.cross(step.nextTick, state.feeGrowthGlobalX128);

                    int128 liquidityNet = UniswapV3Broker.getTickLiquidityNet(pool, step.nextTick);
                    if (params.isBaseToQuote) liquidityNet = -liquidityNet;
                    state.liquidity = LiquidityMath.addDelta(state.liquidity, liquidityNet);
                }

                state.tick = params.isBaseToQuote ? step.nextTick - 1 : step.nextTick;
            } else if (state.sqrtPriceX96 != step.initialSqrtPriceX96) {
                // update state.tick corresponding to the current price if the price has changed in this step
                state.tick = TickMath.getTickAtSqrtRatio(state.sqrtPriceX96);
            }
        }

        // only update global CH fee growth when swapping base -> quote
        // because otherwise the fee is collected by the uniswap pool instead
        if (params.isBaseToQuote) {
            // update global states since swap state transitions are all done
            _feeGrowthGlobalX128Map[baseTokenAddr] = state.feeGrowthGlobalX128;
        }

        // due to base to quote fee/ always charge fee from quote, fee is always (uniswapFeeRatios)% of response.quote
        uint256 fee = FullMath.mulDivRoundingUp(response.quote, uniswapFeeRatio, 1e6);
        int256 exchangedPositionSize;
        int256 exchangedPositionNotional;
        // update internal states
        {
            TokenInfo storage baseTokenInfo = _accountMap[trader].tokenInfoMap[baseTokenAddr];
            TokenInfo storage quoteTokenInfo = _accountMap[trader].tokenInfoMap[quoteToken];

            if (params.isBaseToQuote) {
                // short: exchangedPositionSize <= 0 && exchangedPositionNotional >= 0
                exchangedPositionSize = -(_calcScaledAmount(pool, response.base, false).toInt256());
                // due to base to quote fee, exchangedPositionNotional contains the fee
                // s.t. we can take the fee away from exchangedPositionNotional(exchangedPositionNotional)
                exchangedPositionNotional = response.quote.toInt256();
            } else {
                // long: exchangedPositionSize >= 0 && exchangedPositionNotional <= 0
                exchangedPositionSize = response.base.toInt256();
                // as fee is charged by Uniswap pool already, exchangedPositionNotional does not include fee
                exchangedPositionNotional = -(response.quote.sub(fee).toInt256());
            }

            // examples:
            // https://www.figma.com/file/xuue5qGH4RalX7uAbbzgP3/swap-accounting-and-events?node-id=0%3A1
            baseTokenInfo.available = baseTokenInfo.available.toInt256().add(exchangedPositionSize).toUint256();
            quoteTokenInfo.available = quoteTokenInfo
                .available
                .toInt256()
                .add(exchangedPositionNotional)
                .toUint256()
                .sub(fee);
        }

        emit Swapped(
            trader,
            baseTokenAddr,
            exchangedPositionSize,
            exchangedPositionNotional,
            fee,
            fundingPayment,
            0 // TODO: badDebt
        );

        return
            SwapResponse(
                exchangedPositionSize.abs(), // deltaAvailableBase
                exchangedPositionNotional.sub(fee.toInt256()).abs(), // deltaAvailableQuote
                exchangedPositionSize.abs(),
                exchangedPositionNotional.abs()
            );
    }

    function _removeLiquidity(InternalRemoveLiquidityParams memory params) private {
        address trader = params.maker;

        _settleFunding(trader, params.baseToken);

        // load existing open order
        bytes32 orderId = _getOrderId(trader, params.baseToken, params.lowerTick, params.upperTick);
        OpenOrder storage openOrder = _accountMap[trader].makerPositionMap[params.baseToken].openOrderMap[orderId];
        // CH_ZL non-existent openOrder
        require(openOrder.liquidity > 0, "CH_NEO");
        // CH_NEL not enough liquidity
        require(params.liquidity <= openOrder.liquidity, "CH_NEL");

        address pool = _poolMap[params.baseToken];
        mapping(int24 => uint256) storage tickMap = _feeGrowthOutsideX128TickMap[params.baseToken];
        UniswapV3Broker.RemoveLiquidityResponse memory response;
        {
            bool initializedBeforeLower = UniswapV3Broker.getIsTickInitialized(pool, params.lowerTick);
            bool initializedBeforeUpper = UniswapV3Broker.getIsTickInitialized(pool, params.upperTick);
            response = UniswapV3Broker.removeLiquidity(
                UniswapV3Broker.RemoveLiquidityParams(pool, params.lowerTick, params.upperTick, params.liquidity)
            );

            // if flipped from initialized to uninitialized, clear the tick info
            if (initializedBeforeLower && !UniswapV3Broker.getIsTickInitialized(pool, params.lowerTick)) {
                tickMap.clear(params.lowerTick);
            }
            if (initializedBeforeUpper && !UniswapV3Broker.getIsTickInitialized(pool, params.upperTick)) {
                tickMap.clear(params.upperTick);
            }
        }

        // update token info based on existing open order
        TokenInfo storage baseTokenInfo = _accountMap[trader].tokenInfoMap[params.baseToken];
        TokenInfo storage quoteTokenInfo = _accountMap[trader].tokenInfoMap[quoteToken];
        uint256 feeGrowthInsideClearingHouseX128 =
            tickMap.getFeeGrowthInside(
                params.lowerTick,
                params.upperTick,
                UniswapV3Broker.getTick(pool),
                _feeGrowthGlobalX128Map[params.baseToken]
            );
        uint256 quoteFeeClearingHouse =
            _calcOwedFee(
                openOrder.liquidity,
                feeGrowthInsideClearingHouseX128,
                openOrder.feeGrowthInsideClearingHouseLastX128
            );
        uint256 quoteFeeUniswap =
            _calcOwedFee(
                openOrder.liquidity,
                response.feeGrowthInsideQuoteX128,
                openOrder.feeGrowthInsideUniswapLastX128
            );

        baseTokenInfo.available = baseTokenInfo.available.add(response.base);
        quoteTokenInfo.available = quoteTokenInfo.available.add(quoteFeeClearingHouse).add(quoteFeeUniswap).add(
            response.quote
        );

        // update open order with new liquidity
        openOrder.liquidity = openOrder.liquidity.toUint256().sub(params.liquidity.toUint256()).toUint128();
        if (openOrder.liquidity == 0) {
            _removeOrder(trader, params.baseToken, orderId);
        } else {
            openOrder.feeGrowthInsideClearingHouseLastX128 = feeGrowthInsideClearingHouseX128;
            openOrder.feeGrowthInsideUniswapLastX128 = response.feeGrowthInsideQuoteX128;
        }

        // TODO move it back if we can fix stack too deep
        _emitLiquidityChanged(trader, params, response, quoteFeeClearingHouse.add(quoteFeeUniswap));
    }

    function _removeOrder(
        address maker,
        address baseToken,
        bytes32 orderId
    ) private {
        MakerPosition storage makerPosition = _accountMap[maker].makerPositionMap[baseToken];
        uint256 idx;
        for (idx = 0; idx < makerPosition.orderIds.length; idx++) {
            if (makerPosition.orderIds[idx] == orderId) {
                // found the existing order ID
                // remove it from the array efficiently by re-ordering and deleting the last element
                makerPosition.orderIds[idx] = makerPosition.orderIds[makerPosition.orderIds.length - 1];
                makerPosition.orderIds.pop();
                break;
            }
        }
        delete makerPosition.openOrderMap[orderId];
    }

    function _removeAllLiquidity(address maker, address baseToken) private {
        bytes32[] memory orderIds = _accountMap[maker].makerPositionMap[baseToken].orderIds;
        for (uint256 i = 0; i < orderIds.length; i++) {
            bytes32 orderId = orderIds[i];
            OpenOrder memory openOrder = _accountMap[maker].makerPositionMap[baseToken].openOrderMap[orderId];
            _removeLiquidity(
                InternalRemoveLiquidityParams(
                    maker,
                    baseToken,
                    openOrder.lowerTick,
                    openOrder.upperTick,
                    openOrder.liquidity
                )
            );
        }
    }

    function _openPosition(InternalOpenPositionParams memory params) private returns (SwapResponse memory) {
        uint256 baseAvailableBefore = getTokenInfo(params.trader, params.baseToken).available;
        uint256 quoteAvailableBefore = getTokenInfo(params.trader, quoteToken).available;
        uint256 minted;

        // calculate if trader need to mint more quote or base for exact input
        if (params.isExactInput) {
            if (params.isBaseToQuote && baseAvailableBefore < params.amount) {
                // check if trader has enough base to swap
                minted = _mint(params.trader, params.baseToken, params.amount.sub(baseAvailableBefore), true);
            } else if (!params.isBaseToQuote && quoteAvailableBefore < params.amount) {
                // check if trader has enough quote to swap
                minted = _mint(params.trader, quoteToken, params.amount.sub(quoteAvailableBefore), true);
            }
        } else {
            // for exact output: can't use quoter to get how many input we need
            // but we'll know the exact input numbers after swap
            // so we'll mint max first, do the swap
            // then calculate how many input we need to mint if we have quoter
            minted = _mintMax(params.trader, params.isBaseToQuote ? params.baseToken : quoteToken);
        }

        SwapResponse memory swapResponse =
            _swap(
                InternalSwapParams({
                    trader: params.trader,
                    baseToken: params.baseToken,
                    isBaseToQuote: params.isBaseToQuote,
                    isExactInput: params.isExactInput,
                    amount: params.amount,
                    sqrtPriceLimitX96: params.sqrtPriceLimitX96
                })
            );

        // insufficientAmount = max(actualSwapped - availableBefore, 0)
        // shouldBurn = minted - insufficientAmount
        //
        // examples:
        //
        // 1.
        // before = 0, mint max +1000
        // swap 1 eth required 100 (will mint 100 if we have quoter)
        // quote = 900
        // toBurn = minted(1000) - insufficientAmount(100) = 900
        // insufficientAmount = max((swapped(100) - before (0)), 0) = 100
        //
        // 2.
        // before = 50, mint max +950
        // swap 1 eth required 100 (will mint 50 if we have quoter)
        // quote = 900
        // toBurn = minted(950) - insufficientAmount(50) = 900
        // insufficientAmount = max((swapped(100) - before (50)), 0) = 50
        //
        // 3.
        // before = 200, mint max +700
        // swap 1 eth required 100 (will mint 0 if we have quoter)
        // quote = 900
        // toBurn = minted(700) - insufficientAmount(0) = 700
        // insufficientAmount = max((swapped(100) - before (200)), 0) = 0

        uint256 insufficientAmount;
        if (params.isBaseToQuote) {
            if (swapResponse.deltaAvailableBase > baseAvailableBefore) {
                insufficientAmount = swapResponse.deltaAvailableBase.sub(baseAvailableBefore);
            }

            if (minted > insufficientAmount) {
                _burn(params.trader, params.baseToken, minted.sub(insufficientAmount));
            }
            // settle trader's quote available and debt
            _burnMax(params.trader, quoteToken);
        } else {
            if (swapResponse.deltaAvailableQuote > quoteAvailableBefore) {
                insufficientAmount = swapResponse.deltaAvailableQuote.sub(quoteAvailableBefore);
            }

            if (minted > insufficientAmount) {
                _burn(params.trader, quoteToken, minted.sub(insufficientAmount));
            }
            // settle trader's base available and debt
            _burnMax(params.trader, params.baseToken);
        }

        if (!params.skipMarginRequirementCheck) {
            // it's not closing the position, check margin ratio
            _requireLargerThanInitialMarginRequirement(params.trader);
        }

        return swapResponse;
    }

    function _settleFunding(address trader, address baseToken) private returns (int256 fundingPayment) {
        uint256 historyLen = _fundingHistoryMap[baseToken].length;
        if (_accountMap[trader].nextPremiumFractionIndexMap[baseToken] == historyLen || historyLen == 0) {
            return 0;
        }

        fundingPayment = getPendingFundingPayment(trader, baseToken);
        _accountMap[trader].nextPremiumFractionIndexMap[baseToken] = historyLen;

        if (fundingPayment == 0) {
            return 0;
        }

        uint256 available = _accountMap[trader].tokenInfoMap[quoteToken].available;
        if (available.toInt256() < fundingPayment) {
            uint256 debt = _accountMap[trader].tokenInfoMap[quoteToken].debt;
            _accountMap[trader].tokenInfoMap[quoteToken].debt = debt.toInt256().add(fundingPayment).toUint256();
        } else {
            _accountMap[trader].tokenInfoMap[quoteToken].available = available
                .toInt256()
                .sub(fundingPayment)
                .toUint256();
        }
        _burnMax(trader, quoteToken);

        emit FundingSettled(trader, baseToken, historyLen, fundingPayment);
    }

    //
    // INTERNAL VIEW FUNCTIONS
    //

    function _getTotalInitialMarginRequirement(address trader) internal view returns (uint256) {
        Account storage account = _accountMap[trader];

        // right now we have only one quote token USDC, which is equivalent to our internal accounting unit.
        uint256 quoteDebtValue = account.tokenInfoMap[quoteToken].debt;
        uint256 totalPositionValue;
        uint256 totalBaseDebtValue;
        uint256 tokenLen = account.tokens.length;
        for (uint256 i = 0; i < tokenLen; i++) {
            address baseToken = account.tokens[i];
            if (_isPoolExistent(baseToken)) {
                uint256 baseDebtValue = _getDebtValue(baseToken, account.tokenInfoMap[baseToken].debt);
                // will not use negative value in this case
                uint256 positionValue = getPositionValue(trader, baseToken, 0).abs();
                totalBaseDebtValue = totalBaseDebtValue.add(baseDebtValue);
                totalPositionValue = totalPositionValue.add(positionValue);
            }
        }

        return Math.max(totalPositionValue, totalBaseDebtValue.add(quoteDebtValue)).mul(imRatio).divideBy10_18();
    }

    function _getTotalMinimumMarginRequirement(address trader) internal view returns (uint256) {
        Account storage account = _accountMap[trader];

        // right now we have only one quote token USDC, which is equivalent to our internal accounting unit.
        uint256 totalPositionValue;
        uint256 tokenLen = account.tokens.length;
        for (uint256 i = 0; i < tokenLen; i++) {
            address baseToken = account.tokens[i];
            if (_isPoolExistent(baseToken)) {
                // will not use negative value in this case
                uint256 positionValue = getPositionValue(trader, baseToken, 0).abs();
                totalPositionValue = totalPositionValue.add(positionValue);
            }
        }

        return totalPositionValue.mul(mmRatio).divideBy10_18();
    }

    function _getDebtValue(address token, uint256 amount) private view returns (uint256) {
        return amount.mul(_getIndexPrice(token, 0)).divideBy10_18();
    }

    function _getTotalTokenAmountInPool(
        address trader,
        address baseToken,
        uint160 sqrtMarkPriceX96,
        bool fetchBase // true: fetch base amount, false: fetch quote amount
    ) private view returns (uint256 tokenAmount) {
        Account storage account = _accountMap[trader];
        bytes32[] memory orderIds = account.makerPositionMap[baseToken].orderIds;

        //
        // tick:    lower             upper
        //       -|---+-----------------+---|--
        //     case 1                    case 2
        //
        // if current price < upper tick, maker has base
        // case 1 : current price < lower tick
        //  --> maker only has base token
        //
        // if current price > lower tick, maker has quote
        // case 2 : current price > upper tick
        //  --> maker only has quote token
        for (uint256 i = 0; i < orderIds.length; i++) {
            OpenOrder memory order = account.makerPositionMap[baseToken].openOrderMap[orderIds[i]];

            uint256 amount;
            {
                uint160 sqrtPriceAtLowerTick = TickMath.getSqrtRatioAtTick(order.lowerTick);
                uint160 sqrtPriceAtUpperTick = TickMath.getSqrtRatioAtTick(order.upperTick);
                if (fetchBase && sqrtMarkPriceX96 < sqrtPriceAtUpperTick) {
                    amount = UniswapV3Broker.getAmount0ForLiquidity(
                        sqrtMarkPriceX96 > sqrtPriceAtLowerTick ? sqrtMarkPriceX96 : sqrtPriceAtLowerTick,
                        sqrtPriceAtUpperTick,
                        order.liquidity
                    );
                } else if (!fetchBase && sqrtMarkPriceX96 > sqrtPriceAtLowerTick) {
                    amount = UniswapV3Broker.getAmount1ForLiquidity(
                        sqrtPriceAtLowerTick,
                        sqrtMarkPriceX96 < sqrtPriceAtUpperTick ? sqrtMarkPriceX96 : sqrtPriceAtUpperTick,
                        order.liquidity
                    );
                }
            }
            tokenAmount = tokenAmount.add(amount);

            if (!fetchBase) {
                int24 tick = TickMath.getTickAtSqrtRatio(sqrtMarkPriceX96);

                // uncollected quote fee in Uniswap pool
                uint256 feeGrowthInsideUniswapX128 =
                    UniswapV3Broker.getFeeGrowthInsideQuote(
                        _poolMap[baseToken],
                        order.lowerTick,
                        order.upperTick,
                        tick
                    );
                tokenAmount = tokenAmount.add(
                    _calcOwedFee(order.liquidity, feeGrowthInsideUniswapX128, order.feeGrowthInsideUniswapLastX128)
                );

                // uncollected quote fee in ClearingHouse
                mapping(int24 => uint256) storage tickMap = _feeGrowthOutsideX128TickMap[baseToken];
                uint256 feeGrowthGlobalX128 = _feeGrowthGlobalX128Map[baseToken];
                uint256 feeGrowthInsideClearingHouseX128 =
                    tickMap.getFeeGrowthInside(order.lowerTick, order.upperTick, tick, feeGrowthGlobalX128);

                tokenAmount = tokenAmount.add(
                    _calcOwedFee(
                        order.liquidity,
                        feeGrowthInsideClearingHouseX128,
                        order.feeGrowthInsideClearingHouseLastX128
                    )
                );
            }
        }
    }

    function _getPositionSize(
        address trader,
        address baseToken,
        uint160 sqrtMarkPriceX96
    ) private view returns (int256) {
        Account storage account = _accountMap[trader];
        uint256 vBaseAmount =
            account.tokenInfoMap[baseToken].available.add(
                _getTotalTokenAmountInPool(
                    trader,
                    baseToken,
                    sqrtMarkPriceX96,
                    true // get base token amount
                )
            );

        // NOTE: when a token goes into UniswapV3 pool (addLiquidity or swap), there would be 1 wei rounding error
        // for instance, maker adds liquidity with 2 base (2000000000000000000),
        // the actual base amount in pool would be 1999999999999999999
        int256 positionSize = vBaseAmount.toInt256().sub(account.tokenInfoMap[baseToken].debt.toInt256());
        return positionSize.abs() < _DUST ? 0 : positionSize;
    }

    function _isPoolExistent(address baseToken) internal view returns (bool) {
        return _poolMap[baseToken] != address(0);
    }

    function _getOrderId(
        address trader,
        address baseToken,
        int24 lowerTick,
        int24 upperTick
    ) internal pure returns (bytes32) {
        return keccak256(abi.encodePacked(address(trader), address(baseToken), lowerTick, upperTick));
    }

    // the calculation has to be modified for exactInput or exactOutput if we have our own feeRatio
    function _calcScaledAmount(
        address pool,
        uint256 amount,
        bool isScaledUp
    ) private view returns (uint256) {
        // when scaling up, round up to avoid imprecision; it's okay as long as we round down later
        return
            isScaledUp
                ? FullMath.mulDivRoundingUp(amount, 1e6, uint256(1e6).sub(UniswapV3Broker.getUniswapFeeRatio(pool)))
                : FullMath.mulDiv(amount, uint256(1e6).sub(UniswapV3Broker.getUniswapFeeRatio(pool)), 1e6);
    }

    function _calcOwedFee(
        uint128 liquidity,
        uint256 feeGrowthInsideNew,
        uint256 feeGrowthInsideOld
    ) private pure returns (uint256) {
        // can NOT use safeMath, feeGrowthInside could be a very large value(a negative value)
        // which causes underflow but what we want is the difference only
        return FullMath.mulDiv(feeGrowthInsideNew - feeGrowthInsideOld, liquidity, FixedPoint128.Q128);
    }

    function _emitLiquidityChanged(
        address maker,
        AddLiquidityParams memory params,
        UniswapV3Broker.AddLiquidityResponse memory response,
        uint256 quoteFee
    ) private {
        emit LiquidityChanged(
            maker,
            params.baseToken,
            quoteToken,
            params.lowerTick,
            params.upperTick,
            response.base.toInt256(),
            response.quote.toInt256(),
            response.liquidity.toInt128(),
            quoteFee
        );
    }

    function _emitLiquidityChanged(
        address maker,
        InternalRemoveLiquidityParams memory params,
        UniswapV3Broker.RemoveLiquidityResponse memory response,
        uint256 quoteFee
    ) private {
        emit LiquidityChanged(
            maker,
            params.baseToken,
            quoteToken,
            params.lowerTick,
            params.upperTick,
            -response.base.toInt256(),
            -response.quote.toInt256(),
            -params.liquidity.toInt128(),
            quoteFee
        );
    }

    function _requireHasBaseToken(address baseToken) private view {
        // CH_BTNE: base token not exists
        require(_isPoolExistent(baseToken), "CH_BTNE");
    }

    function _requireLargerThanInitialMarginRequirement(address trader) private view {
        // CH_NEAV: not enough account value
        require(
            getAccountValue(trader).gte(_getTotalInitialMarginRequirement(trader).toInt256(), _settlementTokenDecimals),
            "CH_NEAV"
        );
    }
}<|MERGE_RESOLUTION|>--- conflicted
+++ resolved
@@ -24,12 +24,8 @@
 import { ISettlement } from "./interface/ISettlement.sol";
 import { IIndexPrice } from "./interface/IIndexPrice.sol";
 import { Tick } from "./lib/Tick.sol";
-<<<<<<< HEAD
-import { ArbBlockContext } from "./arbitrum/ArbBlockContext.sol";
-=======
 import { SettlementTokenMath } from "./lib/SettlementTokenMath.sol";
 import { Vault } from "./Vault.sol";
->>>>>>> 6e46f25d
 
 contract ClearingHouse is
     IUniswapV3MintCallback,
