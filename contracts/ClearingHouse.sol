pragma solidity 0.7.6;
pragma abicoder v2;

import { Ownable } from "@openzeppelin/contracts/access/Ownable.sol";
import { Math } from "@openzeppelin/contracts/math/Math.sol";
import { SafeMath } from "@openzeppelin/contracts/math/SafeMath.sol";
import { SignedSafeMath } from "@openzeppelin/contracts/math/SignedSafeMath.sol";
import { ReentrancyGuard } from "@openzeppelin/contracts/utils/ReentrancyGuard.sol";
import { SafeCast } from "@openzeppelin/contracts/utils/SafeCast.sol";
import { IUniswapV3Pool } from "@uniswap/v3-core/contracts/interfaces/IUniswapV3Pool.sol";
import { TransferHelper } from "@uniswap/lib/contracts/libraries/TransferHelper.sol";
import { IUniswapV3MintCallback } from "@uniswap/v3-core/contracts/interfaces/callback/IUniswapV3MintCallback.sol";
import { IUniswapV3SwapCallback } from "@uniswap/v3-core/contracts/interfaces/callback/IUniswapV3SwapCallback.sol";
import { FullMath } from "@uniswap/v3-core/contracts/libraries/FullMath.sol";
import { FixedPoint128 } from "@uniswap/v3-core/contracts/libraries/FixedPoint128.sol";
import { FixedPoint96 } from "@uniswap/v3-core/contracts/libraries/FixedPoint96.sol";
import { SwapMath } from "@uniswap/v3-core/contracts/libraries/SwapMath.sol";
import { TickMath } from "@uniswap/v3-core/contracts/libraries/TickMath.sol";
import { LiquidityMath } from "@uniswap/v3-core/contracts/libraries/LiquidityMath.sol";
import { UniswapV3Broker } from "./lib/UniswapV3Broker.sol";
import { PerpMath } from "./lib/PerpMath.sol";
import { IMintableERC20 } from "./interface/IMintableERC20.sol";
import { IERC20Metadata } from "./interface/IERC20Metadata.sol";
import { ISettlement } from "./interface/ISettlement.sol";
import { IIndexPrice } from "./interface/IIndexPrice.sol";
<<<<<<< HEAD
import { ArbBlockContext } from "./arbitrum/ArbBlockContext.sol";
import { Vault } from "./Vault.sol";
=======
import { ArbBlockContext } from "./util/ArbBlockContext.sol";
>>>>>>> c7276da7
import { Tick } from "./lib/Tick.sol";

contract ClearingHouse is
    IUniswapV3MintCallback,
    IUniswapV3SwapCallback,
    ISettlement,
    ReentrancyGuard,
    ArbBlockContext,
    Ownable
{
    using SafeMath for uint256;
    using SafeMath for uint160;
    using SafeCast for uint256;
    using SafeCast for uint128;
    using SignedSafeMath for int256;
    using SafeCast for int256;
    using PerpMath for uint256;
    using PerpMath for int256;
    using PerpMath for uint160;
    using Tick for mapping(int24 => uint256);

    //
    // events
    //
    event PoolAdded(address indexed baseToken, uint24 indexed feeRatio, address indexed pool);
    event Minted(address indexed trader, address indexed token, uint256 amount);
    event Burned(address indexed trader, address indexed token, uint256 amount);
    event LiquidityChanged(
        address indexed maker,
        address indexed baseToken,
        address indexed quoteToken,
        int24 lowerTick,
        int24 upperTick,
        // amount of base token added to the liquidity (excl. fee) (+: add liquidity, -: remove liquidity)
        int256 base,
        // amount of quote token added to the liquidity (excl. fee) (+: add liquidity, -: remove liquidity)
        int256 quote,
        int128 liquidity, // amount of liquidity unit added (+: add liquidity, -: remove liquidity)
        uint256 quoteFee // amount of quote token the maker received as fee
    );
    event FundingRateUpdated(address indexed baseToken, int256 rate, uint256 underlyingPrice);
    event FundingSettled(
        address indexed trader,
        address indexed baseToken,
        uint256 nextPremiumFractionIndex,
        int256 amount // +: trader pays, -: trader receives
    );
    event Swapped(
        address indexed trader,
        address indexed baseToken,
        int256 exchangedPositionSize,
        int256 exchangedPositionNotional,
        uint256 fee,
        int256 fundingPayment,
        uint256 badDebt
    );

    event LiquidationPenaltyRatioChanged(uint256 liquidationPenaltyRatio);

    event PositionLiquidated(
        address indexed trader,
        address indexed baseToken,
        uint256 positionNotional,
        uint256 positionSize,
        uint256 liquidationFee,
        address liquidator
    );

    //
    // Struct
    //

    struct Account {
        address[] tokens; // all tokens (base only) this account is in debt of
        // key: token address, e.g. vETH...
        mapping(address => TokenInfo) tokenInfoMap; // balance & debt info of each token
        // key: token address, e.g. vETH, vUSDC...
        mapping(address => MakerPosition) makerPositionMap; // open orders for maker
        // key: token address, value: next premium fraction index for settling funding payment
        mapping(address => uint256) nextPremiumFractionIndexMap;
    }

    struct TokenInfo {
        uint256 available; // amount available in CH
        uint256 debt;
    }

    /// @param feeGrowthInsideClearingHouseLastX128 there is only quote fee in ClearingHouse
    /// @param feeGrowthInsideUniswapLastX128 we only care about quote fee
    struct OpenOrder {
        uint128 liquidity;
        int24 lowerTick;
        int24 upperTick;
        uint256 feeGrowthInsideClearingHouseLastX128;
        uint256 feeGrowthInsideUniswapLastX128;
    }

    struct MakerPosition {
        bytes32[] orderIds;
        // key: order id
        mapping(bytes32 => OpenOrder) openOrderMap;
    }

    struct FundingHistory {
        int256 premiumFractions;
        uint160 sqrtMarkPriceX96;
    }

    struct AddLiquidityParams {
        address baseToken;
        uint256 base;
        uint256 quote;
        int24 lowerTick;
        int24 upperTick;
    }

    /// @param liquidity collect fee when 0
    struct RemoveLiquidityParams {
        address baseToken;
        int24 lowerTick;
        int24 upperTick;
        uint128 liquidity;
    }

    struct InternalRemoveLiquidityParams {
        address maker;
        address baseToken;
        int24 lowerTick;
        int24 upperTick;
        uint128 liquidity;
    }

    struct SwapParams {
        address baseToken;
        bool isBaseToQuote;
        bool isExactInput;
        uint256 amount;
        uint160 sqrtPriceLimitX96; // price slippage protection
    }

    struct InternalSwapParams {
        address trader;
        address baseToken;
        bool isBaseToQuote;
        bool isExactInput;
        uint256 amount;
        uint160 sqrtPriceLimitX96; // price slippage protection
    }

    struct SwapResponse {
        uint256 deltaAvailableBase;
        uint256 deltaAvailableQuote;
        uint256 exchangedPositionSize;
        uint256 exchangedPositionNotional;
    }

    struct SwapStep {
        uint160 initialSqrtPriceX96;
        int24 nextTick;
        bool isNextTickInitialized;
        uint160 nextSqrtPriceX96;
        uint256 amountOut;
    }

    struct SwapState {
        int24 tick;
        uint160 sqrtPriceX96;
        int256 amountSpecifiedRemaining;
        uint256 feeGrowthGlobalX128;
        uint128 liquidity;
    }

    struct OpenPositionParams {
        address baseToken;
        bool isBaseToQuote;
        bool isExactInput;
        uint256 amount;
        uint160 sqrtPriceLimitX96; // price slippage protection
    }

    struct InternalOpenPositionParams {
        address trader;
        address baseToken;
        bool isBaseToQuote;
        bool isExactInput;
        uint256 amount;
        uint160 sqrtPriceLimitX96; // price slippage protection
        bool skipMarginRequirementCheck;
    }

    struct SwapCallbackData {
        bytes path;
        address payer;
    }

    // 10 wei
    uint256 private constant _DUST = 10;

    //
    // state variables
    //
    uint256 public imRatio = 0.1 ether; // initial-margin ratio, 10%
    uint256 public mmRatio = 0.0625 ether; // minimum-margin ratio, 6.25%

    address public immutable quoteToken;
    address public immutable uniswapV3Factory;
    address public vault;

    // key: base token, value: pool
    mapping(address => address) private _poolMap;

    // key: trader
    mapping(address => Account) private _accountMap;

    // first key: base token, second key: tick index
    // value: the accumulator of **quote fee transformed from base fee** outside each tick of each pool
    mapping(address => mapping(int24 => uint256)) private _feeGrowthOutsideX128TickMap;

    // value: the global accumulator of **quote fee transformed from base fee** of each pool
    // key: base token, value: pool
    mapping(address => uint256) private _feeGrowthGlobalX128Map;

    uint256 public immutable fundingPeriod;
    // key: base token
    mapping(address => uint256) private _nextFundingTimeMap;
    mapping(address => FundingHistory[]) private _fundingHistoryMap;

    uint256 public liquidationPenaltyRatio = 0.025 ether; // initial penalty ratio, 2.5%

    constructor(
        address vaultArg,
        address quoteTokenArg,
        address uniV3FactoryArg,
        uint256 fundingPeriodArg
    ) {
        // vault is 0
        require(vaultArg != address(0), "CH_VI0");

        // quoteToken is 0
        require(quoteTokenArg != address(0), "CH_QI0");

        // uniV3Factory is 0
        require(uniV3FactoryArg != address(0), "CH_U10");

        vault = vaultArg;
        quoteToken = quoteTokenArg;
        uniswapV3Factory = uniV3FactoryArg;
        fundingPeriod = fundingPeriodArg;
    }

    //
    // EXTERNAL FUNCTIONS
    //
    function addPool(address baseToken, uint24 feeRatio) external onlyOwner {
        // to ensure the base is always token0 and quote is always token1
        // CH_IB: invalid baseToken
        require(baseToken < quoteToken, "CH_IB");
        address pool = UniswapV3Broker.getPool(uniswapV3Factory, quoteToken, baseToken, feeRatio);
        // CH_NEP: non-existent pool in uniswapV3 factory
        require(pool != address(0), "CH_NEP");
        // CH_EP: existent pool in ClearingHouse
        require(pool != _poolMap[baseToken], "CH_EP");

        _poolMap[baseToken] = pool;
        emit PoolAdded(baseToken, feeRatio, pool);
    }

    function mint(address token, uint256 amount) external nonReentrant() {
        if (token != quoteToken) {
            _requireHasBaseToken(token);
        }
        // always check margin ratio
        _mint(_msgSender(), token, amount, true);
    }

    /**
     * @param amount the amount of debt to burn
     */
    function burn(address token, uint256 amount) public nonReentrant() {
        if (token != quoteToken) {
            _requireHasBaseToken(token);
        }
        _burn(_msgSender(), token, amount);
    }

    function swap(SwapParams memory params) public nonReentrant() returns (SwapResponse memory) {
        _requireHasBaseToken(params.baseToken);

        return
            _swap(
                InternalSwapParams({
                    trader: _msgSender(),
                    baseToken: params.baseToken,
                    isBaseToQuote: params.isBaseToQuote,
                    isExactInput: params.isExactInput,
                    amount: params.amount,
                    sqrtPriceLimitX96: params.sqrtPriceLimitX96
                })
            );
    }

    function addLiquidity(AddLiquidityParams calldata params) external nonReentrant() {
        _requireHasBaseToken(params.baseToken);

        address trader = _msgSender();

        // register token if it's the first time
        _registerBaseToken(trader, params.baseToken);

        _settleFunding(trader, params.baseToken);

        // update internal states
        TokenInfo storage baseTokenInfo = _accountMap[trader].tokenInfoMap[params.baseToken];
        TokenInfo storage quoteTokenInfo = _accountMap[trader].tokenInfoMap[quoteToken];
        // CH_NEB: not enough available base amount
        require(baseTokenInfo.available >= params.base, "CH_NEB");
        // CH_NEB: not enough available quote amount
        require(quoteTokenInfo.available >= params.quote, "CH_NEQ");

        address pool = _poolMap[params.baseToken];
        uint256 feeGrowthGlobalClearingHouseX128 = _feeGrowthGlobalX128Map[params.baseToken];
        mapping(int24 => uint256) storage tickMap = _feeGrowthOutsideX128TickMap[params.baseToken];
        UniswapV3Broker.AddLiquidityResponse memory response;

        {
            bool initializedBeforeLower = UniswapV3Broker.getIsTickInitialized(pool, params.lowerTick);
            bool initializedBeforeUpper = UniswapV3Broker.getIsTickInitialized(pool, params.upperTick);

            // add liquidity to liquidity pool
            response = UniswapV3Broker.addLiquidity(
                UniswapV3Broker.AddLiquidityParams(
                    pool,
                    params.baseToken,
                    quoteToken,
                    params.lowerTick,
                    params.upperTick,
                    params.base,
                    params.quote
                )
            );

            int24 currentTick = UniswapV3Broker.getTick(pool);
            // initialize tick info
            if (!initializedBeforeLower && UniswapV3Broker.getIsTickInitialized(pool, params.lowerTick)) {
                tickMap.initialize(params.lowerTick, currentTick, feeGrowthGlobalClearingHouseX128);
            }
            if (!initializedBeforeUpper && UniswapV3Broker.getIsTickInitialized(pool, params.upperTick)) {
                tickMap.initialize(params.upperTick, currentTick, feeGrowthGlobalClearingHouseX128);
            }
        }

        // load existing open order
        bytes32 orderId = _getOrderId(trader, params.baseToken, params.lowerTick, params.upperTick);
        OpenOrder storage openOrder = _accountMap[trader].makerPositionMap[params.baseToken].openOrderMap[orderId];

        uint256 quoteFeeClearingHouse;
        uint256 quoteFeeUniswap;
        uint256 feeGrowthInsideClearingHouseX128;
        if (openOrder.liquidity == 0) {
            // it's a new order
            MakerPosition storage makerPosition = _accountMap[trader].makerPositionMap[params.baseToken];
            makerPosition.orderIds.push(orderId);

            openOrder.lowerTick = params.lowerTick;
            openOrder.upperTick = params.upperTick;
        } else {
            feeGrowthInsideClearingHouseX128 = tickMap.getFeeGrowthInside(
                params.lowerTick,
                params.upperTick,
                UniswapV3Broker.getTick(pool),
                feeGrowthGlobalClearingHouseX128
            );
            quoteFeeClearingHouse = _calcOwedFee(
                openOrder.liquidity,
                feeGrowthInsideClearingHouseX128,
                openOrder.feeGrowthInsideClearingHouseLastX128
            );
            quoteFeeUniswap = _calcOwedFee(
                openOrder.liquidity,
                response.feeGrowthInsideQuoteX128,
                openOrder.feeGrowthInsideUniswapLastX128
            );
        }

        // update token info
        baseTokenInfo.available = baseTokenInfo.available.sub(response.base);
        quoteTokenInfo.available = quoteTokenInfo.available.add(quoteFeeClearingHouse).add(quoteFeeUniswap).sub(
            response.quote
        );

        // update open order with new liquidity
        openOrder.liquidity = openOrder.liquidity.toUint256().add(response.liquidity.toUint256()).toUint128();
        openOrder.feeGrowthInsideClearingHouseLastX128 = feeGrowthInsideClearingHouseX128;
        openOrder.feeGrowthInsideUniswapLastX128 = response.feeGrowthInsideQuoteX128;

        // TODO move it back if we can fix stack too deep
        _emitLiquidityChanged(trader, params, response, quoteFeeClearingHouse.add(quoteFeeUniswap));
    }

    function removeLiquidity(RemoveLiquidityParams calldata params) external nonReentrant() {
        _requireHasBaseToken(params.baseToken);
        _removeLiquidity(
            InternalRemoveLiquidityParams({
                maker: _msgSender(),
                baseToken: params.baseToken,
                lowerTick: params.lowerTick,
                upperTick: params.upperTick,
                liquidity: params.liquidity
            })
        );
    }

    function openPosition(OpenPositionParams memory params) external {
        _requireHasBaseToken(params.baseToken);

        _openPosition(
            InternalOpenPositionParams({
                trader: _msgSender(),
                baseToken: params.baseToken,
                isBaseToQuote: params.isBaseToQuote,
                isExactInput: params.isExactInput,
                amount: params.amount,
                sqrtPriceLimitX96: params.sqrtPriceLimitX96,
                skipMarginRequirementCheck: false
            })
        );
    }

    // @inheritdoc IUniswapV3MintCallback
    function uniswapV3MintCallback(
        uint256 amount0Owed,
        uint256 amount1Owed,
        bytes calldata data // contains baseToken
    ) external override {
        address baseToken = abi.decode(data, (address));
        address pool = _poolMap[baseToken];
        // CH_FMV: failed mintCallback verification
        require(_msgSender() == pool, "CH_FMV");

        if (amount0Owed > 0) {
            TransferHelper.safeTransfer(IUniswapV3Pool(pool).token0(), pool, amount0Owed);
        }
        if (amount1Owed > 0) {
            TransferHelper.safeTransfer(IUniswapV3Pool(pool).token1(), pool, amount1Owed);
        }
    }

    function setLiquidationPenaltyRatio(uint256 liquidationPenaltyRatioArg) external onlyOwner {
        liquidationPenaltyRatio = liquidationPenaltyRatioArg;
        emit LiquidationPenaltyRatioChanged(liquidationPenaltyRatioArg);
    }

    function liquidate(address trader, address baseToken) external nonReentrant() {
        _requireHasBaseToken(baseToken);
        // CH_EAV: enough account value
        require(getAccountValue(trader) < _getTotalMinimumMarginRequirement(trader).toInt256(), "CH_EAV");

        _removeAllLiquidity(trader, baseToken);

        // since all liquidity have been removed, there's no position in pool now
        TokenInfo memory tokenInfo = getTokenInfo(trader, baseToken);
        int256 positionSize = tokenInfo.available.toInt256().sub(tokenInfo.debt.toInt256());

        // if trader is on long side, baseToQuote: true, exactInput: true
        // if trader is on short side, quoteToBase: false, exactInput: false
        bool isLong = positionSize > 0 ? true : false;
        SwapResponse memory response =
            _openPosition(
                InternalOpenPositionParams({
                    trader: trader,
                    baseToken: baseToken,
                    isBaseToQuote: isLong,
                    isExactInput: isLong,
                    amount: positionSize.abs(),
                    sqrtPriceLimitX96: 0,
                    skipMarginRequirementCheck: true
                })
            );

        uint256 liquidationFee = response.exchangedPositionNotional.mul(liquidationPenaltyRatio).divideBy10_18();

        // increase debt on trader's quote as liquidation penalty
        TokenInfo storage traderTokenInfo = _accountMap[trader].tokenInfoMap[quoteToken];
        traderTokenInfo.debt = traderTokenInfo.debt.add(liquidationFee);
        _burnMax(trader, quoteToken);

        address liquidator = _msgSender();
        // Increase liquidator's quote available as liquidation reward
        // TODO liquidator may not have collateral, mint? or just adding available?
        _mint(liquidator, quoteToken, liquidationFee, false);
        TokenInfo storage liquidatorTokenInfo = _accountMap[liquidator].tokenInfoMap[quoteToken];
        liquidatorTokenInfo.debt = liquidatorTokenInfo.debt.sub(liquidationFee);
        _burnMax(liquidator, quoteToken);

        emit PositionLiquidated(
            trader,
            baseToken,
            response.exchangedPositionNotional,
            positionSize.abs(),
            liquidationFee,
            liquidator
        );
    }

    function uniswapV3SwapCallback(
        int256 amount0Delta,
        int256 amount1Delta,
        bytes calldata data
    ) external override {
        // swaps entirely within 0-liquidity regions are not supported -> 0 swap is forbidden
        // CH_F0S: forbidden 0 swap
        require(amount0Delta > 0 || amount1Delta > 0, "CH_F0S");

        address baseToken = abi.decode(data, (address));
        IUniswapV3Pool pool = IUniswapV3Pool(_poolMap[baseToken]);
        // CH_FSV: failed swapCallback verification
        require(_msgSender() == address(pool), "CH_FSV");

        // amount0Delta & amount1Delta are guaranteed to be positive when being the amount to be paid
        (address token, uint256 amountToPay) =
            amount0Delta > 0 ? (pool.token0(), uint256(amount0Delta)) : (pool.token1(), uint256(amount1Delta));
        // swap fail
        TransferHelper.safeTransfer(token, _msgSender(), amountToPay);
    }

    /**
     * @notice "pay funding" by registering the primitives for funding calculations (premiumFraction, markPrice, etc)
     * so that we can defer the actual settlement of payment later for each market and each trader, respectively,
     * therefore spread out the computational loads. It is expected to be called by a keeper every fundingPeriod.
     * @param baseToken base token address
     */
    function updateFunding(address baseToken) external {
        _requireHasBaseToken(baseToken);

        // solhint-disable-next-line not-rely-on-time
        uint256 nowTimestamp = _blockTimestamp();
        // CH_UFTE update funding too early
        require(nowTimestamp >= _nextFundingTimeMap[baseToken], "CH_UFTE");

        // premium = markTwap - indexTwap
        // timeFraction = fundingPeriod(1 hour) / 1 day
        // premiumFraction = premium * timeFraction
        IUniswapV3Pool pool = IUniswapV3Pool(_poolMap[baseToken]);
        int256 premiumFraction;
        {
            uint160 sqrtMarkTwapX96 = UniswapV3Broker.getSqrtMarkTwapX96(_poolMap[baseToken], fundingPeriod);
            uint256 markTwap = sqrtMarkTwapX96.formatX96ToX10_18();
            uint256 indexTwap = _getIndexPrice(baseToken, fundingPeriod);

            int256 premium = markTwap.toInt256().sub(indexTwap.toInt256());
            premiumFraction = premium.mul(fundingPeriod.toInt256()).div(int256(1 days));

            emit FundingRateUpdated(baseToken, premiumFraction.mul(1 ether).div(indexTwap.toInt256()), indexTwap);
        }

        // register primitives for funding calculations so we can settle it later
        (uint160 sqrtMarkPriceX96, , , , , , ) = pool.slot0();
        FundingHistory memory fundingHistory =
            FundingHistory({ premiumFractions: premiumFraction, sqrtMarkPriceX96: sqrtMarkPriceX96 });
        _fundingHistoryMap[baseToken].push(fundingHistory);

        // update next funding time requirements so we can prevent multiple funding settlement
        // during very short time after network congestion
        uint256 minNextValidFundingTime = nowTimestamp.add(fundingPeriod.div(2));
        // (floor(nowTimestamp / fundingPeriod) + 1) * fundingPeriod
        uint256 nextFundingTimeOnHourStart = nowTimestamp.div(fundingPeriod).add(1).mul(fundingPeriod);
        // max(nextFundingTimeOnHourStart, minNextValidFundingTime)
        _nextFundingTimeMap[baseToken] = nextFundingTimeOnHourStart > minNextValidFundingTime
            ? nextFundingTimeOnHourStart
            : minNextValidFundingTime;
    }

    function settleFunding(address trader, address token) external returns (int256 fundingPayment) {
        _requireHasBaseToken(token);
        return _settleFunding(trader, token);
    }

    function cancelExcessOrders(address maker, address baseToken) external nonReentrant() {
        _requireHasBaseToken(baseToken);
        // CH_EAV: enough account value
        // shouldn't cancel open orders
        require(getAccountValue(maker) < _getTotalInitialMarginRequirement(maker).toInt256(), "CH_EAV");

        bytes32[] memory orderIds = _accountMap[maker].makerPositionMap[baseToken].orderIds;
        for (uint256 i = 0; i < orderIds.length; i++) {
            bytes32 orderId = orderIds[i];
            OpenOrder memory openOrder = _accountMap[maker].makerPositionMap[baseToken].openOrderMap[orderId];
            _removeLiquidity(
                InternalRemoveLiquidityParams(
                    maker,
                    baseToken,
                    openOrder.lowerTick,
                    openOrder.upperTick,
                    openOrder.liquidity
                )
            );

            // burn maker's debt to reduce maker's init margin requirement
            _burnMax(maker, baseToken);
        }

        // burn maker's quote to reduce maker's init margin requirement
        _burnMax(maker, quoteToken);
    }

    function settle(address account) external override returns (int256 pnl) {
        // only vault
        require(_msgSender() == vault, "CH_OV");

        // calculate pnl
        TokenInfo storage quoteInfo = _accountMap[account].tokenInfoMap[quoteToken];
        if (quoteInfo.available >= quoteInfo.debt) {
            // profit
            uint256 profit = quoteInfo.available.sub(quoteInfo.debt);
            quoteInfo.available = quoteInfo.available.sub(profit);
            pnl = profit.toInt256();

            // burn profit in quote and add to collateral
            IMintableERC20(quoteToken).burn(profit);
        } else {
            // loss
            uint256 loss = quoteInfo.debt.sub(quoteInfo.available);
            quoteInfo.debt = quoteInfo.debt.sub(loss);
            pnl = -(loss.toInt256());
        }
    }

    //
    // EXTERNAL VIEW FUNCTIONS
    //
    function getPool(address baseToken) external view returns (address poolAddress) {
        return _poolMap[baseToken];
    }

    function getAccountValue(address trader) public view returns (int256) {
        return IERC20Metadata(vault).balanceOf(trader).toInt256().add(getTotalMarketPnl(trader));
    }

    function buyingPower(address account) public view returns (uint256) {
        int256 requiredCollateral = getRequiredCollateral(account);
        int256 totalCollateralValue = IERC20Metadata(vault).balanceOf(account).toInt256();
        if (requiredCollateral >= totalCollateralValue) {
            return 0;
        }

        // totalCollateralValue > requiredCollateral
        return totalCollateralValue.sub(requiredCollateral).toUint256();
    }

    function getTotalOpenOrderMarginRequirement(address trader) external view returns (uint256) {
        Account storage account = _accountMap[trader];

        // right now we have only one quote token USDC, which is equivalent to our internal accounting unit.
        uint256 quoteDebtValue = account.tokenInfoMap[quoteToken].debt;
        uint256 totalBaseDebtValue;
        uint256 tokenLen = account.tokens.length;
        for (uint256 i = 0; i < tokenLen; i++) {
            address baseToken = account.tokens[i];
            if (_isPoolExistent(baseToken)) {
                uint256 baseDebtValue = _getDebtValue(baseToken, account.tokenInfoMap[baseToken].debt);
                // will not use negative value in this case
                totalBaseDebtValue = totalBaseDebtValue.add(baseDebtValue);
            }
        }

        return totalBaseDebtValue.add(quoteDebtValue).mul(imRatio).divideBy10_18();
    }

    // NOTE: the negative value will only be used when calculating pnl
    function getPositionValue(
        address trader,
        address token,
        uint256 twapInterval
    ) public view returns (int256 positionValue) {
        int256 positionSize = _getPositionSize(trader, token, UniswapV3Broker.getSqrtMarkPriceX96(_poolMap[token]));
        if (positionSize == 0) return 0;

        uint256 indexTwap = IIndexPrice(token).getIndexPrice(twapInterval);

        // both positionSize & indexTwap are in 10^18 already
        return positionSize.mul(indexTwap.toInt256()).divideBy10_18();
    }

    function _getIndexPrice(address token, uint256 twapInterval) private view returns (uint256) {
        return IIndexPrice(token).getIndexPrice(twapInterval);
    }

    function getTokenInfo(address trader, address token) public view returns (TokenInfo memory) {
        return _accountMap[trader].tokenInfoMap[token];
    }

    function getOpenOrder(
        address trader,
        address baseToken,
        int24 lowerTick,
        int24 upperTick
    ) external view returns (OpenOrder memory) {
        return
            _accountMap[trader].makerPositionMap[baseToken].openOrderMap[
                _getOrderId(trader, baseToken, lowerTick, upperTick)
            ];
    }

    function getOpenOrderIds(address trader, address baseToken) external view returns (bytes32[] memory) {
        return _accountMap[trader].makerPositionMap[baseToken].orderIds;
    }

    function getTotalTokenAmountInPool(address trader, address baseToken)
        external
        view
        returns (uint256 base, uint256 quote)
    {
        uint160 sqrtMarkPriceX96 = UniswapV3Broker.getSqrtMarkPriceX96(_poolMap[baseToken]);
        base = _getTotalTokenAmountInPool(trader, baseToken, sqrtMarkPriceX96, true);
        quote = _getTotalTokenAmountInPool(trader, baseToken, sqrtMarkPriceX96, false);
    }

    function getPositionSize(address trader, address baseToken) external view returns (int256) {
        return _getPositionSize(trader, baseToken, UniswapV3Broker.getSqrtMarkPriceX96(_poolMap[baseToken]));
    }

    // quote.available - quote.debt + totalQuoteFromEachPool - pendingFundingPayment
    function getNetQuoteBalance(address trader) public view returns (int256) {
        uint256 quoteInPool;
        uint256 tokenLen = _accountMap[trader].tokens.length;
        int256 fundingPayment;
        for (uint256 i = 0; i < tokenLen; i++) {
            address baseToken = _accountMap[trader].tokens[i];
            // TODO: remove quoteToken from _accountMap[trader].tokens?
            quoteInPool = quoteInPool.add(
                _getTotalTokenAmountInPool(
                    trader,
                    baseToken,
                    UniswapV3Broker.getSqrtMarkPriceX96(_poolMap[baseToken]),
                    false // fetch quote token amount
                )
            );
            fundingPayment = fundingPayment.add(getPendingFundingPayment(trader, baseToken));
        }
        TokenInfo memory quoteTokenInfo = _accountMap[trader].tokenInfoMap[quoteToken];
        int256 netQuoteBalance =
            quoteTokenInfo.available.toInt256().add(quoteInPool.toInt256()).sub(quoteTokenInfo.debt.toInt256()).sub(
                fundingPayment
            );
        return netQuoteBalance.abs() < _DUST ? 0 : netQuoteBalance;
    }

    function getNextFundingTime(address baseToken) external view returns (uint256) {
        return _nextFundingTimeMap[baseToken];
    }

    function getPremiumFraction(address baseToken, uint256 idx) external view returns (int256) {
        return _fundingHistoryMap[baseToken][idx].premiumFractions;
    }

    function getFundingHistoryLength(address baseToken) external view returns (uint256) {
        return _fundingHistoryMap[baseToken].length;
    }

    function getSqrtMarkPriceX96AtIndex(address baseToken, uint256 idx) external view returns (uint160) {
        return _fundingHistoryMap[baseToken][idx].sqrtMarkPriceX96;
    }

    /// @dev +: trader pays, -: trader receives
    function getPendingFundingPayment(address trader, address baseToken) public view returns (int256) {
        Account storage account = _accountMap[trader];
        int256 fundingPayment;
        {
            FundingHistory[] memory fundingHistory = _fundingHistoryMap[baseToken];
            uint256 indexEnd = fundingHistory.length;
            for (uint256 i = account.nextPremiumFractionIndexMap[baseToken]; i < indexEnd; i++) {
                int256 posSize = _getPositionSize(trader, baseToken, fundingHistory[i].sqrtMarkPriceX96);
                fundingPayment = fundingPayment.add(fundingHistory[i].premiumFractions.mul(posSize).divideBy10_18());
            }
        }
        return fundingPayment;
    }

    function getNextFundingIndex(address trader, address baseToken) external view returns (uint256) {
        return _accountMap[trader].nextPremiumFractionIndexMap[baseToken];
    }

    function getRequiredCollateral(address account) public view override returns (int256) {
        return _getTotalInitialMarginRequirement(account).toInt256().sub(getTotalMarketPnl(account));
    }

    function getTotalMarketPnl(address trader) public view returns (int256) {
        int256 totalPositionValue;
        uint256 tokenLen = _accountMap[trader].tokens.length;
        for (uint256 i = 0; i < tokenLen; i++) {
            address baseToken = _accountMap[trader].tokens[i];
            if (_isPoolExistent(baseToken)) {
                totalPositionValue = totalPositionValue.add(getPositionValue(trader, baseToken, 0));
            }
        }

        return getNetQuoteBalance(trader).add(totalPositionValue);
    }

    //
    // INTERNAL FUNCTIONS
    //

    function _mint(
        address account,
        address token,
        uint256 amount,
        bool checkMarginRatio
    ) private returns (uint256) {
        if (amount == 0) {
            return 0;
        }
        if (token != quoteToken) {
            // SHOULD register token before mutate its state
            // register base token if it's the first time
            _registerBaseToken(account, token);

            // Revise after we have defined the user-facing functions.
            _settleFunding(account, token);
        }

        // update internal states
        TokenInfo storage tokenInfo = _accountMap[account].tokenInfoMap[token];
        tokenInfo.available = tokenInfo.available.add(amount);
        tokenInfo.debt = tokenInfo.debt.add(amount);

        // check margin ratio must after minted
        if (checkMarginRatio) {
            _requireLargerThanInitialMarginRequirement(account);
        }

        IMintableERC20(token).mint(address(this), amount);

        emit Minted(account, token, amount);
        return amount;
    }

    // caller must ensure the token is valid
    function _burn(
        address account,
        address token,
        uint256 amount
    ) private {
        if (token != quoteToken) {
            _settleFunding(account, token);
        }

        if (amount == 0) {
            return;
        }

        TokenInfo storage tokenInfo = _accountMap[account].tokenInfoMap[token];

        // CH_IBTB: insufficient balance to burn
        // can only burn the amount of debt that can be pay back with available
        require(amount <= Math.min(tokenInfo.debt, tokenInfo.available), "CH_IBTB");

        // pay back debt
        tokenInfo.available = tokenInfo.available.sub(amount);
        tokenInfo.debt = tokenInfo.debt.sub(amount);

        if (tokenInfo.available == 0 && tokenInfo.debt == 0) {
            delete _accountMap[account].tokenInfoMap[token];
        }

        IMintableERC20(token).burn(amount);

        emit Burned(account, token, amount);
    }

    // caller must ensure token is base or quote
    // mint max base or quote until the free collateral is zero
    function _mintMax(address trader, address token) private returns (uint256) {
        uint256 freeCollateral = buyingPower(trader);
        if (freeCollateral == 0) {
            TokenInfo memory tokenInfo = getTokenInfo(trader, token);
            uint256 maximum = Math.max(tokenInfo.available, tokenInfo.debt);
            // TODO workaround here, if we use uint256.max, it may cause overflow in total supply
            // will remove this function and put the logic to uniswapV3SwapCallback
            // max of uint128 = (3.4028*10^20)*10^18
            return _mint(trader, token, type(uint128).max.toUint256().sub(maximum), false);
        }

        // TODO store decimals for gas optimization
        // normalize free collateral from collateral decimals to quote decimals
        uint256 vaultDecimals = 10**IERC20Metadata(vault).decimals();
        uint256 quoteDecimals = 10**IERC20Metadata(quoteToken).decimals();
        uint256 normalizedFreeCollateral = FullMath.mulDiv(freeCollateral, quoteDecimals, vaultDecimals);
        uint256 mintableQuote = FullMath.mulDiv(normalizedFreeCollateral, quoteDecimals, imRatio);
        uint256 minted;
        if (token == quoteToken) {
            minted = mintableQuote;
        } else {
            // TODO: change the valuation method && align with baseDebt()
            minted = FullMath.mulDiv(mintableQuote, 1 ether, _getIndexPrice(token, 0));
        }

        return _mint(trader, token, minted, false);
    }

    function _burnMax(address account, address token) private {
        TokenInfo memory tokenInfo = getTokenInfo(account, token);
        uint256 burnedAmount = Math.min(tokenInfo.available, tokenInfo.debt);
        if (burnedAmount > 0) {
            _burn(account, token, Math.min(burnedAmount, IERC20Metadata(token).balanceOf(address(this))));
        }
    }

    function _registerBaseToken(address trader, address token) private {
        address[] memory tokens = _accountMap[trader].tokens;
        if (tokens.length == 0) {
            _accountMap[trader].tokens.push(token);
        } else {
            // if available or debt are not 0,
            // token is already registered by one of external functions (ex: mint, burn, swap)
            TokenInfo memory tokenInfo = _accountMap[trader].tokenInfoMap[token];
            if (tokenInfo.available != 0 || tokenInfo.debt != 0) {
                return;
            }

            bool hit;
            for (uint256 i = 0; i < tokens.length; i++) {
                if (tokens[i] == token) {
                    hit = true;
                    break;
                }
            }
            if (!hit) {
                _accountMap[trader].tokens.push(token);
            }
        }
    }

    function _swap(InternalSwapParams memory params) private returns (SwapResponse memory) {
        address trader = params.trader;
        address baseTokenAddr = params.baseToken;
        _registerBaseToken(trader, baseTokenAddr);

        int256 fundingPayment = _settleFunding(trader, baseTokenAddr);

        address pool = _poolMap[baseTokenAddr];
        SwapState memory state =
            SwapState({
                tick: UniswapV3Broker.getTick(pool),
                sqrtPriceX96: UniswapV3Broker.getSqrtMarkPriceX96(pool),
                amountSpecifiedRemaining: 0,
                feeGrowthGlobalX128: _feeGrowthGlobalX128Map[baseTokenAddr],
                liquidity: UniswapV3Broker.getLiquidity(pool)
            });

        uint256 amount = params.amount;
        if (params.isBaseToQuote) {
            // mint extra base token before swap
            amount = _calcScaledAmount(pool, params.amount, true);
            // not use _mint() here since it will change trader's baseToken available/debt
            IMintableERC20(baseTokenAddr).mint(address(this), amount.sub(params.amount));
        }

        UniswapV3Broker.SwapResponse memory response =
            UniswapV3Broker.swap(
                UniswapV3Broker.SwapParams(
                    pool,
                    baseTokenAddr,
                    quoteToken,
                    params.isBaseToQuote,
                    params.isExactInput,
                    amount,
                    params.sqrtPriceLimitX96
                )
            );

        uint160 endingSqrtMarkPriceX96 = UniswapV3Broker.getSqrtMarkPriceX96(pool);
        // we are going to replay txs by swapping "exactOutput" with the output token received
        state.amountSpecifiedRemaining = params.isBaseToQuote
            ? -(response.quote.toInt256())
            : -(response.base.toInt256());

        uint24 uniswapFeeRatio = UniswapV3Broker.getUniswapFeeRatio(pool);

        // if there is residue in amountSpecifiedRemaining, makers can get a tiny little bit less than expected,
        // which is safer for the system
        while (state.amountSpecifiedRemaining != 0 && state.sqrtPriceX96 != endingSqrtMarkPriceX96) {
            SwapStep memory step;
            step.initialSqrtPriceX96 = state.sqrtPriceX96;

            // find next tick
            // note the search is bounded in one word
            (step.nextTick, step.isNextTickInitialized) = UniswapV3Broker.getNextInitializedTickWithinOneWord(
                pool,
                state.tick,
                UniswapV3Broker.getTickSpacing(pool),
                params.isBaseToQuote
            );

            // get the next price of this step (either next tick's price or the ending price)
            // use sqrtPrice instead of tick is more precise
            step.nextSqrtPriceX96 = TickMath.getSqrtRatioAtTick(step.nextTick);

            // find the next swap checkpoint
            // (either reached the next price of this step, or exhausted remaining amount specified)
            (state.sqrtPriceX96, , step.amountOut, ) = SwapMath.computeSwapStep(
                state.sqrtPriceX96,
                (
                    params.isBaseToQuote
                        ? step.nextSqrtPriceX96 < endingSqrtMarkPriceX96
                        : step.nextSqrtPriceX96 > endingSqrtMarkPriceX96
                )
                    ? endingSqrtMarkPriceX96
                    : step.nextSqrtPriceX96,
                state.liquidity,
                state.amountSpecifiedRemaining,
                uniswapFeeRatio
            );

            state.amountSpecifiedRemaining += step.amountOut.toInt256();

            // update CH's global fee growth if there is liquidity in this range
            // note CH only collects quote fee when swapping base -> quote
            if (state.liquidity > 0 && params.isBaseToQuote) {
                state.feeGrowthGlobalX128 += FullMath.mulDiv(
                    FullMath.mulDiv(step.amountOut, uniswapFeeRatio, 1e6),
                    FixedPoint128.Q128,
                    state.liquidity
                );
            }

            if (state.sqrtPriceX96 == step.nextSqrtPriceX96) {
                // we have reached the tick's boundary
                if (step.isNextTickInitialized) {
                    // update the tick if it has been initialized
                    mapping(int24 => uint256) storage tickMap = _feeGrowthOutsideX128TickMap[baseTokenAddr];
                    // according to the above updating logic,
                    // if isBaseToQuote, state.feeGrowthGlobalX128 will be updated; else, will never be updated
                    tickMap.cross(step.nextTick, state.feeGrowthGlobalX128);

                    int128 liquidityNet = UniswapV3Broker.getTickLiquidityNet(pool, step.nextTick);
                    if (params.isBaseToQuote) liquidityNet = -liquidityNet;
                    state.liquidity = LiquidityMath.addDelta(state.liquidity, liquidityNet);
                }

                state.tick = params.isBaseToQuote ? step.nextTick - 1 : step.nextTick;
            } else if (state.sqrtPriceX96 != step.initialSqrtPriceX96) {
                // update state.tick corresponding to the current price if the price has changed in this step
                state.tick = TickMath.getTickAtSqrtRatio(state.sqrtPriceX96);
            }
        }

        // only update global CH fee growth when swapping base -> quote
        // because otherwise the fee is collected by the uniswap pool instead
        if (params.isBaseToQuote) {
            // update global states since swap state transitions are all done
            _feeGrowthGlobalX128Map[baseTokenAddr] = state.feeGrowthGlobalX128;
        }

        // due to base to quote fee/ always charge fee from quote, fee is always (uniswapFeeRatios)% of response.quote
        uint256 fee = FullMath.mulDivRoundingUp(response.quote, uniswapFeeRatio, 1e6);
        int256 exchangedPositionSize;
        int256 exchangedPositionNotional;
        // update internal states
        {
            TokenInfo storage baseTokenInfo = _accountMap[trader].tokenInfoMap[baseTokenAddr];
            TokenInfo storage quoteTokenInfo = _accountMap[trader].tokenInfoMap[quoteToken];

            if (params.isBaseToQuote) {
                // short: exchangedPositionSize <= 0 && exchangedPositionNotional >= 0
                exchangedPositionSize = -(_calcScaledAmount(pool, response.base, false).toInt256());
                // due to base to quote fee, exchangedPositionNotional contains the fee
                // s.t. we can take the fee away from exchangedPositionNotional(exchangedPositionNotional)
                exchangedPositionNotional = response.quote.toInt256();
            } else {
                // long: exchangedPositionSize >= 0 && exchangedPositionNotional <= 0
                exchangedPositionSize = response.base.toInt256();
                // as fee is charged by Uniswap pool already, exchangedPositionNotional does not include fee
                exchangedPositionNotional = -(response.quote.sub(fee).toInt256());
            }

            // examples:
            // https://www.figma.com/file/xuue5qGH4RalX7uAbbzgP3/swap-accounting-and-events?node-id=0%3A1
            baseTokenInfo.available = baseTokenInfo.available.toInt256().add(exchangedPositionSize).toUint256();
            quoteTokenInfo.available = quoteTokenInfo
                .available
                .toInt256()
                .add(exchangedPositionNotional)
                .toUint256()
                .sub(fee);
        }

        emit Swapped(
            trader,
            baseTokenAddr,
            exchangedPositionSize,
            exchangedPositionNotional,
            fee,
            fundingPayment,
            0 // TODO: badDebt
        );

        return
            SwapResponse(
                exchangedPositionSize.abs(), // deltaAvailableBase
                exchangedPositionNotional.sub(fee.toInt256()).abs(), // deltaAvailableQuote
                exchangedPositionSize.abs(),
                exchangedPositionNotional.abs()
            );
    }

    function _removeLiquidity(InternalRemoveLiquidityParams memory params) private {
        address trader = params.maker;

        _settleFunding(trader, params.baseToken);

        // load existing open order
        bytes32 orderId = _getOrderId(trader, params.baseToken, params.lowerTick, params.upperTick);
        OpenOrder storage openOrder = _accountMap[trader].makerPositionMap[params.baseToken].openOrderMap[orderId];
        // CH_ZL non-existent openOrder
        require(openOrder.liquidity > 0, "CH_NEO");
        // CH_NEL not enough liquidity
        require(params.liquidity <= openOrder.liquidity, "CH_NEL");

        address pool = _poolMap[params.baseToken];
        mapping(int24 => uint256) storage tickMap = _feeGrowthOutsideX128TickMap[params.baseToken];
        UniswapV3Broker.RemoveLiquidityResponse memory response;
        {
            bool initializedBeforeLower = UniswapV3Broker.getIsTickInitialized(pool, params.lowerTick);
            bool initializedBeforeUpper = UniswapV3Broker.getIsTickInitialized(pool, params.upperTick);
            response = UniswapV3Broker.removeLiquidity(
                UniswapV3Broker.RemoveLiquidityParams(pool, params.lowerTick, params.upperTick, params.liquidity)
            );

            // if flipped from initialized to uninitialized, clear the tick info
            if (initializedBeforeLower && !UniswapV3Broker.getIsTickInitialized(pool, params.lowerTick)) {
                tickMap.clear(params.lowerTick);
            }
            if (initializedBeforeUpper && !UniswapV3Broker.getIsTickInitialized(pool, params.upperTick)) {
                tickMap.clear(params.upperTick);
            }
        }

        // update token info based on existing open order
        TokenInfo storage baseTokenInfo = _accountMap[trader].tokenInfoMap[params.baseToken];
        TokenInfo storage quoteTokenInfo = _accountMap[trader].tokenInfoMap[quoteToken];
        uint256 feeGrowthInsideClearingHouseX128 =
            tickMap.getFeeGrowthInside(
                params.lowerTick,
                params.upperTick,
                UniswapV3Broker.getTick(pool),
                _feeGrowthGlobalX128Map[params.baseToken]
            );
        uint256 quoteFeeClearingHouse =
            _calcOwedFee(
                openOrder.liquidity,
                feeGrowthInsideClearingHouseX128,
                openOrder.feeGrowthInsideClearingHouseLastX128
            );
        uint256 quoteFeeUniswap =
            _calcOwedFee(
                openOrder.liquidity,
                response.feeGrowthInsideQuoteX128,
                openOrder.feeGrowthInsideUniswapLastX128
            );

        baseTokenInfo.available = baseTokenInfo.available.add(response.base);
        quoteTokenInfo.available = quoteTokenInfo.available.add(quoteFeeClearingHouse).add(quoteFeeUniswap).add(
            response.quote
        );

        // update open order with new liquidity
        openOrder.liquidity = openOrder.liquidity.toUint256().sub(params.liquidity.toUint256()).toUint128();
        if (openOrder.liquidity == 0) {
            _removeOrder(trader, params.baseToken, orderId);
        } else {
            openOrder.feeGrowthInsideClearingHouseLastX128 = feeGrowthInsideClearingHouseX128;
            openOrder.feeGrowthInsideUniswapLastX128 = response.feeGrowthInsideQuoteX128;
        }

        // TODO move it back if we can fix stack too deep
        _emitLiquidityChanged(trader, params, response, quoteFeeClearingHouse.add(quoteFeeUniswap));
    }

    function _removeOrder(
        address maker,
        address baseToken,
        bytes32 orderId
    ) private {
        MakerPosition storage makerPosition = _accountMap[maker].makerPositionMap[baseToken];
        uint256 idx;
        for (idx = 0; idx < makerPosition.orderIds.length; idx++) {
            if (makerPosition.orderIds[idx] == orderId) {
                // found the existing order ID
                // remove it from the array efficiently by re-ordering and deleting the last element
                makerPosition.orderIds[idx] = makerPosition.orderIds[makerPosition.orderIds.length - 1];
                makerPosition.orderIds.pop();
                break;
            }
        }
        delete makerPosition.openOrderMap[orderId];
    }

    function _removeAllLiquidity(address maker, address baseToken) private {
        bytes32[] memory orderIds = _accountMap[maker].makerPositionMap[baseToken].orderIds;
        for (uint256 i = 0; i < orderIds.length; i++) {
            bytes32 orderId = orderIds[i];
            OpenOrder memory openOrder = _accountMap[maker].makerPositionMap[baseToken].openOrderMap[orderId];
            _removeLiquidity(
                InternalRemoveLiquidityParams(
                    maker,
                    baseToken,
                    openOrder.lowerTick,
                    openOrder.upperTick,
                    openOrder.liquidity
                )
            );
        }
    }

    function _openPosition(InternalOpenPositionParams memory params) private returns (SwapResponse memory) {
        uint256 baseAvailableBefore = getTokenInfo(params.trader, params.baseToken).available;
        uint256 quoteAvailableBefore = getTokenInfo(params.trader, quoteToken).available;
        uint256 minted;

        // calculate if trader need to mint more quote or base for exact input
        if (params.isExactInput) {
            if (params.isBaseToQuote && baseAvailableBefore < params.amount) {
                // check if trader has enough base to swap
                minted = _mint(params.trader, params.baseToken, params.amount.sub(baseAvailableBefore), true);
            } else if (!params.isBaseToQuote && quoteAvailableBefore < params.amount) {
                // check if trader has enough quote to swap
                minted = _mint(params.trader, quoteToken, params.amount.sub(quoteAvailableBefore), true);
            }
        } else {
            // for exact output: can't use quoter to get how many input we need
            // but we'll know the exact input numbers after swap
            // so we'll mint max first, do the swap
            // then calculate how many input we need to mint if we have quoter
            minted = _mintMax(params.trader, params.isBaseToQuote ? params.baseToken : quoteToken);
        }

        SwapResponse memory swapResponse =
            _swap(
                InternalSwapParams({
                    trader: params.trader,
                    baseToken: params.baseToken,
                    isBaseToQuote: params.isBaseToQuote,
                    isExactInput: params.isExactInput,
                    amount: params.amount,
                    sqrtPriceLimitX96: params.sqrtPriceLimitX96
                })
            );

        // insufficientAmount = max(actualSwapped - availableBefore, 0)
        // shouldBurn = minted - insufficientAmount
        //
        // examples:
        //
        // 1.
        // before = 0, mint max +1000
        // swap 1 eth required 100 (will mint 100 if we have quoter)
        // quote = 900
        // toBurn = minted(1000) - insufficientAmount(100) = 900
        // insufficientAmount = max((swapped(100) - before (0)), 0) = 100
        //
        // 2.
        // before = 50, mint max +950
        // swap 1 eth required 100 (will mint 50 if we have quoter)
        // quote = 900
        // toBurn = minted(950) - insufficientAmount(50) = 900
        // insufficientAmount = max((swapped(100) - before (50)), 0) = 50
        //
        // 3.
        // before = 200, mint max +700
        // swap 1 eth required 100 (will mint 0 if we have quoter)
        // quote = 900
        // toBurn = minted(700) - insufficientAmount(0) = 700
        // insufficientAmount = max((swapped(100) - before (200)), 0) = 0

        uint256 insufficientAmount;
        if (params.isBaseToQuote) {
            if (swapResponse.deltaAvailableBase > baseAvailableBefore) {
                insufficientAmount = swapResponse.deltaAvailableBase.sub(baseAvailableBefore);
            }

            if (minted > insufficientAmount) {
                _burn(params.trader, params.baseToken, minted.sub(insufficientAmount));
            }
            // settle trader's quote available and debt
            _burnMax(params.trader, quoteToken);
        } else {
            if (swapResponse.deltaAvailableQuote > quoteAvailableBefore) {
                insufficientAmount = swapResponse.deltaAvailableQuote.sub(quoteAvailableBefore);
            }

            if (minted > insufficientAmount) {
                _burn(params.trader, quoteToken, minted.sub(insufficientAmount));
            }
            // settle trader's base available and debt
            _burnMax(params.trader, params.baseToken);
        }

        if (!params.skipMarginRequirementCheck) {
            // it's not closing the position, check margin ratio
            _requireLargerThanInitialMarginRequirement(params.trader);
        }

        return swapResponse;
    }

    function _settleFunding(address trader, address baseToken) private returns (int256 fundingPayment) {
        uint256 historyLen = _fundingHistoryMap[baseToken].length;
        if (_accountMap[trader].nextPremiumFractionIndexMap[baseToken] == historyLen || historyLen == 0) {
            return 0;
        }

        fundingPayment = getPendingFundingPayment(trader, baseToken);
        _accountMap[trader].nextPremiumFractionIndexMap[baseToken] = historyLen;

        if (fundingPayment == 0) {
            return 0;
        }

        uint256 available = _accountMap[trader].tokenInfoMap[quoteToken].available;
        if (available.toInt256() < fundingPayment) {
            uint256 debt = _accountMap[trader].tokenInfoMap[quoteToken].debt;
            _accountMap[trader].tokenInfoMap[quoteToken].debt = debt.toInt256().add(fundingPayment).toUint256();
        } else {
            _accountMap[trader].tokenInfoMap[quoteToken].available = available
                .toInt256()
                .sub(fundingPayment)
                .toUint256();
        }
        _burnMax(trader, quoteToken);

        emit FundingSettled(trader, baseToken, historyLen, fundingPayment);
    }

    //
    // INTERNAL VIEW FUNCTIONS
    //

    function _getTotalInitialMarginRequirement(address trader) internal view returns (uint256) {
        Account storage account = _accountMap[trader];

        // right now we have only one quote token USDC, which is equivalent to our internal accounting unit.
        uint256 quoteDebtValue = account.tokenInfoMap[quoteToken].debt;
        uint256 totalPositionValue;
        uint256 totalBaseDebtValue;
        uint256 tokenLen = account.tokens.length;
        for (uint256 i = 0; i < tokenLen; i++) {
            address baseToken = account.tokens[i];
            if (_isPoolExistent(baseToken)) {
                uint256 baseDebtValue = _getDebtValue(baseToken, account.tokenInfoMap[baseToken].debt);
                // will not use negative value in this case
                uint256 positionValue = getPositionValue(trader, baseToken, 0).abs();
                totalBaseDebtValue = totalBaseDebtValue.add(baseDebtValue);
                totalPositionValue = totalPositionValue.add(positionValue);
            }
        }

        return Math.max(totalPositionValue, totalBaseDebtValue.add(quoteDebtValue)).mul(imRatio).divideBy10_18();
    }

    function _getTotalMinimumMarginRequirement(address trader) internal view returns (uint256) {
        Account storage account = _accountMap[trader];

        // right now we have only one quote token USDC, which is equivalent to our internal accounting unit.
        uint256 totalPositionValue;
        uint256 tokenLen = account.tokens.length;
        for (uint256 i = 0; i < tokenLen; i++) {
            address baseToken = account.tokens[i];
            if (_isPoolExistent(baseToken)) {
                // will not use negative value in this case
                uint256 positionValue = getPositionValue(trader, baseToken, 0).abs();
                totalPositionValue = totalPositionValue.add(positionValue);
            }
        }

        return totalPositionValue.mul(mmRatio).divideBy10_18();
    }

    function _getDebtValue(address token, uint256 amount) private view returns (uint256) {
        return amount.mul(_getIndexPrice(token, 0)).divideBy10_18();
    }

    function _getTotalTokenAmountInPool(
        address trader,
        address baseToken,
        uint160 sqrtMarkPriceX96,
        bool fetchBase // true: fetch base amount, false: fetch quote amount
    ) private view returns (uint256 tokenAmount) {
        Account storage account = _accountMap[trader];
        bytes32[] memory orderIds = account.makerPositionMap[baseToken].orderIds;

        //
        // tick:    lower             upper
        //       -|---+-----------------+---|--
        //     case 1                    case 2
        //
        // if current price < upper tick, maker has base
        // case 1 : current price < lower tick
        //  --> maker only has base token
        //
        // if current price > lower tick, maker has quote
        // case 2 : current price > upper tick
        //  --> maker only has quote token
        for (uint256 i = 0; i < orderIds.length; i++) {
            OpenOrder memory order = account.makerPositionMap[baseToken].openOrderMap[orderIds[i]];

            uint256 amount;
            {
                uint160 sqrtPriceAtLowerTick = TickMath.getSqrtRatioAtTick(order.lowerTick);
                uint160 sqrtPriceAtUpperTick = TickMath.getSqrtRatioAtTick(order.upperTick);
                if (fetchBase && sqrtMarkPriceX96 < sqrtPriceAtUpperTick) {
                    amount = UniswapV3Broker.getAmount0ForLiquidity(
                        sqrtMarkPriceX96 > sqrtPriceAtLowerTick ? sqrtMarkPriceX96 : sqrtPriceAtLowerTick,
                        sqrtPriceAtUpperTick,
                        order.liquidity
                    );
                } else if (!fetchBase && sqrtMarkPriceX96 > sqrtPriceAtLowerTick) {
                    amount = UniswapV3Broker.getAmount1ForLiquidity(
                        sqrtPriceAtLowerTick,
                        sqrtMarkPriceX96 < sqrtPriceAtUpperTick ? sqrtMarkPriceX96 : sqrtPriceAtUpperTick,
                        order.liquidity
                    );
                }
            }
            tokenAmount = tokenAmount.add(amount);

            if (!fetchBase) {
                int24 tick = TickMath.getTickAtSqrtRatio(sqrtMarkPriceX96);

                // uncollected quote fee in Uniswap pool
                uint256 feeGrowthInsideUniswapX128 =
                    UniswapV3Broker.getFeeGrowthInsideQuote(
                        _poolMap[baseToken],
                        order.lowerTick,
                        order.upperTick,
                        tick
                    );
                tokenAmount = tokenAmount.add(
                    _calcOwedFee(order.liquidity, feeGrowthInsideUniswapX128, order.feeGrowthInsideUniswapLastX128)
                );

                // uncollected quote fee in ClearingHouse
                mapping(int24 => uint256) storage tickMap = _feeGrowthOutsideX128TickMap[baseToken];
                uint256 feeGrowthGlobalX128 = _feeGrowthGlobalX128Map[baseToken];
                uint256 feeGrowthInsideClearingHouseX128 =
                    tickMap.getFeeGrowthInside(order.lowerTick, order.upperTick, tick, feeGrowthGlobalX128);

                tokenAmount = tokenAmount.add(
                    _calcOwedFee(
                        order.liquidity,
                        feeGrowthInsideClearingHouseX128,
                        order.feeGrowthInsideClearingHouseLastX128
                    )
                );
            }
        }
    }

    function _getPositionSize(
        address trader,
        address baseToken,
        uint160 sqrtMarkPriceX96
    ) private view returns (int256) {
        Account storage account = _accountMap[trader];
        uint256 vBaseAmount =
            account.tokenInfoMap[baseToken].available.add(
                _getTotalTokenAmountInPool(
                    trader,
                    baseToken,
                    sqrtMarkPriceX96,
                    true // get base token amount
                )
            );

        // NOTE: when a token goes into UniswapV3 pool (addLiquidity or swap), there would be 1 wei rounding error
        // for instance, maker adds liquidity with 2 base (2000000000000000000),
        // the actual base amount in pool would be 1999999999999999999
        int256 positionSize = vBaseAmount.toInt256().sub(account.tokenInfoMap[baseToken].debt.toInt256());
        return positionSize.abs() < _DUST ? 0 : positionSize;
    }

    function _isPoolExistent(address baseToken) internal view returns (bool) {
        return _poolMap[baseToken] != address(0);
    }

    function _getOrderId(
        address trader,
        address baseToken,
        int24 lowerTick,
        int24 upperTick
    ) internal pure returns (bytes32) {
        return keccak256(abi.encodePacked(address(trader), address(baseToken), lowerTick, upperTick));
    }

    // the calculation has to be modified for exactInput or exactOutput if we have our own feeRatio
    function _calcScaledAmount(
        address pool,
        uint256 amount,
        bool isScaledUp
    ) private view returns (uint256) {
        // when scaling up, round up to avoid imprecision; it's okay as long as we round down later
        return
            isScaledUp
                ? FullMath.mulDivRoundingUp(amount, 1e6, uint256(1e6).sub(UniswapV3Broker.getUniswapFeeRatio(pool)))
                : FullMath.mulDiv(amount, uint256(1e6).sub(UniswapV3Broker.getUniswapFeeRatio(pool)), 1e6);
    }

    function _calcOwedFee(
        uint128 liquidity,
        uint256 feeGrowthInsideNew,
        uint256 feeGrowthInsideOld
    ) private pure returns (uint256) {
        // can NOT use safeMath, feeGrowthInside could be a very large value(a negative value)
        // which causes underflow but what we want is the difference only
        return FullMath.mulDiv(feeGrowthInsideNew - feeGrowthInsideOld, liquidity, FixedPoint128.Q128);
    }

    function _emitLiquidityChanged(
        address maker,
        AddLiquidityParams memory params,
        UniswapV3Broker.AddLiquidityResponse memory response,
        uint256 quoteFee
    ) private {
        emit LiquidityChanged(
            maker,
            params.baseToken,
            quoteToken,
            params.lowerTick,
            params.upperTick,
            response.base.toInt256(),
            response.quote.toInt256(),
            response.liquidity.toInt128(),
            quoteFee
        );
    }

    function _emitLiquidityChanged(
        address maker,
        InternalRemoveLiquidityParams memory params,
        UniswapV3Broker.RemoveLiquidityResponse memory response,
        uint256 quoteFee
    ) private {
        emit LiquidityChanged(
            maker,
            params.baseToken,
            quoteToken,
            params.lowerTick,
            params.upperTick,
            -response.base.toInt256(),
            -response.quote.toInt256(),
            -params.liquidity.toInt128(),
            quoteFee
        );
    }

    function _requireHasBaseToken(address baseToken) private view {
        // CH_BTNE: base token not exists
        require(_isPoolExistent(baseToken), "CH_BTNE");
    }

    function _requireLargerThanInitialMarginRequirement(address trader) private view {
        // CH_NEAV: not enough account value
        require(getAccountValue(trader) >= _getTotalInitialMarginRequirement(trader).toInt256(), "CH_NEAV");
    }
}<|MERGE_RESOLUTION|>--- conflicted
+++ resolved
@@ -23,12 +23,6 @@
 import { IERC20Metadata } from "./interface/IERC20Metadata.sol";
 import { ISettlement } from "./interface/ISettlement.sol";
 import { IIndexPrice } from "./interface/IIndexPrice.sol";
-<<<<<<< HEAD
-import { ArbBlockContext } from "./arbitrum/ArbBlockContext.sol";
-import { Vault } from "./Vault.sol";
-=======
-import { ArbBlockContext } from "./util/ArbBlockContext.sol";
->>>>>>> c7276da7
 import { Tick } from "./lib/Tick.sol";
 
 contract ClearingHouse is
