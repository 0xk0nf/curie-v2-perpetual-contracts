--- conflicted
+++ resolved
@@ -237,7 +237,6 @@
         bool skipMarginRequirementCheck;
     }
 
-<<<<<<< HEAD
     struct AfterRemoveLiquidityParams {
         address maker;
         address baseToken;
@@ -246,7 +245,8 @@
         uint256 removedBase;
         uint256 removedQuote;
         uint256 collectedFee;
-=======
+    }
+
     struct ClosePositionParams {
         address baseToken;
         uint160 sqrtPriceLimitX96;
@@ -261,7 +261,6 @@
         uint256 deltaAvailableQuote;
         uint256 deltaAvailableBase;
         uint256 oppositeAmountBound;
->>>>>>> 36e24826
     }
 
     // not used in CH, due to inherit from BaseRelayRecipient
@@ -1537,10 +1536,7 @@
     }
 
     function _getPositionSize(address trader, address baseToken) internal view returns (int256) {
-<<<<<<< HEAD
-=======
-        uint160 sqrtMarkPriceX96 = Exchange(exchange).getSqrtMarkPriceX96(baseToken);
->>>>>>> 36e24826
+        uint160 sqrtMarkPriceX96 = Exchange(exchange).getSqrtMarkTwapX96(baseToken, 0);
         TokenInfo memory baseTokenInfo = _accountMap[trader].tokenInfoMap[baseToken];
         uint256 vBaseAmount =
             baseTokenInfo.available.add(
