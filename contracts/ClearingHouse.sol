--- conflicted
+++ resolved
@@ -375,20 +375,6 @@
 
         // must after token info is updated to ensure free collateral is positive after updated
         _requireEnoughFreeCollateral(trader);
-<<<<<<< HEAD
-=======
-
-        emit LiquidityChanged(
-            trader,
-            params.baseToken,
-            quoteToken,
-            params.lowerTick,
-            params.upperTick,
-            response.base.toInt256(),
-            response.quote.toInt256(),
-            response.liquidity.toInt128(),
-            response.fee
-        );
 
         return
             AddLiquidityResponse({
@@ -397,7 +383,6 @@
                 fee: response.fee,
                 liquidity: response.liquidity
             });
->>>>>>> 50609cbf
     }
 
     function removeLiquidity(RemoveLiquidityParams calldata params)
