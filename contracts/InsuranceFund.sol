--- conflicted
+++ resolved
@@ -11,16 +11,6 @@
 import { ISurplusBeneficiary } from "@perp/voting-escrow/contracts/interface/ISurplusBeneficiary.sol";
 import { PerpMath } from "./lib/PerpMath.sol";
 import { PerpSafeCast } from "./lib/PerpSafeCast.sol";
-<<<<<<< HEAD
-=======
-import { InsuranceFundStorageV1 } from "./storage/InsuranceFundStorage.sol";
-import {
-    SafeERC20Upgradeable,
-    IERC20Upgradeable
-} from "@openzeppelin/contracts-upgradeable/token/ERC20/SafeERC20Upgradeable.sol";
-import { ISurplusBeneficiary } from "@perp/voting-escrow/contracts/interface/ISurplusBeneficiary.sol";
-import { PerpSafeCast } from "./lib/PerpSafeCast.sol";
->>>>>>> 7e911a8f
 import { InsuranceFundStorageV2 } from "./storage/InsuranceFundStorage.sol";
 import { OwnerPausable } from "./base/OwnerPausable.sol";
 import { IInsuranceFund } from "./interface/IInsuranceFund.sol";
@@ -138,48 +128,6 @@
     }
 
     /// @inheritdoc IInsuranceFund
-    function distributeFee() external override nonReentrant whenNotPaused {
-        address vault = _borrower;
-        address token = _token;
-        address surplusBeneficiary = _surplusBeneficiary;
-        int256 threshold = _threshold.toInt256();
-
-        // IF_SNS: surplusBeneficiary not yet set
-        require(surplusBeneficiary != address(0), "IF_SNS");
-
-        // IF_TEZ: threshold is equal to zero
-        require(threshold > 0, "IF_TEZ");
-
-        // This assumes `token` is always Insurance Fund's sole collateral.
-        // Normally it won't happen, but in theory other users could send any collateral to
-        // Insurance Fund through `depositFor()` and they will be ignored.
-        int256 insuranceFundFreeCollateral = IVault(vault).getFreeCollateralByToken(address(this), token).toInt256();
-
-        int256 insuranceFundWalletBalance = IERC20Upgradeable(token).balanceOf(address(this)).toInt256();
-        int256 insuranceFundTotalBalance = insuranceFundWalletBalance.add(insuranceFundFreeCollateral);
-
-        int256 overThreshold = PerpMath.max(insuranceFundTotalBalance.sub(threshold), 0);
-        uint256 surplus = PerpMath.min(overThreshold, insuranceFundFreeCollateral).toUint256();
-
-        // IF_NSP: no surplus
-        require(surplus > 0, "IF_NSP");
-
-        // this should always work since surplus <= insuranceFundFreeCollateral
-        IVault(vault).withdraw(token, surplus);
-        // this should always work since IF would have at least `surplus` USDC by now
-        SafeERC20Upgradeable.safeTransfer(IERC20Upgradeable(token), surplusBeneficiary, surplus);
-
-        ISurplusBeneficiary(surplusBeneficiary).dispatch();
-
-        emit FeeDistributed(
-            surplus,
-            insuranceFundWalletBalance.toUint256(),
-            insuranceFundFreeCollateral.toUint256(),
-            threshold.toUint256()
-        );
-    }
-
-    /// @inheritdoc IInsuranceFund
     function getToken() external view override returns (address) {
         return _token;
     }
@@ -198,8 +146,6 @@
     function getSurplusBeneficiary() external view override returns (address) {
         return _surplusBeneficiary;
     }
-<<<<<<< HEAD
-=======
 
     //
     // PUBLIC VIEW
@@ -216,5 +162,4 @@
 
         return insuranceFundCapacityX10_S;
     }
->>>>>>> 7e911a8f
 }