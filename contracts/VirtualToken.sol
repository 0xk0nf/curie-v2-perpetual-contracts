--- conflicted
+++ resolved
@@ -2,40 +2,14 @@
 pragma solidity 0.7.6;
 
 import { ERC20 } from "@openzeppelin/contracts/token/ERC20/ERC20.sol";
-<<<<<<< HEAD
-import { SafeMath } from "@openzeppelin/contracts/math/SafeMath.sol";
-import { IPriceFeed } from "./interface/IPriceFeed.sol";
-import { IIndexPrice } from "./interface/IIndexPrice.sol";
 import { SafeOwnable } from "./base/SafeOwnable.sol";
 
-contract VirtualToken is IIndexPrice, SafeOwnable, ERC20 {
-    using SafeMath for uint256;
-=======
->>>>>>> feaf33fc
-
-contract VirtualToken is Ownable, ERC20 {
+contract VirtualToken is SafeOwnable, ERC20 {
     event WhitelistAdded(address account);
     event WhitelistRemoved(address account);
 
     address public minter;
-<<<<<<< HEAD
-
-    mapping(address => bool) private _whitelistMap;
-
-    constructor(
-        string memory nameArg,
-        string memory symbolArg,
-        address priceFeedArg
-    ) ERC20(nameArg, symbolArg) {
-        // invalid address
-        require(priceFeedArg != address(0), "VT_IA");
-
-        // invalid price feed decimals
-        require(IPriceFeed(priceFeedArg).decimals() <= decimals(), "VT_IPFD");
-        priceFeed = priceFeedArg;
-=======
     mapping(address => bool) internal _whitelistMap;
->>>>>>> feaf33fc
 
     constructor(string memory nameArg, string memory symbolArg) ERC20(nameArg, symbolArg) {
         // transfer to 0 = burn
@@ -71,19 +45,6 @@
         emit WhitelistRemoved(account);
     }
 
-<<<<<<< HEAD
-    /// @inheritdoc IIndexPrice
-    function getIndexPrice(uint256 interval) external view override returns (uint256) {
-        return _formatDecimals(IPriceFeed(priceFeed).getPrice(interval));
-    }
-
-    function _formatDecimals(uint256 _price) internal view returns (uint256) {
-        uint8 priceFeedDecimals = IPriceFeed(priceFeed).decimals();
-        return _price.mul(10**uint256(decimals())).div(10**uint256(priceFeedDecimals));
-    }
-
-=======
->>>>>>> feaf33fc
     /// @inheritdoc ERC20
     function _beforeTokenTransfer(
         address from,
