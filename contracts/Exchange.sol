// SPDX-License-Identifier: GPL-3.0-or-later
pragma solidity 0.7.6;
pragma abicoder v2;

import { AddressUpgradeable } from "@openzeppelin/contracts-upgradeable/utils/AddressUpgradeable.sol";
import { SafeMathUpgradeable } from "@openzeppelin/contracts-upgradeable/math/SafeMathUpgradeable.sol";
import { SignedSafeMathUpgradeable } from "@openzeppelin/contracts-upgradeable/math/SignedSafeMathUpgradeable.sol";
import { FullMath } from "@uniswap/v3-core/contracts/libraries/FullMath.sol";
import { TickMath } from "@uniswap/v3-core/contracts/libraries/TickMath.sol";
import { IUniswapV3SwapCallback } from "@uniswap/v3-core/contracts/interfaces/callback/IUniswapV3SwapCallback.sol";
import { BlockContext } from "./base/BlockContext.sol";
import { UniswapV3Broker } from "./lib/UniswapV3Broker.sol";
import { PerpSafeCast } from "./lib/PerpSafeCast.sol";
import { SwapMath } from "./lib/SwapMath.sol";
import { PerpFixedPoint96 } from "./lib/PerpFixedPoint96.sol";
import { Funding } from "./lib/Funding.sol";
import { PerpMath } from "./lib/PerpMath.sol";
import { AccountMarket } from "./lib/AccountMarket.sol";
import { ClearingHouseCallee } from "./base/ClearingHouseCallee.sol";
import { UniswapV3CallbackBridge } from "./base/UniswapV3CallbackBridge.sol";
import { IOrderBook } from "./interface/IOrderBook.sol";
import { IMarketRegistry } from "./interface/IMarketRegistry.sol";
import { IAccountBalance } from "./interface/IAccountBalance.sol";
import { IClearingHouseConfig } from "./interface/IClearingHouseConfig.sol";
import { IIndexPrice } from "./interface/IIndexPrice.sol";
import { IBaseToken } from "./interface/IBaseToken.sol";
import { ExchangeStorageV2 } from "./storage/ExchangeStorage.sol";
import { IExchange } from "./interface/IExchange.sol";
import { OpenOrder } from "./lib/OpenOrder.sol";

// never inherit any new stateful contract. never change the orders of parent stateful contracts
contract Exchange is
    IUniswapV3SwapCallback,
    IExchange,
    BlockContext,
    ClearingHouseCallee,
    UniswapV3CallbackBridge,
    ExchangeStorageV2
{
    using AddressUpgradeable for address;
    using SafeMathUpgradeable for uint256;
    using SignedSafeMathUpgradeable for int256;
    using SignedSafeMathUpgradeable for int24;
    using PerpMath for uint256;
    using PerpMath for uint160;
    using PerpMath for int256;
    using PerpSafeCast for uint256;
    using PerpSafeCast for int256;

    //
    // STRUCT
    //

    struct InternalReplaySwapParams {
        address baseToken;
        bool isBaseToQuote;
        bool isExactInput;
        uint256 amount;
        uint160 sqrtPriceLimitX96;
    }

    struct InternalSwapResponse {
        int256 base;
        int256 quote;
        int256 exchangedPositionSize;
        int256 exchangedPositionNotional;
        uint256 fee;
        uint256 insuranceFundFee;
        int24 tick;
    }

    struct InternalRealizePnlParams {
        address trader;
        address baseToken;
        int256 takerPositionSize;
        int256 takerOpenNotional;
        int256 base;
        int256 quote;
    }

    //
    // CONSTANT
    //

    uint256 internal constant _FULLY_CLOSED_RATIO = 1e18;
    uint24 internal constant _MAX_TICK_CROSSED_WITHIN_BLOCK_CAP = 1000; // 10%
    uint24 internal constant _MAX_PRICE_SPREAD_RATIO = 0.1e6; // 10% in decimal 6
    uint256 internal constant _PRICE_LIMIT_INTERVAL = 15; // 15 sec

    //
    // EXTERNAL NON-VIEW
    //

    function initialize(
        address marketRegistryArg,
        address orderBookArg,
        address clearingHouseConfigArg
    ) external initializer {
        __ClearingHouseCallee_init();
        __UniswapV3CallbackBridge_init(marketRegistryArg);

        // E_OBNC: OrderBook is not contract
        require(orderBookArg.isContract(), "E_OBNC");
        // E_CHNC: CH is not contract
        require(clearingHouseConfigArg.isContract(), "E_CHNC");

        // update states
        _orderBook = orderBookArg;
        _clearingHouseConfig = clearingHouseConfigArg;
    }

    /// @param accountBalanceArg: AccountBalance contract address
    function setAccountBalance(address accountBalanceArg) external onlyOwner {
        // accountBalance is 0
        require(accountBalanceArg != address(0), "E_AB0");
        _accountBalance = accountBalanceArg;
        emit AccountBalanceChanged(accountBalanceArg);
    }

    /// @dev Restrict the price impact by setting the ticks can be crossed within a block when
    /// trader reducing liquidity. It is used to prevent the malicious behavior of the malicious traders.
    /// The restriction is applied in _isOverPriceLimitWithTick()
    /// @param baseToken The base token address
    /// @param maxTickCrossedWithinBlock The maximum ticks can be crossed within a block
    function setMaxTickCrossedWithinBlock(address baseToken, uint24 maxTickCrossedWithinBlock) external onlyOwner {
        // EX_BNC: baseToken is not contract
        require(baseToken.isContract(), "EX_BNC");
        // EX_BTNE: base token does not exists
        require(IMarketRegistry(_marketRegistry).hasPool(baseToken), "EX_BTNE");

        // tick range is [MIN_TICK, MAX_TICK], maxTickCrossedWithinBlock should be in [0, MAX_TICK - MIN_TICK]
        // EX_MTCLOOR: max tick crossed limit out of range
        require(maxTickCrossedWithinBlock <= _getMaxTickCrossedWithinBlockCap(), "EX_MTCLOOR");

        _maxTickCrossedWithinBlockMap[baseToken] = maxTickCrossedWithinBlock;
        emit MaxTickCrossedWithinBlockChanged(baseToken, maxTickCrossedWithinBlock);
    }

    /// @inheritdoc IUniswapV3SwapCallback
    /// @dev This callback is forwarded to ClearingHouse.uniswapV3SwapCallback() because all the tokens
    /// are stored in there.
    function uniswapV3SwapCallback(
        int256 amount0Delta,
        int256 amount1Delta,
        bytes calldata data
    ) external override checkCallback {
        IUniswapV3SwapCallback(_clearingHouse).uniswapV3SwapCallback(amount0Delta, amount1Delta, data);
    }

    /// @param params The parameters of the swap
    /// @return The result of the swap
    /// @dev can only be called from ClearingHouse
    /// @inheritdoc IExchange
    function swap(SwapParams memory params) external override returns (SwapResponse memory) {
        _requireOnlyClearingHouse();

        // EX_MIP: market is paused
        require(_maxTickCrossedWithinBlockMap[params.baseToken] > 0, "EX_MIP");

        int256 takerPositionSize =
            IAccountBalance(_accountBalance).getTakerPositionSize(params.trader, params.baseToken);

        bool isPartialClose;
        if (params.isClose && takerPositionSize != 0) {
            // simulate the tx to see if it's over the price limit; if true, can only partially close the position
            if (
                _isOverPriceLimitBySimulatingClosingPosition(
                    params.baseToken,
                    takerPositionSize < 0, // it's a short position
                    params.amount // it's the same as takerPositionSize but in uint256
                )
            ) {
                uint24 partialCloseRatio = IClearingHouseConfig(_clearingHouseConfig).getPartialCloseRatio();
                params.amount = params.amount.mulRatio(partialCloseRatio);
                isPartialClose = true;
            }
        }

        // get openNotional before swap
        int256 oldTakerOpenNotional =
            IAccountBalance(_accountBalance).getTakerOpenNotional(params.trader, params.baseToken);
        InternalSwapResponse memory response = _swap(params);

        // EX_OPLAS: over price limit after swap
        require(!_isOverPriceLimitWithTick(params.baseToken, response.tick), "EX_OPLAS");

        // when takerPositionSize < 0, it's a short position
        bool isReducingPosition = takerPositionSize == 0 ? false : takerPositionSize < 0 != params.isBaseToQuote;
        // when reducing/not increasing the position size, it's necessary to realize pnl
        int256 pnlToBeRealized;
        if (isReducingPosition) {
            pnlToBeRealized = _getPnlToBeRealized(
                InternalRealizePnlParams({
                    trader: params.trader,
                    baseToken: params.baseToken,
                    takerPositionSize: takerPositionSize,
                    takerOpenNotional: oldTakerOpenNotional,
                    base: response.base,
                    quote: response.quote
                })
            );
        }

        (uint256 sqrtPriceX96, , , , , , ) =
            UniswapV3Broker.getSlot0(IMarketRegistry(_marketRegistry).getPool(params.baseToken));
        return
            SwapResponse({
                base: response.base.abs(),
                quote: response.quote.abs(),
                exchangedPositionSize: response.exchangedPositionSize,
                exchangedPositionNotional: response.exchangedPositionNotional,
                fee: response.fee,
                insuranceFundFee: response.insuranceFundFee,
                pnlToBeRealized: pnlToBeRealized,
                sqrtPriceAfterX96: sqrtPriceX96,
                tick: response.tick,
                isPartialClose: isPartialClose
            });
    }

    /// @inheritdoc IExchange
    function settleFunding(address trader, address baseToken)
        external
        override
        returns (int256 fundingPayment, Funding.Growth memory fundingGrowthGlobal)
    {
        _requireOnlyClearingHouse();
        // EX_BTNE: base token does not exists
        require(IMarketRegistry(_marketRegistry).hasPool(baseToken), "EX_BTNE");

        // if updating TWAP fails, this call will be reverted and thus using try-catch
        try IBaseToken(baseToken).cacheTwap(IClearingHouseConfig(_clearingHouseConfig).getTwapInterval()) {} catch {}
        uint256 marketTwap;
        uint256 indexTwap;
        (fundingGrowthGlobal, marketTwap, indexTwap) = _getFundingGrowthGlobalAndTwaps(baseToken);

        fundingPayment = _updateFundingGrowth(
            trader,
            baseToken,
            IAccountBalance(_accountBalance).getBase(trader, baseToken),
            IAccountBalance(_accountBalance).getAccountInfo(trader, baseToken).lastTwPremiumGrowthGlobalX96,
            fundingGrowthGlobal
        );

        // funding will be stopped once the market is being paused
        uint256 timestamp =
            IBaseToken(baseToken).isOpen() ? _blockTimestamp() : IBaseToken(baseToken).getPausedTimestamp();

        // update states before further actions in this block; once per block
        if (timestamp != _lastSettledTimestampMap[baseToken]) {
            // update fundingGrowthGlobal and _lastSettledTimestamp
            Funding.Growth storage lastFundingGrowthGlobal = _globalFundingGrowthX96Map[baseToken];
            (
                _lastSettledTimestampMap[baseToken],
                lastFundingGrowthGlobal.twPremiumX96,
                lastFundingGrowthGlobal.twPremiumDivBySqrtPriceX96
            ) = (timestamp, fundingGrowthGlobal.twPremiumX96, fundingGrowthGlobal.twPremiumDivBySqrtPriceX96);

<<<<<<< HEAD
            emit FundingUpdated(baseToken, marketTwap, indexTwap);
=======
            emit FundingUpdated(baseToken, markTwap, indexTwap);
        }
>>>>>>> bc5e5d92

        // update tick & timestamp for price limit check
        // if timestamp diff < _PRICE_LIMIT_INTERVAL, including when the market is paused, they won't get updated
        uint256 lastTickUpdatedTimestamp = _lastTickUpdatedTimestampMap[baseToken];
        if (timestamp >= lastTickUpdatedTimestamp.add(_PRICE_LIMIT_INTERVAL)) {
            _lastTickUpdatedTimestampMap[baseToken] = timestamp;
            _lastUpdatedTickMap[baseToken] = _getTick(baseToken);
        }

        return (fundingPayment, fundingGrowthGlobal);
    }

    //
    // EXTERNAL VIEW
    //

    /// @inheritdoc IExchange
    function getOrderBook() external view override returns (address) {
        return _orderBook;
    }

    /// @inheritdoc IExchange
    function getAccountBalance() external view override returns (address) {
        return _accountBalance;
    }

    /// @inheritdoc IExchange
    function getClearingHouseConfig() external view override returns (address) {
        return _clearingHouseConfig;
    }

    /// @inheritdoc IExchange
    function getMaxTickCrossedWithinBlock(address baseToken) external view override returns (uint24) {
        return _maxTickCrossedWithinBlockMap[baseToken];
    }

    /// @inheritdoc IExchange
    function getPnlToBeRealized(RealizePnlParams memory params) external view override returns (int256) {
        AccountMarket.Info memory info =
            IAccountBalance(_accountBalance).getAccountInfo(params.trader, params.baseToken);

        int256 takerOpenNotional = info.takerOpenNotional;
        int256 takerPositionSize = info.takerPositionSize;
        // when takerPositionSize < 0, it's a short position; when base < 0, isBaseToQuote(shorting)
        bool isReducingPosition = takerPositionSize == 0 ? false : takerPositionSize < 0 != params.base < 0;

        return
            isReducingPosition
                ? _getPnlToBeRealized(
                    InternalRealizePnlParams({
                        trader: params.trader,
                        baseToken: params.baseToken,
                        takerPositionSize: takerPositionSize,
                        takerOpenNotional: takerOpenNotional,
                        base: params.base,
                        quote: params.quote
                    })
                )
                : 0;
    }

    /// @inheritdoc IExchange
    function getAllPendingFundingPayment(address trader) external view override returns (int256 pendingFundingPayment) {
        address[] memory baseTokens = IAccountBalance(_accountBalance).getBaseTokens(trader);
        uint256 baseTokenLength = baseTokens.length;

        for (uint256 i = 0; i < baseTokenLength; i++) {
            pendingFundingPayment = pendingFundingPayment.add(getPendingFundingPayment(trader, baseTokens[i]));
        }
        return pendingFundingPayment;
    }

    /// @inheritdoc IExchange
    function isOverPriceSpread(address baseToken) external view override returns (bool) {
        uint256 marketPrice = _getSqrtMarketTwapX96(baseToken, 0).formatSqrtPriceX96ToPriceX96().formatX96ToX10_18();
        uint256 indexTwap =
            IIndexPrice(baseToken).getIndexPrice(IClearingHouseConfig(_clearingHouseConfig).getTwapInterval());
        uint256 spread = marketPrice > indexTwap ? marketPrice.sub(indexTwap) : indexTwap.sub(marketPrice);
        return spread > PerpMath.mulRatio(indexTwap, _MAX_PRICE_SPREAD_RATIO);
    }

    /// @inheritdoc IExchange
    // Deprecated function, will be removed in the next release
    function getSqrtMarkTwapX96(address baseToken, uint32 twapInterval) external view override returns (uint160) {
        return _getSqrtMarketTwapX96(baseToken, twapInterval);
    }

    /// @inheritdoc IExchange
    function getSqrtMarketTwapX96(address baseToken, uint32 twapInterval) external view override returns (uint160) {
        return _getSqrtMarketTwapX96(baseToken, twapInterval);
    }

    //
    // PUBLIC VIEW
    //

    /// @inheritdoc IExchange
    function getPendingFundingPayment(address trader, address baseToken) public view override returns (int256) {
        (Funding.Growth memory fundingGrowthGlobal, , ) = _getFundingGrowthGlobalAndTwaps(baseToken);

        int256 liquidityCoefficientInFundingPayment =
            IOrderBook(_orderBook).getLiquidityCoefficientInFundingPayment(trader, baseToken, fundingGrowthGlobal);

        return
            Funding.calcPendingFundingPaymentWithLiquidityCoefficient(
                IAccountBalance(_accountBalance).getBase(trader, baseToken),
                IAccountBalance(_accountBalance).getAccountInfo(trader, baseToken).lastTwPremiumGrowthGlobalX96,
                fundingGrowthGlobal,
                liquidityCoefficientInFundingPayment
            );
    }

    //
    // INTERNAL NON-VIEW
    //

    /// @dev this function is used only when closePosition()
    ///      inspect whether a tx will go over price limit by simulating closing position before swapping
    function _isOverPriceLimitBySimulatingClosingPosition(
        address baseToken,
        bool isOldPositionShort,
        uint256 positionSize
    ) internal returns (bool) {
        // to simulate closing position, isOldPositionShort -> quote to exact base/long; else, exact base to quote/short
        return
            _isOverPriceLimitWithTick(
                baseToken,
                _replaySwap(
                    InternalReplaySwapParams({
                        baseToken: baseToken,
                        isBaseToQuote: !isOldPositionShort,
                        isExactInput: !isOldPositionShort,
                        amount: positionSize,
                        sqrtPriceLimitX96: _getSqrtPriceLimitForReplaySwap(baseToken, isOldPositionShort)
                    })
                )
            );
    }

    /// @return tick the resulting tick (derived from price) after replaying the swap
    function _replaySwap(InternalReplaySwapParams memory params) internal returns (int24 tick) {
        IMarketRegistry.MarketInfo memory marketInfo = IMarketRegistry(_marketRegistry).getMarketInfo(params.baseToken);
        uint24 exchangeFeeRatio = marketInfo.exchangeFeeRatio;
        uint24 uniswapFeeRatio = marketInfo.uniswapFeeRatio;
        (, int256 signedScaledAmountForReplaySwap) =
            SwapMath.calcScaledAmountForSwaps(
                params.isBaseToQuote,
                params.isExactInput,
                params.amount,
                exchangeFeeRatio,
                uniswapFeeRatio
            );

        // globalFundingGrowth can be empty if shouldUpdateState is false
        IOrderBook.ReplaySwapResponse memory response =
            IOrderBook(_orderBook).replaySwap(
                IOrderBook.ReplaySwapParams({
                    baseToken: params.baseToken,
                    isBaseToQuote: params.isBaseToQuote,
                    amount: signedScaledAmountForReplaySwap,
                    sqrtPriceLimitX96: params.sqrtPriceLimitX96,
                    exchangeFeeRatio: exchangeFeeRatio,
                    uniswapFeeRatio: uniswapFeeRatio,
                    shouldUpdateState: false,
                    globalFundingGrowth: Funding.Growth({ twPremiumX96: 0, twPremiumDivBySqrtPriceX96: 0 })
                })
            );
        return response.tick;
    }

    /// @dev customized fee: https://www.notion.so/perp/Customise-fee-tier-on-B2QFee-1b7244e1db63416c8651e8fa04128cdb
    function _swap(SwapParams memory params) internal returns (InternalSwapResponse memory) {
        IMarketRegistry.MarketInfo memory marketInfo = IMarketRegistry(_marketRegistry).getMarketInfo(params.baseToken);

        (uint256 scaledAmountForUniswapV3PoolSwap, int256 signedScaledAmountForReplaySwap) =
            SwapMath.calcScaledAmountForSwaps(
                params.isBaseToQuote,
                params.isExactInput,
                params.amount,
                marketInfo.exchangeFeeRatio,
                marketInfo.uniswapFeeRatio
            );

        (Funding.Growth memory fundingGrowthGlobal, , ) = _getFundingGrowthGlobalAndTwaps(params.baseToken);
        // simulate the swap to calculate the fees charged in exchange
        IOrderBook.ReplaySwapResponse memory replayResponse =
            IOrderBook(_orderBook).replaySwap(
                IOrderBook.ReplaySwapParams({
                    baseToken: params.baseToken,
                    isBaseToQuote: params.isBaseToQuote,
                    shouldUpdateState: true,
                    amount: signedScaledAmountForReplaySwap,
                    sqrtPriceLimitX96: params.sqrtPriceLimitX96,
                    exchangeFeeRatio: marketInfo.exchangeFeeRatio,
                    uniswapFeeRatio: marketInfo.uniswapFeeRatio,
                    globalFundingGrowth: fundingGrowthGlobal
                })
            );
        UniswapV3Broker.SwapResponse memory response =
            UniswapV3Broker.swap(
                UniswapV3Broker.SwapParams(
                    marketInfo.pool,
                    _clearingHouse,
                    params.isBaseToQuote,
                    params.isExactInput,
                    // mint extra base token before swap
                    scaledAmountForUniswapV3PoolSwap,
                    params.sqrtPriceLimitX96,
                    abi.encode(
                        SwapCallbackData({
                            trader: params.trader,
                            baseToken: params.baseToken,
                            pool: marketInfo.pool,
                            fee: replayResponse.fee,
                            uniswapFeeRatio: marketInfo.uniswapFeeRatio
                        })
                    )
                )
            );

        // as we charge fees in ClearingHouse instead of in Uniswap pools,
        // we need to scale up base or quote amounts to get the exact exchanged position size and notional
        int256 exchangedPositionSize;
        int256 exchangedPositionNotional;
        if (params.isBaseToQuote) {
            // short: exchangedPositionSize <= 0 && exchangedPositionNotional >= 0
            exchangedPositionSize = SwapMath
                .calcAmountScaledByFeeRatio(response.base, marketInfo.uniswapFeeRatio, false)
                .neg256();
            // due to base to quote fee, exchangedPositionNotional contains the fee
            // s.t. we can take the fee away from exchangedPositionNotional
            exchangedPositionNotional = response.quote.toInt256();
        } else {
            // long: exchangedPositionSize >= 0 && exchangedPositionNotional <= 0
            exchangedPositionSize = response.base.toInt256();

            // scaledAmountForUniswapV3PoolSwap is the amount of quote token to swap (input),
            // response.quote is the actual amount of quote token swapped (output).
            // as long as liquidity is enough, they would be equal.
            // otherwise, response.quote < scaledAmountForUniswapV3PoolSwap
            // which also means response.quote < exact input amount.
            if (params.isExactInput && response.quote == scaledAmountForUniswapV3PoolSwap) {
                // NOTE: replayResponse.fee might have an extra charge of 1 wei, for instance:
                // Q2B exact input amount 1000000000000000000000 with fee ratio 1%,
                // replayResponse.fee is actually 10000000000000000001 (1000 * 1% + 1 wei),
                // and quote = exchangedPositionNotional - replayResponse.fee = -1000000000000000000001
                // which is not matched with exact input 1000000000000000000000
                // we modify exchangedPositionNotional here to make sure
                // quote = exchangedPositionNotional - replayResponse.fee = exact input
                exchangedPositionNotional = params.amount.sub(replayResponse.fee).toInt256().neg256();
            } else {
                exchangedPositionNotional = SwapMath
                    .calcAmountScaledByFeeRatio(response.quote, marketInfo.uniswapFeeRatio, false)
                    .neg256();
            }
        }

        // update the timestamp of the first tx in this market
        if (_firstTradedTimestampMap[params.baseToken] == 0) {
            _firstTradedTimestampMap[params.baseToken] = _blockTimestamp();
        }

        return
            InternalSwapResponse({
                base: exchangedPositionSize,
                quote: exchangedPositionNotional.sub(replayResponse.fee.toInt256()),
                exchangedPositionSize: exchangedPositionSize,
                exchangedPositionNotional: exchangedPositionNotional,
                fee: replayResponse.fee,
                insuranceFundFee: replayResponse.insuranceFundFee,
                tick: replayResponse.tick
            });
    }

    /// @dev this is the non-view version of getPendingFundingPayment()
    /// @return pendingFundingPayment the pending funding payment of a trader in one market,
    ///         including liquidity & balance coefficients
    function _updateFundingGrowth(
        address trader,
        address baseToken,
        int256 baseBalance,
        int256 twPremiumGrowthGlobalX96,
        Funding.Growth memory fundingGrowthGlobal
    ) internal returns (int256 pendingFundingPayment) {
        int256 liquidityCoefficientInFundingPayment =
            IOrderBook(_orderBook).updateFundingGrowthAndLiquidityCoefficientInFundingPayment(
                trader,
                baseToken,
                fundingGrowthGlobal
            );

        return
            Funding.calcPendingFundingPaymentWithLiquidityCoefficient(
                baseBalance,
                twPremiumGrowthGlobalX96,
                fundingGrowthGlobal,
                liquidityCoefficientInFundingPayment
            );
    }

    //
    // INTERNAL VIEW
    //

<<<<<<< HEAD
    function _getSqrtMarketTwapX96(address baseToken, uint32 twapInterval) internal view returns (uint160) {
        return UniswapV3Broker.getSqrtMarketTwapX96(IMarketRegistry(_marketRegistry).getPool(baseToken), twapInterval);
    }

    function _isOverPriceLimit(address baseToken) internal view returns (bool) {
        int24 tick = _getTick(baseToken);
        return _isOverPriceLimitWithTick(baseToken, tick);
    }

=======
>>>>>>> bc5e5d92
    function _isOverPriceLimitWithTick(address baseToken, int24 tick) internal view returns (bool) {
        uint24 maxDeltaTick = _maxTickCrossedWithinBlockMap[baseToken];
        int24 lastUpdatedTick = _lastUpdatedTickMap[baseToken];
        // no overflow/underflow issue because there are range limits for tick and maxDeltaTick
        int24 upperTickBound = lastUpdatedTick.add(maxDeltaTick).toInt24();
        int24 lowerTickBound = lastUpdatedTick.sub(maxDeltaTick).toInt24();
        return (tick < lowerTickBound || tick > upperTickBound);
    }

    function _getTick(address baseToken) internal view returns (int24) {
        (, int24 tick, , , , , ) = UniswapV3Broker.getSlot0(IMarketRegistry(_marketRegistry).getPool(baseToken));
        return tick;
    }

    /// @dev this function calculates the up-to-date globalFundingGrowth and twaps and pass them out
    /// @return fundingGrowthGlobal the up-to-date globalFundingGrowth
    /// @return marketTwap only for settleFunding()
    /// @return indexTwap only for settleFunding()
    function _getFundingGrowthGlobalAndTwaps(address baseToken)
        internal
        view
        returns (
            Funding.Growth memory fundingGrowthGlobal,
            uint256 marketTwap,
            uint256 indexTwap
        )
    {
        bool marketOpen = IBaseToken(baseToken).isOpen();
        uint256 timestamp = marketOpen ? _blockTimestamp() : IBaseToken(baseToken).getPausedTimestamp();

        // shorten twapInterval if prior observations are not enough
        uint32 twapInterval;
        if (_firstTradedTimestampMap[baseToken] != 0) {
            twapInterval = IClearingHouseConfig(_clearingHouseConfig).getTwapInterval();
            // overflow inspection:
            // 2 ^ 32 = 4,294,967,296 > 100 years = 60 * 60 * 24 * 365 * 100 = 3,153,600,000
            uint32 deltaTimestamp = timestamp.sub(_firstTradedTimestampMap[baseToken]).toUint32();
            twapInterval = twapInterval > deltaTimestamp ? deltaTimestamp : twapInterval;
        }

        uint256 marketTwapX96;
        if (marketOpen) {
            marketTwapX96 = _getSqrtMarketTwapX96(baseToken, twapInterval).formatSqrtPriceX96ToPriceX96();
            indexTwap = IIndexPrice(baseToken).getIndexPrice(twapInterval);
        } else {
            // if a market is paused/closed, we use the last known index price which is getPausedIndexPrice
            //
            // -----+--- twap interval ---+--- secondsAgo ---+
            //                        pausedTime            now

            // timestamp is pausedTime when the market is not open
            uint32 secondsAgo = _blockTimestamp().sub(timestamp).toUint32();
            marketTwapX96 = UniswapV3Broker
                .getSqrtMarketTwapX96From(IMarketRegistry(_marketRegistry).getPool(baseToken), secondsAgo, twapInterval)
                .formatSqrtPriceX96ToPriceX96();
            indexTwap = IBaseToken(baseToken).getPausedIndexPrice();
        }
        marketTwap = marketTwapX96.formatX96ToX10_18();

        uint256 lastSettledTimestamp = _lastSettledTimestampMap[baseToken];
        Funding.Growth storage lastFundingGrowthGlobal = _globalFundingGrowthX96Map[baseToken];
        if (timestamp == lastSettledTimestamp || lastSettledTimestamp == 0) {
            // if this is the latest updated timestamp, values in _globalFundingGrowthX96Map are up-to-date already
            fundingGrowthGlobal = lastFundingGrowthGlobal;
        } else {
            // deltaTwPremium = (marketTwap - indexTwap) * (now - lastSettledTimestamp)
            int256 deltaTwPremiumX96 =
                _getDeltaTwapX96(marketTwapX96, indexTwap.formatX10_18ToX96()).mul(
                    timestamp.sub(lastSettledTimestamp).toInt256()
                );
            fundingGrowthGlobal.twPremiumX96 = lastFundingGrowthGlobal.twPremiumX96.add(deltaTwPremiumX96);

            // overflow inspection:
            // assuming premium = 1 billion (1e9), time diff = 1 year (3600 * 24 * 365)
            // log(1e9 * 2^96 * (3600 * 24 * 365) * 2^96) / log(2) = 246.8078491997 < 255
            // twPremiumDivBySqrtPrice += deltaTwPremium / getSqrtMarketTwap(baseToken)
            fundingGrowthGlobal.twPremiumDivBySqrtPriceX96 = lastFundingGrowthGlobal.twPremiumDivBySqrtPriceX96.add(
                PerpMath.mulDiv(deltaTwPremiumX96, PerpFixedPoint96._IQ96, _getSqrtMarketTwapX96(baseToken, 0))
            );
        }

        return (fundingGrowthGlobal, marketTwap, indexTwap);
    }

    /// @dev get a price limit for replaySwap s.t. it can stop when reaching the limit to save gas
    function _getSqrtPriceLimitForReplaySwap(address baseToken, bool isLong) internal view returns (uint160) {
        int24 lastUpdatedTick = _lastUpdatedTickMap[baseToken];
        uint24 maxDeltaTick = _maxTickCrossedWithinBlockMap[baseToken];

        // price limit = max tick + 1 or min tick - 1, depending on which direction
        int24 tickBoundary =
            isLong ? lastUpdatedTick + int24(maxDeltaTick) + 1 : lastUpdatedTick - int24(maxDeltaTick) - 1;

        // tickBoundary should be in [MIN_TICK, MAX_TICK]
        tickBoundary = tickBoundary > TickMath.MAX_TICK ? TickMath.MAX_TICK : tickBoundary;
        tickBoundary = tickBoundary < TickMath.MIN_TICK ? TickMath.MIN_TICK : tickBoundary;

        return TickMath.getSqrtRatioAtTick(tickBoundary);
    }

    function _getDeltaTwapX96(uint256 marketTwapX96, uint256 indexTwapX96) internal view returns (int256 deltaTwapX96) {
        uint24 maxFundingRate = IClearingHouseConfig(_clearingHouseConfig).getMaxFundingRate();
        uint256 maxDeltaTwapX96 = indexTwapX96.mulRatio(maxFundingRate);
        uint256 absDeltaTwapX96;
        if (marketTwapX96 > indexTwapX96) {
            absDeltaTwapX96 = marketTwapX96.sub(indexTwapX96);
            deltaTwapX96 = absDeltaTwapX96 > maxDeltaTwapX96 ? maxDeltaTwapX96.toInt256() : absDeltaTwapX96.toInt256();
        } else {
            absDeltaTwapX96 = indexTwapX96.sub(marketTwapX96);
            deltaTwapX96 = absDeltaTwapX96 > maxDeltaTwapX96 ? maxDeltaTwapX96.neg256() : absDeltaTwapX96.neg256();
        }
    }

    function _getPnlToBeRealized(InternalRealizePnlParams memory params) internal pure returns (int256) {
        // closedRatio is based on the position size
        uint256 closedRatio = FullMath.mulDiv(params.base.abs(), _FULLY_CLOSED_RATIO, params.takerPositionSize.abs());

        int256 pnlToBeRealized;
        // if closedRatio <= 1, it's reducing or closing a position; else, it's opening a larger reverse position
        if (closedRatio <= _FULLY_CLOSED_RATIO) {
            // https://docs.google.com/spreadsheets/d/1QwN_UZOiASv3dPBP7bNVdLR_GTaZGUrHW3-29ttMbLs/edit#gid=148137350
            // taker:
            // step 1: long 20 base
            // openNotionalFraction = 252.53
            // openNotional = -252.53
            // step 2: short 10 base (reduce half of the position)
            // quote = 137.5
            // closeRatio = 10/20 = 0.5
            // reducedOpenNotional = openNotional * closedRatio = -252.53 * 0.5 = -126.265
            // realizedPnl = quote + reducedOpenNotional = 137.5 + -126.265 = 11.235
            // openNotionalFraction = openNotionalFraction - quote + realizedPnl
            //                      = 252.53 - 137.5 + 11.235 = 126.265
            // openNotional = -openNotionalFraction = 126.265

            // overflow inspection:
            // max closedRatio = 1e18; range of oldOpenNotional = (-2 ^ 255, 2 ^ 255)
            // only overflow when oldOpenNotional < -2 ^ 255 / 1e18 or oldOpenNotional > 2 ^ 255 / 1e18
            int256 reducedOpenNotional = params.takerOpenNotional.mulDiv(closedRatio.toInt256(), _FULLY_CLOSED_RATIO);
            pnlToBeRealized = params.quote.add(reducedOpenNotional);
        } else {
            // https://docs.google.com/spreadsheets/d/1QwN_UZOiASv3dPBP7bNVdLR_GTaZGUrHW3-29ttMbLs/edit#gid=668982944
            // taker:
            // step 1: long 20 base
            // openNotionalFraction = 252.53
            // openNotional = -252.53
            // step 2: short 30 base (open a larger reverse position)
            // quote = 337.5
            // closeRatio = 30/20 = 1.5
            // closedPositionNotional = quote / closeRatio = 337.5 / 1.5 = 225
            // remainsPositionNotional = quote - closedPositionNotional = 337.5 - 225 = 112.5
            // realizedPnl = closedPositionNotional + openNotional = -252.53 + 225 = -27.53
            // openNotionalFraction = openNotionalFraction - quote + realizedPnl
            //                      = 252.53 - 337.5 + -27.53 = -112.5
            // openNotional = -openNotionalFraction = remainsPositionNotional = 112.5

            // overflow inspection:
            // max & min tick = 887272, -887272; max liquidity = 2 ^ 128
            // max quote = 2^128 * (sqrt(1.0001^887272) - sqrt(1.0001^-887272)) = 6.276865796e57 < 2^255 / 1e18
            int256 closedPositionNotional = params.quote.mulDiv(int256(_FULLY_CLOSED_RATIO), closedRatio);
            pnlToBeRealized = params.takerOpenNotional.add(closedPositionNotional);
        }

        return pnlToBeRealized;
    }

    // @dev use virtual for testing
    function _getMaxTickCrossedWithinBlockCap() internal pure virtual returns (uint24) {
        return _MAX_TICK_CROSSED_WITHIN_BLOCK_CAP;
    }
}<|MERGE_RESOLUTION|>--- conflicted
+++ resolved
@@ -256,12 +256,8 @@
                 lastFundingGrowthGlobal.twPremiumDivBySqrtPriceX96
             ) = (timestamp, fundingGrowthGlobal.twPremiumX96, fundingGrowthGlobal.twPremiumDivBySqrtPriceX96);
 
-<<<<<<< HEAD
             emit FundingUpdated(baseToken, marketTwap, indexTwap);
-=======
-            emit FundingUpdated(baseToken, markTwap, indexTwap);
-        }
->>>>>>> bc5e5d92
+        }
 
         // update tick & timestamp for price limit check
         // if timestamp diff < _PRICE_LIMIT_INTERVAL, including when the market is paused, they won't get updated
@@ -566,18 +562,10 @@
     // INTERNAL VIEW
     //
 
-<<<<<<< HEAD
     function _getSqrtMarketTwapX96(address baseToken, uint32 twapInterval) internal view returns (uint160) {
         return UniswapV3Broker.getSqrtMarketTwapX96(IMarketRegistry(_marketRegistry).getPool(baseToken), twapInterval);
     }
 
-    function _isOverPriceLimit(address baseToken) internal view returns (bool) {
-        int24 tick = _getTick(baseToken);
-        return _isOverPriceLimitWithTick(baseToken, tick);
-    }
-
-=======
->>>>>>> bc5e5d92
     function _isOverPriceLimitWithTick(address baseToken, int24 tick) internal view returns (bool) {
         uint24 maxDeltaTick = _maxTickCrossedWithinBlockMap[baseToken];
         int24 lastUpdatedTick = _lastUpdatedTickMap[baseToken];
