// SPDX-License-Identifier: GPL-3.0-or-later
pragma solidity 0.7.6;
pragma abicoder v2;

import { AddressUpgradeable } from "@openzeppelin/contracts-upgradeable/utils/AddressUpgradeable.sol";
import { SafeMathUpgradeable } from "@openzeppelin/contracts-upgradeable/math/SafeMathUpgradeable.sol";
import { SignedSafeMathUpgradeable } from "@openzeppelin/contracts-upgradeable/math/SignedSafeMathUpgradeable.sol";
import { FullMath } from "@uniswap/v3-core/contracts/libraries/FullMath.sol";
import { TickMath } from "@uniswap/v3-core/contracts/libraries/TickMath.sol";
import { IUniswapV3SwapCallback } from "@uniswap/v3-core/contracts/interfaces/callback/IUniswapV3SwapCallback.sol";
import { BlockContext } from "./base/BlockContext.sol";
import { UniswapV3Broker } from "./lib/UniswapV3Broker.sol";
import { PerpSafeCast } from "./lib/PerpSafeCast.sol";
import { SwapMath } from "./lib/SwapMath.sol";
import { PerpFixedPoint96 } from "./lib/PerpFixedPoint96.sol";
import { Funding } from "./lib/Funding.sol";
import { PerpMath } from "./lib/PerpMath.sol";
import { AccountMarket } from "./lib/AccountMarket.sol";
import { ClearingHouseCallee } from "./base/ClearingHouseCallee.sol";
import { UniswapV3CallbackBridge } from "./base/UniswapV3CallbackBridge.sol";
import { IOrderBook } from "./interface/IOrderBook.sol";
import { IMarketRegistry } from "./interface/IMarketRegistry.sol";
import { IAccountBalance } from "./interface/IAccountBalance.sol";
import { IClearingHouseConfig } from "./interface/IClearingHouseConfig.sol";
import { IIndexPrice } from "./interface/IIndexPrice.sol";
import { IBaseToken } from "./interface/IBaseToken.sol";
import { ExchangeStorageV2 } from "./storage/ExchangeStorage.sol";
import { IExchange } from "./interface/IExchange.sol";
import { OpenOrder } from "./lib/OpenOrder.sol";

// never inherit any new stateful contract. never change the orders of parent stateful contracts
contract Exchange is
    IUniswapV3SwapCallback,
    IExchange,
    BlockContext,
    ClearingHouseCallee,
    UniswapV3CallbackBridge,
    ExchangeStorageV2
{
    using AddressUpgradeable for address;
    using SafeMathUpgradeable for uint256;
    using SignedSafeMathUpgradeable for int256;
    using SignedSafeMathUpgradeable for int24;
    using PerpMath for uint256;
    using PerpMath for uint160;
    using PerpMath for int256;
    using PerpSafeCast for uint24;
    using PerpSafeCast for uint256;
    using PerpSafeCast for int256;

    //
    // STRUCT
    //

    struct InternalReplaySwapParams {
        address baseToken;
        bool isBaseToQuote;
        bool isExactInput;
        uint256 amount;
        uint160 sqrtPriceLimitX96;
        address trader;
    }

    struct InternalSwapResponse {
        int256 base;
        int256 quote;
        int256 exchangedPositionSize;
        int256 exchangedPositionNotional;
        uint256 fee;
        uint256 insuranceFundFee;
        int24 tick;
    }

    struct InternalRealizePnlParams {
        address trader;
        address baseToken;
        int256 takerPositionSize;
        int256 takerOpenNotional;
        int256 base;
        int256 quote;
    }

    //
    // CONSTANT
    //

    uint256 internal constant _FULLY_CLOSED_RATIO = 1e18;
    uint24 internal constant _MAX_TICK_CROSSED_WITHIN_BLOCK_CAP = 1000; // 10%
    uint24 internal constant _MAX_PRICE_SPREAD_RATIO = 0.1e6; // 10% in decimal 6
    uint256 internal constant _PRICE_LIMIT_INTERVAL = 15; // 15 sec

    //
    // EXTERNAL NON-VIEW
    //

    function initialize(
        address marketRegistryArg,
        address orderBookArg,
        address clearingHouseConfigArg
    ) external initializer {
        __ClearingHouseCallee_init();
        __UniswapV3CallbackBridge_init(marketRegistryArg);

        // E_OBNC: OrderBook is not contract
        require(orderBookArg.isContract(), "E_OBNC");
        // E_CHNC: CH is not contract
        require(clearingHouseConfigArg.isContract(), "E_CHNC");

        // update states
        _orderBook = orderBookArg;
        _clearingHouseConfig = clearingHouseConfigArg;
    }

    /// @param accountBalanceArg: AccountBalance contract address
    function setAccountBalance(address accountBalanceArg) external onlyOwner {
        // accountBalance is 0
        require(accountBalanceArg != address(0), "E_AB0");
        _accountBalance = accountBalanceArg;
        emit AccountBalanceChanged(accountBalanceArg);
    }

    /// @dev Restrict the price impact by setting the ticks can be crossed within a block when
    /// trader reducing liquidity. It is used to prevent the malicious behavior of the malicious traders.
    /// The restriction is applied in _isOverPriceLimitWithTick()
    /// @param baseToken The base token address
    /// @param maxTickCrossedWithinBlock The maximum ticks can be crossed within a block
    function setMaxTickCrossedWithinBlock(address baseToken, uint24 maxTickCrossedWithinBlock) external onlyOwner {
        // EX_BNC: baseToken is not contract
        require(baseToken.isContract(), "EX_BNC");
        // EX_BTNE: base token does not exists
        require(IMarketRegistry(_marketRegistry).hasPool(baseToken), "EX_BTNE");

        // tick range is [MIN_TICK, MAX_TICK], maxTickCrossedWithinBlock should be in [0, MAX_TICK - MIN_TICK]
        // EX_MTCLOOR: max tick crossed limit out of range
        require(maxTickCrossedWithinBlock <= _getMaxTickCrossedWithinBlockCap(), "EX_MTCLOOR");

        _maxTickCrossedWithinBlockMap[baseToken] = maxTickCrossedWithinBlock;
        emit MaxTickCrossedWithinBlockChanged(baseToken, maxTickCrossedWithinBlock);
    }

    /// @inheritdoc IUniswapV3SwapCallback
    /// @dev This callback is forwarded to ClearingHouse.uniswapV3SwapCallback() because all the tokens
    /// are stored in there.
    function uniswapV3SwapCallback(
        int256 amount0Delta,
        int256 amount1Delta,
        bytes calldata data
    ) external override checkCallback {
        IUniswapV3SwapCallback(_clearingHouse).uniswapV3SwapCallback(amount0Delta, amount1Delta, data);
    }

    /// @param params The parameters of the swap
    /// @return The result of the swap
    /// @dev can only be called from ClearingHouse
    /// @inheritdoc IExchange
    function swap(SwapParams memory params) external override returns (SwapResponse memory) {
        _requireOnlyClearingHouse();

        // EX_MIP: market is paused
        require(_maxTickCrossedWithinBlockMap[params.baseToken] > 0, "EX_MIP");

        // get account info before swap
        int256 takerPositionSize =
            IAccountBalance(_accountBalance).getTakerPositionSize(params.trader, params.baseToken);

        int256 takerOpenNotional =
            IAccountBalance(_accountBalance).getTakerOpenNotional(params.trader, params.baseToken);

        if (params.isClose && takerPositionSize != 0) {
<<<<<<< HEAD
            // open reverse position when closing position
            bool isLong = takerPositionSize < 0;
            params.sqrtPriceLimitX96 = _getSqrtPriceLimitForClosingPosition(
                params.baseToken,
                isLong,
                params.sqrtPriceLimitX96
            );
=======
            // simulate the tx to see if it's over the price limit; if true, can only partially close the position
            if (
                _isOverPriceLimitBySimulatingClosingPosition(
                    params.trader,
                    params.baseToken,
                    takerPositionSize < 0, // it's a short position
                    params.amount // it's the same as takerPositionSize but in uint256
                )
            ) {
                uint24 partialCloseRatio = IClearingHouseConfig(_clearingHouseConfig).getPartialCloseRatio();
                params.amount = params.amount.mulRatio(partialCloseRatio);
                isPartialClose = true;
            }
>>>>>>> 28061b0b
        }

        InternalSwapResponse memory response = _swap(params);

        // EX_OPLAS: over price limit after swap
        require(!_isOverPriceLimitWithTick(params.baseToken, response.tick), "EX_OPLAS");

        // when takerPositionSize < 0, it's a short position
        bool isReducingPosition = takerPositionSize == 0 ? false : takerPositionSize < 0 != params.isBaseToQuote;
        // when reducing/not increasing the position size, it's necessary to realize pnl
        int256 pnlToBeRealized;
        if (isReducingPosition) {
            pnlToBeRealized = _getPnlToBeRealized(
                InternalRealizePnlParams({
                    trader: params.trader,
                    baseToken: params.baseToken,
                    takerPositionSize: takerPositionSize,
                    takerOpenNotional: takerOpenNotional,
                    base: response.base,
                    quote: response.quote
                })
            );
        }

        (uint256 sqrtPriceX96, , , , , , ) =
            UniswapV3Broker.getSlot0(IMarketRegistry(_marketRegistry).getPool(params.baseToken));

        uint256 baseAbs = response.base.abs();

        return
            SwapResponse({
                base: baseAbs,
                quote: response.quote.abs(),
                exchangedPositionSize: response.exchangedPositionSize,
                exchangedPositionNotional: response.exchangedPositionNotional,
                fee: response.fee,
                insuranceFundFee: response.insuranceFundFee,
                pnlToBeRealized: pnlToBeRealized,
                sqrtPriceAfterX96: sqrtPriceX96,
                tick: response.tick,
                isPartialClose: params.isClose ? baseAbs < params.amount : false,
                closedRatio: params.isClose ? FullMath.mulDiv(baseAbs, 1e6, params.amount).toUint24() : 0
            });
    }

    /// @inheritdoc IExchange
    function settleFunding(address trader, address baseToken)
        external
        override
        returns (int256 fundingPayment, Funding.Growth memory fundingGrowthGlobal)
    {
        _requireOnlyClearingHouse();
        // EX_BTNE: base token does not exists
        require(IMarketRegistry(_marketRegistry).hasPool(baseToken), "EX_BTNE");

        // The purpose of caching index twap here is to save the gas consumption of calculating mark price,
        // if updating TWAP fails, this call will be reverted and thus using try-catch.
        // NOTE: the cached index twap is used for AccountBalance.MarkPrice calculation,
        // not for funding rate calculation.
        (, uint32 premiumInterval) = IClearingHouseConfig(_clearingHouseConfig).getMarkPriceConfig();
        try IBaseToken(baseToken).cacheTwap(premiumInterval) {} catch {}

        uint256 marketTwap;
        uint256 indexTwap;
        (fundingGrowthGlobal, marketTwap, indexTwap) = _getFundingGrowthGlobalAndTwaps(baseToken);

        fundingPayment = _updateFundingGrowth(
            trader,
            baseToken,
            IAccountBalance(_accountBalance).getBase(trader, baseToken),
            IAccountBalance(_accountBalance).getAccountInfo(trader, baseToken).lastTwPremiumGrowthGlobalX96,
            fundingGrowthGlobal
        );

        // funding will be stopped once the market is being paused
        uint256 timestamp =
            IBaseToken(baseToken).isOpen() ? _blockTimestamp() : IBaseToken(baseToken).getPausedTimestamp();

        // update states before further actions in this block; once per block
        if (timestamp != _lastSettledTimestampMap[baseToken]) {
            // update fundingGrowthGlobal and _lastSettledTimestamp
            Funding.Growth storage lastFundingGrowthGlobal = _globalFundingGrowthX96Map[baseToken];
            (
                _lastSettledTimestampMap[baseToken],
                lastFundingGrowthGlobal.twPremiumX96,
                lastFundingGrowthGlobal.twPremiumDivBySqrtPriceX96
            ) = (timestamp, fundingGrowthGlobal.twPremiumX96, fundingGrowthGlobal.twPremiumDivBySqrtPriceX96);

            emit FundingUpdated(baseToken, marketTwap, indexTwap);
        }

        // update tick & timestamp for price limit check
        // if timestamp diff < _PRICE_LIMIT_INTERVAL, including when the market is paused, they won't get updated
        uint256 lastTickUpdatedTimestamp = _lastTickUpdatedTimestampMap[baseToken];
        if (timestamp >= lastTickUpdatedTimestamp.add(_PRICE_LIMIT_INTERVAL)) {
            _lastTickUpdatedTimestampMap[baseToken] = timestamp;
            _lastUpdatedTickMap[baseToken] = _getTick(baseToken);
        }

        return (fundingPayment, fundingGrowthGlobal);
    }

    //
    // EXTERNAL VIEW
    //

    /// @inheritdoc IExchange
    function getOrderBook() external view override returns (address) {
        return _orderBook;
    }

    /// @inheritdoc IExchange
    function getAccountBalance() external view override returns (address) {
        return _accountBalance;
    }

    /// @inheritdoc IExchange
    function getClearingHouseConfig() external view override returns (address) {
        return _clearingHouseConfig;
    }

    /// @inheritdoc IExchange
    function getMaxTickCrossedWithinBlock(address baseToken) external view override returns (uint24) {
        return _maxTickCrossedWithinBlockMap[baseToken];
    }

    /// @inheritdoc IExchange
    function getPnlToBeRealized(RealizePnlParams memory params) external view override returns (int256) {
        AccountMarket.Info memory info =
            IAccountBalance(_accountBalance).getAccountInfo(params.trader, params.baseToken);

        int256 takerOpenNotional = info.takerOpenNotional;
        int256 takerPositionSize = info.takerPositionSize;
        // when takerPositionSize < 0, it's a short position; when base < 0, isBaseToQuote(shorting)
        bool isReducingPosition = takerPositionSize == 0 ? false : takerPositionSize < 0 != params.base < 0;

        return
            isReducingPosition
                ? _getPnlToBeRealized(
                    InternalRealizePnlParams({
                        trader: params.trader,
                        baseToken: params.baseToken,
                        takerPositionSize: takerPositionSize,
                        takerOpenNotional: takerOpenNotional,
                        base: params.base,
                        quote: params.quote
                    })
                )
                : 0;
    }

    /// @inheritdoc IExchange
    function getAllPendingFundingPayment(address trader) external view override returns (int256 pendingFundingPayment) {
        address[] memory baseTokens = IAccountBalance(_accountBalance).getBaseTokens(trader);
        uint256 baseTokenLength = baseTokens.length;

        for (uint256 i = 0; i < baseTokenLength; i++) {
            pendingFundingPayment = pendingFundingPayment.add(getPendingFundingPayment(trader, baseTokens[i]));
        }
        return pendingFundingPayment;
    }

    /// @inheritdoc IExchange
    function isOverPriceSpread(address baseToken) external view override returns (bool) {
        return
            _getPriceSpreadRatio(baseToken, IClearingHouseConfig(_clearingHouseConfig).getTwapInterval()).abs() >
            _MAX_PRICE_SPREAD_RATIO;
    }

    /// @inheritdoc IExchange
    // **Deprecated function, will be removed in the next release, use `getSqrtMarketTwapX96()` instead**
    function getSqrtMarkTwapX96(address baseToken, uint32 twapInterval) external view override returns (uint160) {
        return _getSqrtMarketTwapX96(baseToken, twapInterval);
    }

    /// @inheritdoc IExchange
    function getSqrtMarketTwapX96(address baseToken, uint32 twapInterval) external view override returns (uint160) {
        return _getSqrtMarketTwapX96(baseToken, twapInterval);
    }

    //
    // PUBLIC VIEW
    //

    /// @inheritdoc IExchange
    function getPendingFundingPayment(address trader, address baseToken) public view override returns (int256) {
        (Funding.Growth memory fundingGrowthGlobal, , ) = _getFundingGrowthGlobalAndTwaps(baseToken);

        int256 liquidityCoefficientInFundingPayment =
            IOrderBook(_orderBook).getLiquidityCoefficientInFundingPayment(trader, baseToken, fundingGrowthGlobal);

        return
            Funding.calcPendingFundingPaymentWithLiquidityCoefficient(
                IAccountBalance(_accountBalance).getBase(trader, baseToken),
                IAccountBalance(_accountBalance).getAccountInfo(trader, baseToken).lastTwPremiumGrowthGlobalX96,
                fundingGrowthGlobal,
                liquidityCoefficientInFundingPayment
            );
    }

    //
    // INTERNAL NON-VIEW
    //

<<<<<<< HEAD
=======
    /// @dev this function is used only when closePosition()
    ///      inspect whether a tx will go over price limit by simulating closing position before swapping
    function _isOverPriceLimitBySimulatingClosingPosition(
        address trader,
        address baseToken,
        bool isOldPositionShort,
        uint256 positionSize
    ) internal returns (bool) {
        // to simulate closing position, isOldPositionShort -> quote to exact base/long; else, exact base to quote/short
        return
            _isOverPriceLimitWithTick(
                baseToken,
                _replaySwap(
                    InternalReplaySwapParams({
                        trader: trader,
                        baseToken: baseToken,
                        isBaseToQuote: !isOldPositionShort,
                        isExactInput: !isOldPositionShort,
                        amount: positionSize,
                        sqrtPriceLimitX96: _getSqrtPriceLimitForReplaySwap(baseToken, isOldPositionShort)
                    })
                )
            );
    }

>>>>>>> 28061b0b
    /// @return tick the resulting tick (derived from price) after replaying the swap
    function _replaySwap(InternalReplaySwapParams memory params) internal returns (int24 tick) {
        IMarketRegistry.MarketInfo memory marketInfo =
            IMarketRegistry(_marketRegistry).getMarketInfoByTrader(params.trader, params.baseToken);
        uint24 exchangeFeeRatio = marketInfo.exchangeFeeRatio;
        uint24 uniswapFeeRatio = marketInfo.uniswapFeeRatio;
        (, int256 signedScaledAmountForReplaySwap) =
            SwapMath.calcScaledAmountForSwaps(
                params.isBaseToQuote,
                params.isExactInput,
                params.amount,
                exchangeFeeRatio,
                uniswapFeeRatio
            );

        // globalFundingGrowth can be empty if shouldUpdateState is false
        IOrderBook.ReplaySwapResponse memory response =
            IOrderBook(_orderBook).replaySwap(
                IOrderBook.ReplaySwapParams({
                    baseToken: params.baseToken,
                    pool: marketInfo.pool,
                    isBaseToQuote: params.isBaseToQuote,
                    amount: signedScaledAmountForReplaySwap,
                    sqrtPriceLimitX96: params.sqrtPriceLimitX96,
                    exchangeFeeRatio: exchangeFeeRatio,
                    uniswapFeeRatio: uniswapFeeRatio,
                    shouldUpdateState: false,
                    insuranceFundFeeRatio: marketInfo.insuranceFundFeeRatio,
                    globalFundingGrowth: Funding.Growth({ twPremiumX96: 0, twPremiumDivBySqrtPriceX96: 0 })
                })
            );
        return response.tick;
    }

    /// @dev customized fee: https://www.notion.so/perp/Customise-fee-tier-on-B2QFee-1b7244e1db63416c8651e8fa04128cdb
    function _swap(SwapParams memory params) internal returns (InternalSwapResponse memory) {
        IMarketRegistry.MarketInfo memory marketInfo =
            IMarketRegistry(_marketRegistry).getMarketInfoByTrader(params.trader, params.baseToken);

        (uint256 scaledAmountForUniswapV3PoolSwap, int256 signedScaledAmountForReplaySwap) =
            SwapMath.calcScaledAmountForSwaps(
                params.isBaseToQuote,
                params.isExactInput,
                params.amount,
                marketInfo.exchangeFeeRatio,
                marketInfo.uniswapFeeRatio
            );

        (Funding.Growth memory fundingGrowthGlobal, , ) = _getFundingGrowthGlobalAndTwaps(params.baseToken);
        // simulate the swap to calculate the fees charged in exchange
        IOrderBook.ReplaySwapResponse memory replayResponse =
            IOrderBook(_orderBook).replaySwap(
                IOrderBook.ReplaySwapParams({
                    baseToken: params.baseToken,
                    pool: marketInfo.pool,
                    isBaseToQuote: params.isBaseToQuote,
                    shouldUpdateState: true,
                    amount: signedScaledAmountForReplaySwap,
                    sqrtPriceLimitX96: params.sqrtPriceLimitX96,
                    exchangeFeeRatio: marketInfo.exchangeFeeRatio,
                    uniswapFeeRatio: marketInfo.uniswapFeeRatio,
                    insuranceFundFeeRatio: marketInfo.insuranceFundFeeRatio,
                    globalFundingGrowth: fundingGrowthGlobal
                })
            );

        int256 priceSpreadRatioBeforeSwap = _getPriceSpreadRatio(params.baseToken, 0);

        UniswapV3Broker.SwapResponse memory response =
            UniswapV3Broker.swap(
                UniswapV3Broker.SwapParams(
                    marketInfo.pool,
                    _clearingHouse,
                    params.isBaseToQuote,
                    params.isExactInput,
                    // mint extra base token before swap
                    scaledAmountForUniswapV3PoolSwap,
                    params.sqrtPriceLimitX96,
                    abi.encode(
                        SwapCallbackData({
                            trader: params.trader,
                            baseToken: params.baseToken,
                            pool: marketInfo.pool,
                            fee: replayResponse.fee,
                            uniswapFeeRatio: marketInfo.uniswapFeeRatio
                        })
                    )
                )
            );

        // avoid stack too deep
        {
            // check price band after swap
            int256 priceSpreadRatioAfterSwap = _getPriceSpreadRatio(params.baseToken, 0);
            int256 maxPriceSpreadRatio = marketInfo.maxPriceSpreadRatio.toInt256();
            require(
                PerpMath.min(priceSpreadRatioBeforeSwap, maxPriceSpreadRatio.neg256()) <= priceSpreadRatioAfterSwap &&
                    priceSpreadRatioAfterSwap <= PerpMath.max(priceSpreadRatioBeforeSwap, maxPriceSpreadRatio),
                "EX_OPB"
            );
        }

        // as we charge fees in ClearingHouse instead of in Uniswap pools,
        // we need to scale up base or quote amounts to get the exact exchanged position size and notional
        int256 exchangedPositionSize;
        int256 exchangedPositionNotional;
        if (params.isBaseToQuote) {
            // short: exchangedPositionSize <= 0 && exchangedPositionNotional >= 0
            exchangedPositionSize = SwapMath
                .calcAmountScaledByFeeRatio(response.base, marketInfo.uniswapFeeRatio, false)
                .neg256();
            // due to base to quote fee, exchangedPositionNotional contains the fee
            // s.t. we can take the fee away from exchangedPositionNotional
            exchangedPositionNotional = response.quote.toInt256();
        } else {
            // long: exchangedPositionSize >= 0 && exchangedPositionNotional <= 0
            exchangedPositionSize = response.base.toInt256();

            // scaledAmountForUniswapV3PoolSwap is the amount of quote token to swap (input),
            // response.quote is the actual amount of quote token swapped (output).
            // as long as liquidity is enough, they would be equal.
            // otherwise, response.quote < scaledAmountForUniswapV3PoolSwap
            // which also means response.quote < exact input amount.
            if (params.isExactInput && response.quote == scaledAmountForUniswapV3PoolSwap) {
                // NOTE: replayResponse.fee might have an extra charge of 1 wei, for instance:
                // Q2B exact input amount 1000000000000000000000 with fee ratio 1%,
                // replayResponse.fee is actually 10000000000000000001 (1000 * 1% + 1 wei),
                // and quote = exchangedPositionNotional - replayResponse.fee = -1000000000000000000001
                // which is not matched with exact input 1000000000000000000000
                // we modify exchangedPositionNotional here to make sure
                // quote = exchangedPositionNotional - replayResponse.fee = exact input
                exchangedPositionNotional = params.amount.sub(replayResponse.fee).toInt256().neg256();
            } else {
                exchangedPositionNotional = SwapMath
                    .calcAmountScaledByFeeRatio(response.quote, marketInfo.uniswapFeeRatio, false)
                    .neg256();
            }
        }

        // update the timestamp of the first tx in this market
        if (_firstTradedTimestampMap[params.baseToken] == 0) {
            _firstTradedTimestampMap[params.baseToken] = _blockTimestamp();
        }

        return
            InternalSwapResponse({
                base: exchangedPositionSize,
                quote: exchangedPositionNotional.sub(replayResponse.fee.toInt256()),
                exchangedPositionSize: exchangedPositionSize,
                exchangedPositionNotional: exchangedPositionNotional,
                fee: replayResponse.fee,
                insuranceFundFee: replayResponse.insuranceFundFee,
                tick: replayResponse.tick
            });
    }

    /// @dev this is the non-view version of getPendingFundingPayment()
    /// @return pendingFundingPayment the pending funding payment of a trader in one market,
    ///         including liquidity & balance coefficients
    function _updateFundingGrowth(
        address trader,
        address baseToken,
        int256 baseBalance,
        int256 twPremiumGrowthGlobalX96,
        Funding.Growth memory fundingGrowthGlobal
    ) internal returns (int256 pendingFundingPayment) {
        int256 liquidityCoefficientInFundingPayment =
            IOrderBook(_orderBook).updateFundingGrowthAndLiquidityCoefficientInFundingPayment(
                trader,
                baseToken,
                fundingGrowthGlobal
            );

        return
            Funding.calcPendingFundingPaymentWithLiquidityCoefficient(
                baseBalance,
                twPremiumGrowthGlobalX96,
                fundingGrowthGlobal,
                liquidityCoefficientInFundingPayment
            );
    }

    //
    // INTERNAL VIEW
    //

    function _getSqrtMarketTwapX96(address baseToken, uint32 twapInterval) internal view returns (uint160) {
        return UniswapV3Broker.getSqrtMarketTwapX96(IMarketRegistry(_marketRegistry).getPool(baseToken), twapInterval);
    }

    function _isOverPriceLimitWithTick(address baseToken, int24 tick) internal view returns (bool) {
        uint24 maxDeltaTick = _maxTickCrossedWithinBlockMap[baseToken];
        int24 lastUpdatedTick = _lastUpdatedTickMap[baseToken];
        // no overflow/underflow issue because there are range limits for tick and maxDeltaTick
        int24 upperTickBound = lastUpdatedTick.add(maxDeltaTick).toInt24();
        int24 lowerTickBound = lastUpdatedTick.sub(maxDeltaTick).toInt24();
        return (tick < lowerTickBound || tick > upperTickBound);
    }

    function _getTick(address baseToken) internal view returns (int24) {
        (, int24 tick, , , , , ) = UniswapV3Broker.getSlot0(IMarketRegistry(_marketRegistry).getPool(baseToken));
        return tick;
    }

    /// @dev this function calculates the up-to-date globalFundingGrowth and twaps and pass them out
    /// @return fundingGrowthGlobal the up-to-date globalFundingGrowth
    /// @return marketTwap only for settleFunding()
    /// @return indexTwap only for settleFunding()
    function _getFundingGrowthGlobalAndTwaps(address baseToken)
        internal
        view
        returns (
            Funding.Growth memory fundingGrowthGlobal,
            uint256 marketTwap,
            uint256 indexTwap
        )
    {
        bool marketOpen = IBaseToken(baseToken).isOpen();
        uint256 timestamp = marketOpen ? _blockTimestamp() : IBaseToken(baseToken).getPausedTimestamp();

        // shorten twapInterval if prior observations are not enough
        uint32 twapInterval;
        if (_firstTradedTimestampMap[baseToken] != 0) {
            twapInterval = IClearingHouseConfig(_clearingHouseConfig).getTwapInterval();
            // overflow inspection:
            // 2 ^ 32 = 4,294,967,296 > 100 years = 60 * 60 * 24 * 365 * 100 = 3,153,600,000
            uint32 deltaTimestamp = timestamp.sub(_firstTradedTimestampMap[baseToken]).toUint32();
            twapInterval = twapInterval > deltaTimestamp ? deltaTimestamp : twapInterval;
        }

        uint256 marketTwapX96;
        if (marketOpen) {
            marketTwapX96 = _getSqrtMarketTwapX96(baseToken, twapInterval).formatSqrtPriceX96ToPriceX96();
            indexTwap = IIndexPrice(baseToken).getIndexPrice(twapInterval);
        } else {
            // if a market is paused/closed, we use the last known index price which is getPausedIndexPrice
            //
            // -----+--- twap interval ---+--- secondsAgo ---+
            //                        pausedTime            now

            // timestamp is pausedTime when the market is not open
            uint32 secondsAgo = _blockTimestamp().sub(timestamp).toUint32();
            marketTwapX96 = UniswapV3Broker
                .getSqrtMarketTwapX96From(IMarketRegistry(_marketRegistry).getPool(baseToken), secondsAgo, twapInterval)
                .formatSqrtPriceX96ToPriceX96();
            indexTwap = IBaseToken(baseToken).getPausedIndexPrice();
        }
        marketTwap = marketTwapX96.formatX96ToX10_18();

        uint256 lastSettledTimestamp = _lastSettledTimestampMap[baseToken];
        Funding.Growth storage lastFundingGrowthGlobal = _globalFundingGrowthX96Map[baseToken];
        if (timestamp == lastSettledTimestamp || lastSettledTimestamp == 0) {
            // if this is the latest updated timestamp, values in _globalFundingGrowthX96Map are up-to-date already
            fundingGrowthGlobal = lastFundingGrowthGlobal;
        } else {
            // deltaTwPremium = (marketTwap - indexTwap) * (now - lastSettledTimestamp)
            int256 deltaTwPremiumX96 =
                _getDeltaTwapX96(marketTwapX96, indexTwap.formatX10_18ToX96()).mul(
                    timestamp.sub(lastSettledTimestamp).toInt256()
                );
            fundingGrowthGlobal.twPremiumX96 = lastFundingGrowthGlobal.twPremiumX96.add(deltaTwPremiumX96);

            // overflow inspection:
            // assuming premium = 1 billion (1e9), time diff = 1 year (3600 * 24 * 365)
            // log(1e9 * 2^96 * (3600 * 24 * 365) * 2^96) / log(2) = 246.8078491997 < 255
            // twPremiumDivBySqrtPrice += deltaTwPremium / getSqrtMarketTwap(baseToken)
            fundingGrowthGlobal.twPremiumDivBySqrtPriceX96 = lastFundingGrowthGlobal.twPremiumDivBySqrtPriceX96.add(
                PerpMath.mulDiv(deltaTwPremiumX96, PerpFixedPoint96._IQ96, _getSqrtMarketTwapX96(baseToken, 0))
            );
        }

        return (fundingGrowthGlobal, marketTwap, indexTwap);
    }

    /// @dev get a sqrt price limit for closing position s.t. it can stop when reaching the limit to save gas
    function _getSqrtPriceLimitForClosingPosition(
        address baseToken,
        bool isLong,
        uint160 inputSqrtPriceLimitX96
    ) internal view returns (uint160) {
        int24 lastUpdatedTick = _lastUpdatedTickMap[baseToken];
        uint24 maxDeltaTick = _maxTickCrossedWithinBlockMap[baseToken];

        // price limit = max tick or min tick , depending on which direction
        int24 tickBoundary = isLong ? lastUpdatedTick + int24(maxDeltaTick) : lastUpdatedTick - int24(maxDeltaTick);

        // tickBoundary should be in (MIN_TICK, MAX_TICK)
        // ref: https://github.com/Uniswap/v3-core/blob/main/contracts/UniswapV3Pool.sol#L608
        tickBoundary = tickBoundary > TickMath.MAX_TICK ? TickMath.MAX_TICK - 1 : tickBoundary;
        tickBoundary = tickBoundary < TickMath.MIN_TICK ? TickMath.MIN_TICK + 1 : tickBoundary;

        uint160 targetSqrtPriceLimitX96 = TickMath.getSqrtRatioAtTick(tickBoundary);

        if (inputSqrtPriceLimitX96 == 0) {
            return targetSqrtPriceLimitX96;
        }

        if (isLong) {
            return targetSqrtPriceLimitX96 > inputSqrtPriceLimitX96 ? inputSqrtPriceLimitX96 : targetSqrtPriceLimitX96;
        }

        return targetSqrtPriceLimitX96 < inputSqrtPriceLimitX96 ? inputSqrtPriceLimitX96 : targetSqrtPriceLimitX96;
    }

    function _getDeltaTwapX96(uint256 marketTwapX96, uint256 indexTwapX96) internal view returns (int256 deltaTwapX96) {
        uint24 maxFundingRate = IClearingHouseConfig(_clearingHouseConfig).getMaxFundingRate();
        uint256 maxDeltaTwapX96 = indexTwapX96.mulRatio(maxFundingRate);
        uint256 absDeltaTwapX96;
        if (marketTwapX96 > indexTwapX96) {
            absDeltaTwapX96 = marketTwapX96.sub(indexTwapX96);
            deltaTwapX96 = absDeltaTwapX96 > maxDeltaTwapX96 ? maxDeltaTwapX96.toInt256() : absDeltaTwapX96.toInt256();
        } else {
            absDeltaTwapX96 = indexTwapX96.sub(marketTwapX96);
            deltaTwapX96 = absDeltaTwapX96 > maxDeltaTwapX96 ? maxDeltaTwapX96.neg256() : absDeltaTwapX96.neg256();
        }
    }

    /// @dev ratio will return in int256
    function _getPriceSpreadRatio(address baseToken, uint32 twapInterval) internal view returns (int256) {
        uint256 marketPrice = _getSqrtMarketTwapX96(baseToken, 0).formatSqrtPriceX96ToPriceX96().formatX96ToX10_18();
        uint256 indexPrice = IIndexPrice(baseToken).getIndexPrice(twapInterval);
        int256 spread =
            marketPrice > indexPrice ? marketPrice.sub(indexPrice).toInt256() : indexPrice.sub(marketPrice).neg256();
        return spread.mulDiv(1e6, indexPrice);
    }

    function _getPnlToBeRealized(InternalRealizePnlParams memory params) internal pure returns (int256) {
        // closedRatio is based on the position size
        uint256 closedRatio = FullMath.mulDiv(params.base.abs(), _FULLY_CLOSED_RATIO, params.takerPositionSize.abs());

        int256 pnlToBeRealized;
        // if closedRatio <= 1, it's reducing or closing a position; else, it's opening a larger reverse position
        if (closedRatio <= _FULLY_CLOSED_RATIO) {
            // https://docs.google.com/spreadsheets/d/1QwN_UZOiASv3dPBP7bNVdLR_GTaZGUrHW3-29ttMbLs/edit#gid=148137350
            // taker:
            // step 1: long 20 base
            // openNotionalFraction = 252.53
            // openNotional = -252.53
            // step 2: short 10 base (reduce half of the position)
            // quote = 137.5
            // closeRatio = 10/20 = 0.5
            // reducedOpenNotional = openNotional * closedRatio = -252.53 * 0.5 = -126.265
            // realizedPnl = quote + reducedOpenNotional = 137.5 + -126.265 = 11.235
            // openNotionalFraction = openNotionalFraction - quote + realizedPnl
            //                      = 252.53 - 137.5 + 11.235 = 126.265
            // openNotional = -openNotionalFraction = 126.265

            // overflow inspection:
            // max closedRatio = 1e18; range of oldOpenNotional = (-2 ^ 255, 2 ^ 255)
            // only overflow when oldOpenNotional < -2 ^ 255 / 1e18 or oldOpenNotional > 2 ^ 255 / 1e18
            int256 reducedOpenNotional = params.takerOpenNotional.mulDiv(closedRatio.toInt256(), _FULLY_CLOSED_RATIO);
            pnlToBeRealized = params.quote.add(reducedOpenNotional);
        } else {
            // https://docs.google.com/spreadsheets/d/1QwN_UZOiASv3dPBP7bNVdLR_GTaZGUrHW3-29ttMbLs/edit#gid=668982944
            // taker:
            // step 1: long 20 base
            // openNotionalFraction = 252.53
            // openNotional = -252.53
            // step 2: short 30 base (open a larger reverse position)
            // quote = 337.5
            // closeRatio = 30/20 = 1.5
            // closedPositionNotional = quote / closeRatio = 337.5 / 1.5 = 225
            // remainsPositionNotional = quote - closedPositionNotional = 337.5 - 225 = 112.5
            // realizedPnl = closedPositionNotional + openNotional = -252.53 + 225 = -27.53
            // openNotionalFraction = openNotionalFraction - quote + realizedPnl
            //                      = 252.53 - 337.5 + -27.53 = -112.5
            // openNotional = -openNotionalFraction = remainsPositionNotional = 112.5

            // overflow inspection:
            // max & min tick = 887272, -887272; max liquidity = 2 ^ 128
            // max quote = 2^128 * (sqrt(1.0001^887272) - sqrt(1.0001^-887272)) = 6.276865796e57 < 2^255 / 1e18
            int256 closedPositionNotional = params.quote.mulDiv(int256(_FULLY_CLOSED_RATIO), closedRatio);
            pnlToBeRealized = params.takerOpenNotional.add(closedPositionNotional);
        }

        return pnlToBeRealized;
    }

    // @dev use virtual for testing
    function _getMaxTickCrossedWithinBlockCap() internal pure virtual returns (uint24) {
        return _MAX_TICK_CROSSED_WITHIN_BLOCK_CAP;
    }
}<|MERGE_RESOLUTION|>--- conflicted
+++ resolved
@@ -52,15 +52,6 @@
     // STRUCT
     //
 
-    struct InternalReplaySwapParams {
-        address baseToken;
-        bool isBaseToQuote;
-        bool isExactInput;
-        uint256 amount;
-        uint160 sqrtPriceLimitX96;
-        address trader;
-    }
-
     struct InternalSwapResponse {
         int256 base;
         int256 quote;
@@ -167,7 +158,6 @@
             IAccountBalance(_accountBalance).getTakerOpenNotional(params.trader, params.baseToken);
 
         if (params.isClose && takerPositionSize != 0) {
-<<<<<<< HEAD
             // open reverse position when closing position
             bool isLong = takerPositionSize < 0;
             params.sqrtPriceLimitX96 = _getSqrtPriceLimitForClosingPosition(
@@ -175,21 +165,6 @@
                 isLong,
                 params.sqrtPriceLimitX96
             );
-=======
-            // simulate the tx to see if it's over the price limit; if true, can only partially close the position
-            if (
-                _isOverPriceLimitBySimulatingClosingPosition(
-                    params.trader,
-                    params.baseToken,
-                    takerPositionSize < 0, // it's a short position
-                    params.amount // it's the same as takerPositionSize but in uint256
-                )
-            ) {
-                uint24 partialCloseRatio = IClearingHouseConfig(_clearingHouseConfig).getPartialCloseRatio();
-                params.amount = params.amount.mulRatio(partialCloseRatio);
-                isPartialClose = true;
-            }
->>>>>>> 28061b0b
         }
 
         InternalSwapResponse memory response = _swap(params);
@@ -393,68 +368,6 @@
     //
     // INTERNAL NON-VIEW
     //
-
-<<<<<<< HEAD
-=======
-    /// @dev this function is used only when closePosition()
-    ///      inspect whether a tx will go over price limit by simulating closing position before swapping
-    function _isOverPriceLimitBySimulatingClosingPosition(
-        address trader,
-        address baseToken,
-        bool isOldPositionShort,
-        uint256 positionSize
-    ) internal returns (bool) {
-        // to simulate closing position, isOldPositionShort -> quote to exact base/long; else, exact base to quote/short
-        return
-            _isOverPriceLimitWithTick(
-                baseToken,
-                _replaySwap(
-                    InternalReplaySwapParams({
-                        trader: trader,
-                        baseToken: baseToken,
-                        isBaseToQuote: !isOldPositionShort,
-                        isExactInput: !isOldPositionShort,
-                        amount: positionSize,
-                        sqrtPriceLimitX96: _getSqrtPriceLimitForReplaySwap(baseToken, isOldPositionShort)
-                    })
-                )
-            );
-    }
-
->>>>>>> 28061b0b
-    /// @return tick the resulting tick (derived from price) after replaying the swap
-    function _replaySwap(InternalReplaySwapParams memory params) internal returns (int24 tick) {
-        IMarketRegistry.MarketInfo memory marketInfo =
-            IMarketRegistry(_marketRegistry).getMarketInfoByTrader(params.trader, params.baseToken);
-        uint24 exchangeFeeRatio = marketInfo.exchangeFeeRatio;
-        uint24 uniswapFeeRatio = marketInfo.uniswapFeeRatio;
-        (, int256 signedScaledAmountForReplaySwap) =
-            SwapMath.calcScaledAmountForSwaps(
-                params.isBaseToQuote,
-                params.isExactInput,
-                params.amount,
-                exchangeFeeRatio,
-                uniswapFeeRatio
-            );
-
-        // globalFundingGrowth can be empty if shouldUpdateState is false
-        IOrderBook.ReplaySwapResponse memory response =
-            IOrderBook(_orderBook).replaySwap(
-                IOrderBook.ReplaySwapParams({
-                    baseToken: params.baseToken,
-                    pool: marketInfo.pool,
-                    isBaseToQuote: params.isBaseToQuote,
-                    amount: signedScaledAmountForReplaySwap,
-                    sqrtPriceLimitX96: params.sqrtPriceLimitX96,
-                    exchangeFeeRatio: exchangeFeeRatio,
-                    uniswapFeeRatio: uniswapFeeRatio,
-                    shouldUpdateState: false,
-                    insuranceFundFeeRatio: marketInfo.insuranceFundFeeRatio,
-                    globalFundingGrowth: Funding.Growth({ twPremiumX96: 0, twPremiumDivBySqrtPriceX96: 0 })
-                })
-            );
-        return response.tick;
-    }
 
     /// @dev customized fee: https://www.notion.so/perp/Customise-fee-tier-on-B2QFee-1b7244e1db63416c8651e8fa04128cdb
     function _swap(SwapParams memory params) internal returns (InternalSwapResponse memory) {
