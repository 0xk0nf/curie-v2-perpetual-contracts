--- conflicted
+++ resolved
@@ -333,17 +333,9 @@
 
     /// @inheritdoc IExchange
     function isOverPriceSpread(address baseToken) external view override returns (bool) {
-<<<<<<< HEAD
-        uint256 marketPrice = _getSqrtMarketTwapX96(baseToken, 0).formatSqrtPriceX96ToPriceX96().formatX96ToX10_18();
-        uint256 indexTwap =
-            IIndexPrice(baseToken).getIndexPrice(IClearingHouseConfig(_clearingHouseConfig).getTwapInterval());
-        uint256 spread = marketPrice > indexTwap ? marketPrice.sub(indexTwap) : indexTwap.sub(marketPrice);
-        return spread > PerpMath.mulRatio(indexTwap, _MAX_PRICE_SPREAD_RATIO);
-=======
         return
             _getPriceSpreadRatio(baseToken, IClearingHouseConfig(_clearingHouseConfig).getTwapInterval()).abs() >
             _MAX_PRICE_SPREAD_RATIO;
->>>>>>> 47952408
     }
 
     /// @inheritdoc IExchange
@@ -703,7 +695,7 @@
 
     /// @dev ratio will return in int256
     function _getPriceSpreadRatio(address baseToken, uint32 twapInterval) internal view returns (int256) {
-        uint256 marketPrice = getSqrtMarkTwapX96(baseToken, 0).formatSqrtPriceX96ToPriceX96().formatX96ToX10_18();
+        uint256 marketPrice = _getSqrtMarketTwapX96(baseToken, 0).formatSqrtPriceX96ToPriceX96().formatX96ToX10_18();
         uint256 indexPrice = IIndexPrice(baseToken).getIndexPrice(twapInterval);
         int256 spread =
             marketPrice > indexPrice ? marketPrice.sub(indexPrice).toInt256() : indexPrice.sub(marketPrice).neg256();
