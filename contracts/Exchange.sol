// SPDX-License-Identifier: GPL-2.0-or-later
pragma solidity 0.7.6;
pragma abicoder v2;

import { Tick } from "./lib/Tick.sol";
import { SafeMath } from "@openzeppelin/contracts/math/SafeMath.sol";
import { UniswapV3Broker } from "./lib/UniswapV3Broker.sol";
import { IUniswapV3MintCallback } from "@uniswap/v3-core/contracts/interfaces/callback/IUniswapV3MintCallback.sol";
import { IUniswapV3SwapCallback } from "@uniswap/v3-core/contracts/interfaces/callback/IUniswapV3SwapCallback.sol";
import { TransferHelper } from "@uniswap/lib/contracts/libraries/TransferHelper.sol";
import { FullMath } from "@uniswap/v3-core/contracts/libraries/FullMath.sol";
import { FixedPoint128 } from "@uniswap/v3-core/contracts/libraries/FixedPoint128.sol";
import { PerpSafeCast } from "./lib/PerpSafeCast.sol";
import { FeeMath } from "./lib/FeeMath.sol";
import { TickMath } from "@uniswap/v3-core/contracts/libraries/TickMath.sol";
import { SwapMath } from "@uniswap/v3-core/contracts/libraries/SwapMath.sol";
import { LiquidityMath } from "@uniswap/v3-core/contracts/libraries/LiquidityMath.sol";
import { SignedSafeMath } from "@openzeppelin/contracts/math/SignedSafeMath.sol";
import { ArbBlockContext } from "./arbitrum/ArbBlockContext.sol";
import { PerpFixedPoint96 } from "./lib/PerpFixedPoint96.sol";
import { Funding } from "./lib/Funding.sol";
import { PerpMath } from "./lib/PerpMath.sol";
import { IERC20Metadata } from "./interface/IERC20Metadata.sol";
<<<<<<< HEAD
import { OrderKey } from "./lib/OrderKey.sol";
=======
import { SafeOwnable } from "./base/SafeOwnable.sol";
>>>>>>> 1635204e

contract Exchange is IUniswapV3MintCallback, IUniswapV3SwapCallback, SafeOwnable, ArbBlockContext {
    using SafeMath for uint256;
    using SafeMath for uint128;
    using SignedSafeMath for int256;
    using PerpMath for uint256;
    using PerpMath for int256;
    using PerpMath for uint160;
    using PerpSafeCast for uint256;
    using PerpSafeCast for uint128;
    using PerpSafeCast for int256;
    using Tick for mapping(int24 => Tick.GrowthInfo);

    //
    // EVENT
    //
    event PoolAdded(address indexed baseToken, uint24 indexed feeRatio, address indexed pool);
    event LiquidityChanged(
        address indexed maker,
        address indexed baseToken,
        address indexed quoteToken,
        int24 lowerTick,
        int24 upperTick,
        // amount of base token added to the liquidity (excl. fee) (+: add liquidity, -: remove liquidity)
        int256 base,
        // amount of quote token added to the liquidity (excl. fee) (+: add liquidity, -: remove liquidity)
        int256 quote,
        int128 liquidity, // amount of liquidity unit added (+: add liquidity, -: remove liquidity)
        uint256 quoteFee // amount of quote token the maker received as fee
    );

    //
    // STRUCT
    //
    struct AddLiquidityToOrderParams {
        address maker;
        address baseToken;
        address pool;
        int24 lowerTick;
        int24 upperTick;
        uint256 feeGrowthGlobalClearingHouseX128;
        uint256 feeGrowthInsideQuoteX128;
        uint128 liquidity;
        Funding.Growth globalFundingGrowth;
    }

    /// @param feeGrowthInsideClearingHouseLastX128 there is only quote fee in ClearingHouse
    struct OpenOrder {
        uint128 liquidity;
        int24 lowerTick;
        int24 upperTick;
        uint256 feeGrowthInsideClearingHouseLastX128;
        int256 lastTwPremiumGrowthInsideX96;
        int256 lastTwPremiumGrowthBelowX96;
        int256 lastTwPremiumDivBySqrtPriceGrowthInsideX96;
    }

    struct TickStatus {
        int24 finalTickFromLastBlock;
        uint256 lastUpdatedBlock;
    }

    struct PriceLimitParams {
        address baseToken;
        bool isBaseToQuote;
        bool isExactInput;
        uint256 amount;
        uint160 sqrtPriceLimitX96;
    }

    struct AddLiquidityParams {
        address trader;
        address baseToken;
        uint256 base;
        uint256 quote;
        int24 lowerTick;
        int24 upperTick;
        Funding.Growth updatedGlobalFundingGrowth;
    }

    struct AddLiquidityResponse {
        uint256 base;
        uint256 quote;
        uint256 fee;
        uint128 liquidity;
    }

    struct InternalSwapState {
        uint24 clearingHouseFeeRatio;
        uint24 uniswapFeeRatio;
        uint256 fee;
        uint256 insuranceFundFee;
    }

    struct SwapParams {
        address trader;
        address baseToken;
        bool isBaseToQuote;
        bool isExactInput;
        uint256 amount;
        uint160 sqrtPriceLimitX96; // price slippage protection
        Funding.Growth updatedGlobalFundingGrowth;
    }

    struct SwapResponse {
        int256 exchangedPositionSize;
        int256 exchangedPositionNotional;
        uint256 fee;
        uint256 insuranceFundFee;
    }

    struct MintCallbackData {
        address trader;
        address baseToken;
        address pool;
    }

    struct SwapCallbackData {
        address trader;
        address baseToken;
        uint24 uniswapFeeRatio;
        uint256 fee;
    }

    struct RemoveLiquidityParams {
        address maker;
        address baseToken;
        int24 lowerTick;
        int24 upperTick;
        uint128 liquidity;
    }

    struct RemoveLiquidityResponse {
        uint256 base;
        uint256 quote;
        uint256 fee;
    }

    struct RemoveLiquidityFromOrderParams {
        address maker;
        address baseToken;
        address pool;
        int24 lowerTick;
        int24 upperTick;
        uint256 feeGrowthInsideQuoteX128;
        uint128 liquidity;
    }

    struct SwapState {
        int24 tick;
        uint160 sqrtPriceX96;
        int256 amountSpecifiedRemaining;
        uint256 feeGrowthGlobalX128;
        uint128 liquidity;
    }

    struct ReplaySwapParams {
        SwapState state;
        address baseToken;
        bool isBaseToQuote;
        bool shouldUpdateState;
        uint160 sqrtPriceLimitX96;
        uint24 clearingHouseFeeRatio;
        uint24 uniswapFeeRatio;
        Funding.Growth globalFundingGrowth;
    }

    struct SwapStep {
        uint160 initialSqrtPriceX96;
        int24 nextTick;
        bool isNextTickInitialized;
        uint160 nextSqrtPriceX96;
        uint256 amountIn;
        uint256 amountOut;
        uint256 feeAmount;
    }

    address public immutable quoteToken;
    address public immutable uniswapV3Factory;
    address public clearingHouse;

    uint8 public maxOrdersPerMarket;

    uint24 internal constant _ONE_HUNDRED_PERCENTAGE = 1e6; // 100%

    // key: base token, value: pool
    mapping(address => address) internal _poolMap;

    // key: accountMarketId => openOrderIds
    mapping(bytes32 => bytes32[]) internal _openOrderIdsMap;

    // key: openOrderId
    mapping(bytes32 => OpenOrder) internal _openOrderMap;

    // first key: base token, second key: tick index
    // value: the accumulator of **Tick.GrowthInfo** outside each tick of each pool
    mapping(address => mapping(int24 => Tick.GrowthInfo)) internal _growthOutsideTickMap;

    // value: the global accumulator of **quote fee transformed from base fee** of each pool
    // key: base token, value: pool
    mapping(address => uint256) internal _feeGrowthGlobalX128Map;

    // key: base token. a threshold to limit the price impact per block when reducing or closing the position
    mapping(address => uint24) private _maxTickCrossedWithinBlockMap;

    // key: base token. tracking the final tick from last block
    // will be used for comparing if it exceeds maxTickCrossedWithinBlock
    mapping(address => TickStatus) internal _tickStatusMap;

    // _uniswapFeeRatioMap cache only
    mapping(address => uint24) internal _uniswapFeeRatioMap;

    // uniswap fee will be ignored and use the exchangeFeeRatio instead
    mapping(address => uint24) internal _exchangeFeeRatioMap;

    // what insurance fund get = exchangeFee * insuranceFundFeeRatio
    mapping(address => uint24) internal _insuranceFundFeeRatioMap;

    constructor(
        address clearingHouseArg,
        address uniswapV3FactoryArg,
        address quoteTokenArg
    ) {
        // ClearingHouse is 0
        require(clearingHouseArg != address(0), "EX_CH0");
        // UnsiwapV3Factory is 0
        require(uniswapV3FactoryArg != address(0), "EX_UF0");
        // QuoteToken is 0
        require(quoteTokenArg != address(0), "EX_QT0");

        // update states
        clearingHouse = clearingHouseArg;
        uniswapV3Factory = uniswapV3FactoryArg;
        quoteToken = quoteTokenArg;
    }

    //
    // MODIFIERS
    //
    modifier onlyClearingHouse() {
        // only ClearingHouse
        require(_msgSender() == clearingHouse, "EX_OCH");
        _;
    }

    modifier checkRatio(uint24 ratio) {
        // EX_RO: ratio overflow
        require(ratio <= _ONE_HUNDRED_PERCENTAGE, "EX_RO");
        _;
    }

    //
    // EXTERNAL FUNCTIONS
    //

    function setMaxOrdersPerMarket(uint8 maxOrdersPerMarketArg) external onlyOwner {
        maxOrdersPerMarket = maxOrdersPerMarketArg;
    }

    function setMaxTickCrossedWithinBlock(address baseToken, uint24 maxTickCrossedWithinBlock) external onlyOwner {
        // EX_BTNE: base token not exists
        require(_poolMap[baseToken] != address(0), "EX_BTNE");
        _maxTickCrossedWithinBlockMap[baseToken] = maxTickCrossedWithinBlock;
    }

    function setFeeRatio(address baseToken, uint24 feeRatio) external onlyOwner checkRatio(feeRatio) {
        _exchangeFeeRatioMap[_poolMap[baseToken]] = feeRatio;
    }

    function setInsuranceFundFeeRatio(address baseToken, uint24 insuranceFundFeeRatioArg)
        external
        checkRatio(insuranceFundFeeRatioArg)
        onlyOwner
    {
        _insuranceFundFeeRatioMap[baseToken] = insuranceFundFeeRatioArg;
    }

    function addPool(address baseToken, uint24 feeRatio) external onlyOwner returns (address) {
        // EX_BDN18: baseToken decimals is not 18
        require(IERC20Metadata(baseToken).decimals() == 18, "EX_BDN18");
        // to ensure the base is always token0 and quote is always token1
        // EX_IB: invalid baseToken
        require(baseToken < quoteToken, "EX_IB");

        address pool = UniswapV3Broker.getPool(uniswapV3Factory, quoteToken, baseToken, feeRatio);
        // EX_NEP: non-existent pool in uniswapV3 factory
        require(pool != address(0), "EX_NEP");
        // EX_EP: existent pool in ClearingHouse
        require(_poolMap[baseToken] == address(0), "EX_EP");
        // EX_PNI: pool not (yet) initialized
        require(UniswapV3Broker.getSqrtMarkPriceX96(pool) != 0, "EX_PNI");

        _poolMap[baseToken] = pool;
        _uniswapFeeRatioMap[pool] = feeRatio;
        _exchangeFeeRatioMap[pool] = feeRatio;

        emit PoolAdded(baseToken, feeRatio, pool);
        return pool;
    }

    function saveTickBeforeFirstSwapThisBlock(address baseToken) external onlyClearingHouse {
        // only do this when it's the first swap in this block
        uint256 blockNumber = _blockNumber();
        if (blockNumber == _tickStatusMap[baseToken].lastUpdatedBlock) {
            return;
        }

        // the current tick before swap = final tick last block
        _tickStatusMap[baseToken] = TickStatus({
            lastUpdatedBlock: blockNumber,
            finalTickFromLastBlock: UniswapV3Broker.getTick(_poolMap[baseToken])
        });
    }

    function swap(SwapParams memory params) external onlyClearingHouse returns (SwapResponse memory) {
        address pool = _poolMap[params.baseToken];
        UniswapV3Broker.SwapResponse memory response;
        // InternalSwapState is simply a container of local variables to solve Stack Too Deep error
        InternalSwapState memory internalSwapState =
            InternalSwapState({
                clearingHouseFeeRatio: _exchangeFeeRatioMap[pool],
                uniswapFeeRatio: _uniswapFeeRatioMap[pool],
                fee: 0,
                insuranceFundFee: 0
            });
        {
            (uint256 scaledAmountForUniswapV3PoolSwap, int256 signedScaledAmountForReplaySwap) =
                _getScaledAmountForSwaps(
                    params.isBaseToQuote,
                    params.isExactInput,
                    params.amount,
                    internalSwapState.clearingHouseFeeRatio,
                    internalSwapState.uniswapFeeRatio
                );
            SwapState memory state =
                SwapState({
                    tick: UniswapV3Broker.getTick(pool),
                    sqrtPriceX96: UniswapV3Broker.getSqrtMarkPriceX96(pool),
                    amountSpecifiedRemaining: signedScaledAmountForReplaySwap,
                    feeGrowthGlobalX128: _feeGrowthGlobalX128Map[params.baseToken],
                    liquidity: UniswapV3Broker.getLiquidity(pool)
                });
            // simulate the swap to calculate the fees charged in clearing house
            (internalSwapState.fee, internalSwapState.insuranceFundFee, ) = _replaySwap(
                ReplaySwapParams({
                    state: state,
                    baseToken: params.baseToken,
                    isBaseToQuote: params.isBaseToQuote,
                    shouldUpdateState: true,
                    sqrtPriceLimitX96: params.sqrtPriceLimitX96,
                    clearingHouseFeeRatio: internalSwapState.clearingHouseFeeRatio,
                    uniswapFeeRatio: internalSwapState.uniswapFeeRatio,
                    globalFundingGrowth: params.updatedGlobalFundingGrowth
                })
            );
            response = UniswapV3Broker.swap(
                UniswapV3Broker.SwapParams(
                    pool,
                    params.isBaseToQuote,
                    params.isExactInput,
                    // mint extra base token before swap
                    scaledAmountForUniswapV3PoolSwap,
                    params.sqrtPriceLimitX96,
                    abi.encode(
                        SwapCallbackData(
                            params.trader,
                            params.baseToken,
                            _uniswapFeeRatioMap[pool],
                            internalSwapState.fee
                        )
                    )
                )
            );

            // 1. mint/burn in exchange (but swapCallback has some tokenInfo logic, need to update swap's return
            address outputToken = params.isBaseToQuote ? quoteToken : params.baseToken;
            uint256 outputAmount = params.isBaseToQuote ? response.quote : response.base;
            TransferHelper.safeTransfer(outputToken, clearingHouse, outputAmount);
        }

        // because we charge fee in CH instead of uniswap pool,
        // we need to scale up base or quote amount to get exact exchanged position size and notional
        int256 exchangedPositionSize;
        int256 exchangedPositionNotional;
        if (params.isBaseToQuote) {
            // short: exchangedPositionSize <= 0 && exchangedPositionNotional >= 0
            exchangedPositionSize = -(
                FeeMath.calcAmountScaledByFeeRatio(response.base, internalSwapState.uniswapFeeRatio, false).toInt256()
            );
            // due to base to quote fee, exchangedPositionNotional contains the fee
            // s.t. we can take the fee away from exchangedPositionNotional
            exchangedPositionNotional = response.quote.toInt256();
        } else {
            // long: exchangedPositionSize >= 0 && exchangedPositionNotional <= 0
            exchangedPositionSize = response.base.toInt256();
            exchangedPositionNotional = -(
                FeeMath.calcAmountScaledByFeeRatio(response.quote, internalSwapState.uniswapFeeRatio, false).toInt256()
            );
        }

        return
            SwapResponse({
                exchangedPositionSize: exchangedPositionSize,
                exchangedPositionNotional: exchangedPositionNotional,
                fee: internalSwapState.fee,
                insuranceFundFee: internalSwapState.insuranceFundFee
            });
    }

    function addLiquidity(AddLiquidityParams calldata params)
        external
        onlyClearingHouse
        returns (AddLiquidityResponse memory)
    {
        address pool = _poolMap[params.baseToken];
        uint256 feeGrowthGlobalClearingHouseX128 = _feeGrowthGlobalX128Map[params.baseToken];
        mapping(int24 => Tick.GrowthInfo) storage tickMap = _growthOutsideTickMap[params.baseToken];
        UniswapV3Broker.AddLiquidityResponse memory response;

        {
            bool initializedBeforeLower = UniswapV3Broker.getIsTickInitialized(pool, params.lowerTick);
            bool initializedBeforeUpper = UniswapV3Broker.getIsTickInitialized(pool, params.upperTick);

            // add liquidity to liquidity pool
            response = UniswapV3Broker.addLiquidity(
                UniswapV3Broker.AddLiquidityParams(
                    pool,
                    params.baseToken,
                    quoteToken,
                    params.lowerTick,
                    params.upperTick,
                    params.base,
                    params.quote,
                    abi.encode(MintCallbackData(params.trader, params.baseToken, pool))
                )
            );
            // mint callback

            int24 currentTick = UniswapV3Broker.getTick(pool);
            // initialize tick info
            if (!initializedBeforeLower && UniswapV3Broker.getIsTickInitialized(pool, params.lowerTick)) {
                tickMap.initialize(
                    params.lowerTick,
                    currentTick,
                    Tick.GrowthInfo(
                        feeGrowthGlobalClearingHouseX128,
                        params.updatedGlobalFundingGrowth.twPremiumX96,
                        params.updatedGlobalFundingGrowth.twPremiumDivBySqrtPriceX96
                    )
                );
            }
            if (!initializedBeforeUpper && UniswapV3Broker.getIsTickInitialized(pool, params.upperTick)) {
                tickMap.initialize(
                    params.upperTick,
                    currentTick,
                    Tick.GrowthInfo(
                        feeGrowthGlobalClearingHouseX128,
                        params.updatedGlobalFundingGrowth.twPremiumX96,
                        params.updatedGlobalFundingGrowth.twPremiumDivBySqrtPriceX96
                    )
                );
            }
        }

        // mutate states
        uint256 fee =
            _addLiquidityToOrder(
                AddLiquidityToOrderParams({
                    maker: params.trader,
                    baseToken: params.baseToken,
                    pool: pool,
                    lowerTick: params.lowerTick,
                    upperTick: params.upperTick,
                    feeGrowthGlobalClearingHouseX128: feeGrowthGlobalClearingHouseX128,
                    feeGrowthInsideQuoteX128: response.feeGrowthInsideQuoteX128,
                    liquidity: response.liquidity,
                    globalFundingGrowth: params.updatedGlobalFundingGrowth
                })
            );

        emit LiquidityChanged(
            params.trader,
            params.baseToken,
            quoteToken,
            params.lowerTick,
            params.upperTick,
            response.base.toInt256(),
            response.quote.toInt256(),
            response.liquidity.toInt128(),
            fee
        );

        return
            AddLiquidityResponse({
                base: response.base,
                quote: response.quote,
                fee: fee,
                liquidity: response.liquidity
            });
    }

    function removeLiquidityByIds(
        address maker,
        address baseToken,
        bytes32[] calldata orderIds
    ) external onlyClearingHouse returns (RemoveLiquidityResponse memory) {
        uint256 totalBase;
        uint256 totalQuote;
        uint256 totalFee;
        for (uint256 i = 0; i < orderIds.length; i++) {
            bytes32 orderId = orderIds[i];
            OpenOrder memory order = _openOrderMap[orderId];

            RemoveLiquidityResponse memory response =
                _removeLiquidity(
                    RemoveLiquidityParams({
                        maker: maker,
                        baseToken: baseToken,
                        lowerTick: order.lowerTick,
                        upperTick: order.upperTick,
                        liquidity: order.liquidity
                    })
                );

            totalBase = totalBase.add(response.base);
            totalQuote = totalQuote.add(response.quote);
            totalFee = totalFee.add(response.fee);
        }

        return RemoveLiquidityResponse({ base: totalBase, quote: totalQuote, fee: totalFee });
    }

    function removeLiquidity(RemoveLiquidityParams calldata params)
        external
        onlyClearingHouse
        returns (RemoveLiquidityResponse memory)
    {
        return _removeLiquidity(params);
    }

    // TODO rename to updateLastFundingGrowth
    function getPendingFundingPaymentAndUpdateLastFundingGrowth(
        address trader,
        address baseToken,
        Funding.Growth memory updatedGlobalFundingGrowth
    ) external onlyClearingHouse returns (int256 liquidityCoefficientInFundingPayment) {
        bytes32[] memory orderIds = _openOrderIdsMap[_getAccountMarketId(trader, baseToken)];
        mapping(int24 => Tick.GrowthInfo) storage tickMap = _growthOutsideTickMap[baseToken];

        // update funding of liquidity
        for (uint256 i = 0; i < orderIds.length; i++) {
            OpenOrder storage order = _openOrderMap[orderIds[i]];
            Tick.FundingGrowthRangeInfo memory fundingGrowthRangeInfo =
                tickMap.getAllFundingGrowth(
                    order.lowerTick,
                    order.upperTick,
                    UniswapV3Broker.getTick(_poolMap[baseToken]),
                    updatedGlobalFundingGrowth.twPremiumX96,
                    updatedGlobalFundingGrowth.twPremiumDivBySqrtPriceX96
                );

            // the calculation here is based on cached values
            liquidityCoefficientInFundingPayment = liquidityCoefficientInFundingPayment.add(
                _getLiquidityCoefficientInFundingPayment(order, fundingGrowthRangeInfo)
            );

            // thus, state updates have to come after
            order.lastTwPremiumGrowthInsideX96 = fundingGrowthRangeInfo.twPremiumGrowthInsideX96;
            order.lastTwPremiumGrowthBelowX96 = fundingGrowthRangeInfo.twPremiumGrowthBelowX96;
            order.lastTwPremiumDivBySqrtPriceGrowthInsideX96 = fundingGrowthRangeInfo
                .twPremiumDivBySqrtPriceGrowthInsideX96;
        }
    }

    function isOverPriceLimit(PriceLimitParams memory params) external returns (bool) {
        uint24 maxTickDelta = _maxTickCrossedWithinBlockMap[params.baseToken];
        if (maxTickDelta == 0) {
            return false;
        }

        int24 tickLastBlock = _tickStatusMap[params.baseToken].finalTickFromLastBlock;
        int24 upperTickBound = int256(tickLastBlock).add(maxTickDelta).toInt24();
        int24 lowerTickBound = int256(tickLastBlock).sub(maxTickDelta).toInt24();

        address pool = _poolMap[params.baseToken];
        uint24 clearingHouseFeeRatio = _exchangeFeeRatioMap[pool];
        uint24 uniswapFeeRatio = _uniswapFeeRatioMap[pool];
        (, int256 signedScaledAmountForReplaySwap) =
            _getScaledAmountForSwaps(
                params.isBaseToQuote,
                params.isExactInput,
                params.amount,
                clearingHouseFeeRatio,
                uniswapFeeRatio
            );
        SwapState memory state =
            SwapState({
                tick: UniswapV3Broker.getTick(pool),
                sqrtPriceX96: UniswapV3Broker.getSqrtMarkPriceX96(pool),
                amountSpecifiedRemaining: signedScaledAmountForReplaySwap,
                feeGrowthGlobalX128: _feeGrowthGlobalX128Map[params.baseToken],
                liquidity: UniswapV3Broker.getLiquidity(pool)
            });

        // globalFundingGrowth can be empty if shouldUpdateState is false
        (, , int24 tickAfterSwap) =
            _replaySwap(
                ReplaySwapParams({
                    state: state,
                    baseToken: params.baseToken,
                    isBaseToQuote: params.isBaseToQuote,
                    sqrtPriceLimitX96: params.sqrtPriceLimitX96,
                    clearingHouseFeeRatio: clearingHouseFeeRatio,
                    uniswapFeeRatio: uniswapFeeRatio,
                    shouldUpdateState: false,
                    globalFundingGrowth: Funding.Growth({ twPremiumX96: 0, twPremiumDivBySqrtPriceX96: 0 })
                })
            );

        return (tickAfterSwap < lowerTickBound || tickAfterSwap > upperTickBound);
    }

    // @inheritdoc IUniswapV3MintCallback
    function uniswapV3MintCallback(
        uint256 amount0Owed,
        uint256 amount1Owed,
        bytes calldata data
    ) external override {
        MintCallbackData memory callbackData = abi.decode(data, (MintCallbackData));
        // EX_FMV: failed mintCallback verification
        require(_msgSender() == _poolMap[callbackData.baseToken], "EX_FMV");

        IUniswapV3MintCallback(clearingHouse).uniswapV3MintCallback(amount0Owed, amount1Owed, data);
    }

    // @inheritdoc IUniswapV3SwapCallback
    function uniswapV3SwapCallback(
        int256 amount0Delta,
        int256 amount1Delta,
        bytes calldata data
    ) external override {
        SwapCallbackData memory callbackData = abi.decode(data, (SwapCallbackData));
        // EX_FSV: failed swapCallback verification
        require(_msgSender() == _poolMap[callbackData.baseToken], "EX_FSV");

        IUniswapV3SwapCallback(clearingHouse).uniswapV3SwapCallback(amount0Delta, amount1Delta, data);
    }

    //
    // EXTERNAL VIEW
    //

    function getPool(address baseToken) external view returns (address) {
        return _poolMap[baseToken];
    }

    function getFeeRatio(address baseToken) external view returns (uint24) {
        return _exchangeFeeRatioMap[_poolMap[baseToken]];
    }

    function getOpenOrderIds(address trader, address baseToken) external view returns (bytes32[] memory) {
        return _openOrderIdsMap[_getAccountMarketId(trader, baseToken)];
    }

    function getOpenOrder(
        address trader,
        address baseToken,
        int24 lowerTick,
        int24 upperTick
    ) external view returns (OpenOrder memory) {
        return _openOrderMap[OrderKey.compute(trader, baseToken, lowerTick, upperTick)];
    }

    function getTotalQuoteAmountInPools(address trader, address[] calldata baseTokens) external view returns (uint256) {
        uint256 totalQuoteAmountInPools;
        for (uint256 i = 0; i < baseTokens.length; i++) {
            address baseToken = baseTokens[i];
            uint256 quoteInPool = _getTotalTokenAmountInPool(trader, baseToken, false);
            totalQuoteAmountInPools = totalQuoteAmountInPools.add(quoteInPool);
        }
        return totalQuoteAmountInPools;
    }

    /// @dev funding payment belongs to realizedPnl, not token amount
    function getTotalTokenAmountInPool(
        address trader,
        address baseToken,
        bool fetchBase // true: fetch base amount, false: fetch quote amount
    ) external view returns (uint256 tokenAmount) {
        return _getTotalTokenAmountInPool(trader, baseToken, fetchBase);
    }

    function getMaxTickCrossedWithinBlock(address baseToken) external view returns (uint256) {
        return _maxTickCrossedWithinBlockMap[baseToken];
    }

    function getSqrtMarkTwapX96(address baseToken, uint32 twapInterval) external view returns (uint160) {
        return UniswapV3Broker.getSqrtMarkTwapX96(_poolMap[baseToken], twapInterval);
    }

    // similar to getPendingFundingPaymentAndUpdateLastFundingGrowth but need to expose a view function
    function getLiquidityCoefficientInFundingPayment(
        address trader,
        address baseToken,
        Funding.Growth memory updatedGlobalFundingGrowth
    ) external view returns (int256) {
        bytes32[] memory orderIds = _openOrderIdsMap[_getAccountMarketId(trader, baseToken)];
        int256 liquidityCoefficientInFundingPayment;

        for (uint256 i = 0; i < orderIds.length; i++) {
            OpenOrder memory order = _openOrderMap[orderIds[i]];
            Tick.FundingGrowthRangeInfo memory fundingGrowthRangeInfo =
                _growthOutsideTickMap[baseToken].getAllFundingGrowth(
                    order.lowerTick,
                    order.upperTick,
                    UniswapV3Broker.getTick(_poolMap[baseToken]),
                    updatedGlobalFundingGrowth.twPremiumX96,
                    updatedGlobalFundingGrowth.twPremiumDivBySqrtPriceX96
                );

            // the calculation here is based on cached values
            liquidityCoefficientInFundingPayment = liquidityCoefficientInFundingPayment.add(
                _getLiquidityCoefficientInFundingPayment(order, fundingGrowthRangeInfo)
            );
        }

        return liquidityCoefficientInFundingPayment;
    }

    //
    // INTERNAL
    //
    function _removeLiquidity(RemoveLiquidityParams memory params) internal returns (RemoveLiquidityResponse memory) {
        // load existing open order
        bytes32 orderId = OrderKey.compute(params.maker, params.baseToken, params.lowerTick, params.upperTick);
        OpenOrder storage openOrder = _openOrderMap[orderId];
        // EX_NEO non-existent openOrder
        require(openOrder.liquidity > 0, "EX_NEO");
        // EX_NEL not enough liquidity
        require(params.liquidity <= openOrder.liquidity, "EX_NEL");

        address pool = _poolMap[params.baseToken];
        UniswapV3Broker.RemoveLiquidityResponse memory response =
            UniswapV3Broker.removeLiquidity(
                UniswapV3Broker.RemoveLiquidityParams(pool, params.lowerTick, params.upperTick, params.liquidity)
            );

        // update token info based on existing open order
        uint256 fee =
            _removeLiquidityFromOrder(
                RemoveLiquidityFromOrderParams({
                    maker: params.maker,
                    baseToken: params.baseToken,
                    pool: pool,
                    lowerTick: params.lowerTick,
                    upperTick: params.upperTick,
                    feeGrowthInsideQuoteX128: response.feeGrowthInsideQuoteX128,
                    liquidity: params.liquidity
                })
            );

        // if flipped from initialized to uninitialized, clear the tick info
        if (!UniswapV3Broker.getIsTickInitialized(pool, params.lowerTick)) {
            _growthOutsideTickMap[params.baseToken].clear(params.lowerTick);
        }
        if (!UniswapV3Broker.getIsTickInitialized(pool, params.upperTick)) {
            _growthOutsideTickMap[params.baseToken].clear(params.upperTick);
        }

        TransferHelper.safeTransfer(params.baseToken, clearingHouse, response.base);
        TransferHelper.safeTransfer(quoteToken, clearingHouse, response.quote);

        emit LiquidityChanged(
            params.maker,
            params.baseToken,
            quoteToken,
            params.lowerTick,
            params.upperTick,
            -response.base.toInt256(),
            -response.quote.toInt256(),
            -params.liquidity.toInt128(),
            fee
        );

        return RemoveLiquidityResponse({ base: response.base, quote: response.quote, fee: fee });
    }

    function _removeLiquidityFromOrder(RemoveLiquidityFromOrderParams memory params) internal returns (uint256) {
        // update token info based on existing open order
        bytes32 orderId = OrderKey.compute(params.maker, params.baseToken, params.lowerTick, params.upperTick);
        mapping(int24 => Tick.GrowthInfo) storage tickMap = _growthOutsideTickMap[params.baseToken];
        OpenOrder storage openOrder = _openOrderMap[orderId];
        uint256 feeGrowthInsideClearingHouseX128 =
            tickMap.getFeeGrowthInside(
                params.lowerTick,
                params.upperTick,
                UniswapV3Broker.getTick(params.pool),
                _feeGrowthGlobalX128Map[params.baseToken]
            );
        uint256 fee =
            _calcOwedFee(
                openOrder.liquidity,
                feeGrowthInsideClearingHouseX128,
                openOrder.feeGrowthInsideClearingHouseLastX128
            );

        // update open order with new liquidity
        openOrder.liquidity = openOrder.liquidity.sub(params.liquidity).toUint128();
        if (openOrder.liquidity == 0) {
            _removeOrder(params.maker, params.baseToken, orderId);
        } else {
            openOrder.feeGrowthInsideClearingHouseLastX128 = feeGrowthInsideClearingHouseX128;
        }

        return fee;
    }

    function _removeOrder(
        address maker,
        address baseToken,
        bytes32 orderId
    ) internal {
        bytes32[] storage orderIds = _openOrderIdsMap[_getAccountMarketId(maker, baseToken)];
        uint256 idx;
        for (idx = 0; idx < orderIds.length; idx++) {
            if (orderIds[idx] == orderId) {
                // found the existing order ID
                // remove it from the array efficiently by re-ordering and deleting the last element
                orderIds[idx] = orderIds[orderIds.length - 1];
                orderIds.pop();
                break;
            }
        }
        delete _openOrderMap[orderId];
    }

    function _addLiquidityToOrder(AddLiquidityToOrderParams memory params) internal returns (uint256) {
        // load existing open order
        bytes32 orderId = OrderKey.compute(params.maker, params.baseToken, params.lowerTick, params.upperTick);
        OpenOrder storage openOrder = _openOrderMap[orderId];

        uint256 feeGrowthInsideClearingHouseX128;
        mapping(int24 => Tick.GrowthInfo) storage tickMap = _growthOutsideTickMap[params.baseToken];
        uint256 fee;
        if (openOrder.liquidity == 0) {
            // it's a new order
            bytes32[] storage orderIds = _openOrderIdsMap[_getAccountMarketId(params.maker, params.baseToken)];
            // EX_ONE: orders number exceeded
            require(maxOrdersPerMarket == 0 || orderIds.length < maxOrdersPerMarket, "EX_ONE");
            orderIds.push(orderId);

            openOrder.lowerTick = params.lowerTick;
            openOrder.upperTick = params.upperTick;

            Tick.FundingGrowthRangeInfo memory fundingGrowthRangeInfo =
                tickMap.getAllFundingGrowth(
                    openOrder.lowerTick,
                    openOrder.upperTick,
                    UniswapV3Broker.getTick(params.pool),
                    params.globalFundingGrowth.twPremiumX96,
                    params.globalFundingGrowth.twPremiumDivBySqrtPriceX96
                );
            openOrder.lastTwPremiumGrowthInsideX96 = fundingGrowthRangeInfo.twPremiumGrowthInsideX96;
            openOrder.lastTwPremiumGrowthBelowX96 = fundingGrowthRangeInfo.twPremiumGrowthBelowX96;
            openOrder.lastTwPremiumDivBySqrtPriceGrowthInsideX96 = fundingGrowthRangeInfo
                .twPremiumDivBySqrtPriceGrowthInsideX96;
        } else {
            feeGrowthInsideClearingHouseX128 = tickMap.getFeeGrowthInside(
                params.lowerTick,
                params.upperTick,
                UniswapV3Broker.getTick(params.pool),
                params.feeGrowthGlobalClearingHouseX128
            );
            fee = _calcOwedFee(
                openOrder.liquidity,
                feeGrowthInsideClearingHouseX128,
                openOrder.feeGrowthInsideClearingHouseLastX128
            );
        }

        // update open order with new liquidity
        openOrder.liquidity = openOrder.liquidity.add(params.liquidity).toUint128();
        openOrder.feeGrowthInsideClearingHouseLastX128 = feeGrowthInsideClearingHouseX128;

        return fee;
    }

    function _replaySwap(ReplaySwapParams memory params)
        internal
        returns (
            uint256 fee, // clearingHouseFee
            uint256 insuranceFundFee, // insuranceFundFee = clearingHouseFee * insuranceFundFeeRatio
            int24 tick
        )
    {
        address pool = _poolMap[params.baseToken];
        bool isExactInput = params.state.amountSpecifiedRemaining > 0;
        uint24 insuranceFundFeeRatio = _insuranceFundFeeRatioMap[params.baseToken];

        params.sqrtPriceLimitX96 = params.sqrtPriceLimitX96 == 0
            ? (params.isBaseToQuote ? TickMath.MIN_SQRT_RATIO + 1 : TickMath.MAX_SQRT_RATIO - 1)
            : params.sqrtPriceLimitX96;

        // if there is residue in amountSpecifiedRemaining, makers can get a tiny little bit less than expected,
        // which is safer for the system
        while (params.state.amountSpecifiedRemaining != 0 && params.state.sqrtPriceX96 != params.sqrtPriceLimitX96) {
            SwapStep memory step;
            step.initialSqrtPriceX96 = params.state.sqrtPriceX96;

            // find next tick
            // note the search is bounded in one word
            (step.nextTick, step.isNextTickInitialized) = UniswapV3Broker.getNextInitializedTickWithinOneWord(
                pool,
                params.state.tick,
                UniswapV3Broker.getTickSpacing(pool),
                params.isBaseToQuote
            );

            // ensure that we do not overshoot the min/max tick, as the tick bitmap is not aware of these bounds
            if (step.nextTick < TickMath.MIN_TICK) {
                step.nextTick = TickMath.MIN_TICK;
            } else if (step.nextTick > TickMath.MAX_TICK) {
                step.nextTick = TickMath.MAX_TICK;
            }

            // get the next price of this step (either next tick's price or the ending price)
            // use sqrtPrice instead of tick is more precise
            step.nextSqrtPriceX96 = TickMath.getSqrtRatioAtTick(step.nextTick);

            // find the next swap checkpoint
            // (either reached the next price of this step, or exhausted remaining amount specified)
            (params.state.sqrtPriceX96, step.amountIn, step.amountOut, step.feeAmount) = SwapMath.computeSwapStep(
                params.state.sqrtPriceX96,
                (
                    params.isBaseToQuote
                        ? step.nextSqrtPriceX96 < params.sqrtPriceLimitX96
                        : step.nextSqrtPriceX96 > params.sqrtPriceLimitX96
                )
                    ? params.sqrtPriceLimitX96
                    : step.nextSqrtPriceX96,
                params.state.liquidity,
                params.state.amountSpecifiedRemaining,
                // isBaseToQuote: fee is charged in base token in uniswap pool; thus, use uniswapFeeRatio to replay
                // !isBaseToQuote: fee is charged in quote token in clearing house; thus, use clearingHouseFeeRatio
                params.isBaseToQuote ? params.uniswapFeeRatio : params.clearingHouseFeeRatio
            );

            // user input 1 quote:
            // quote token to uniswap ===> 1*0.98/0.99 = 0.98989899
            // fee = 0.98989899 * 2% = 0.01979798
            if (isExactInput) {
                params.state.amountSpecifiedRemaining -= (step.amountIn + step.feeAmount).toInt256();
            } else {
                params.state.amountSpecifiedRemaining += step.amountOut.toInt256();
            }

            // update CH's global fee growth if there is liquidity in this range
            // note CH only collects quote fee when swapping base -> quote
            if (params.state.liquidity > 0) {
                if (params.isBaseToQuote) {
                    step.feeAmount = FullMath.mulDivRoundingUp(step.amountOut, params.clearingHouseFeeRatio, 1e6);
                }

                fee += step.feeAmount;
                uint256 stepInsuranceFundFee = FullMath.mulDivRoundingUp(step.feeAmount, insuranceFundFeeRatio, 1e6);
                insuranceFundFee += stepInsuranceFundFee;
                uint256 stepMakerFee = step.feeAmount.sub(stepInsuranceFundFee);
                params.state.feeGrowthGlobalX128 += FullMath.mulDiv(
                    stepMakerFee,
                    FixedPoint128.Q128,
                    params.state.liquidity
                );
            }

            if (params.state.sqrtPriceX96 == step.nextSqrtPriceX96) {
                // we have reached the tick's boundary
                if (step.isNextTickInitialized) {
                    if (params.shouldUpdateState) {
                        // update the tick if it has been initialized
                        mapping(int24 => Tick.GrowthInfo) storage tickMap = _growthOutsideTickMap[params.baseToken];
                        // according to the above updating logic,
                        // if isBaseToQuote, state.feeGrowthGlobalX128 will be updated; else, will never be updated
                        tickMap.cross(
                            step.nextTick,
                            Tick.GrowthInfo({
                                feeX128: params.state.feeGrowthGlobalX128,
                                twPremiumX96: params.globalFundingGrowth.twPremiumX96,
                                twPremiumDivBySqrtPriceX96: params.globalFundingGrowth.twPremiumDivBySqrtPriceX96
                            })
                        );
                    }

                    int128 liquidityNet = UniswapV3Broker.getTickLiquidityNet(pool, step.nextTick);
                    if (params.isBaseToQuote) liquidityNet = -liquidityNet;
                    params.state.liquidity = LiquidityMath.addDelta(params.state.liquidity, liquidityNet);
                }

                params.state.tick = params.isBaseToQuote ? step.nextTick - 1 : step.nextTick;
            } else if (params.state.sqrtPriceX96 != step.initialSqrtPriceX96) {
                // update state.tick corresponding to the current price if the price has changed in this step
                params.state.tick = TickMath.getTickAtSqrtRatio(params.state.sqrtPriceX96);
            }
        }
        if (params.shouldUpdateState) {
            // update global states since swap state transitions are all done
            _feeGrowthGlobalX128Map[params.baseToken] = params.state.feeGrowthGlobalX128;
        }

        return (fee, insuranceFundFee, params.state.tick);
    }

    //
    // INTERNAL VIEW
    //

    function _getTotalTokenAmountInPool(
        address trader,
        address baseToken,
        bool fetchBase // true: fetch base amount, false: fetch quote amount
    ) internal view returns (uint256 tokenAmount) {
        bytes32[] memory orderIds = _openOrderIdsMap[_getAccountMarketId(trader, baseToken)];

        //
        // tick:    lower             upper
        //       -|---+-----------------+---|--
        //     case 1                    case 2
        //
        // if current price < upper tick, maker has base
        // case 1 : current price < lower tick
        //  --> maker only has base token
        //
        // if current price > lower tick, maker has quote
        // case 2 : current price > upper tick
        //  --> maker only has quote token
        uint160 sqrtMarkPriceX96 = UniswapV3Broker.getSqrtMarkPriceX96(_poolMap[baseToken]);
        for (uint256 i = 0; i < orderIds.length; i++) {
            OpenOrder memory order = _openOrderMap[orderIds[i]];

            uint256 amount;
            {
                uint160 sqrtPriceAtLowerTick = TickMath.getSqrtRatioAtTick(order.lowerTick);
                uint160 sqrtPriceAtUpperTick = TickMath.getSqrtRatioAtTick(order.upperTick);
                if (fetchBase && sqrtMarkPriceX96 < sqrtPriceAtUpperTick) {
                    amount = UniswapV3Broker.getAmount0ForLiquidity(
                        sqrtMarkPriceX96 > sqrtPriceAtLowerTick ? sqrtMarkPriceX96 : sqrtPriceAtLowerTick,
                        sqrtPriceAtUpperTick,
                        order.liquidity
                    );
                } else if (!fetchBase && sqrtMarkPriceX96 > sqrtPriceAtLowerTick) {
                    amount = UniswapV3Broker.getAmount1ForLiquidity(
                        sqrtPriceAtLowerTick,
                        sqrtMarkPriceX96 < sqrtPriceAtUpperTick ? sqrtMarkPriceX96 : sqrtPriceAtUpperTick,
                        order.liquidity
                    );
                }
            }
            tokenAmount = tokenAmount.add(amount);

            if (!fetchBase) {
                // get uncollected fee (only quote)

                mapping(int24 => Tick.GrowthInfo) storage tickMap = _growthOutsideTickMap[baseToken];
                uint256 feeGrowthGlobalX128 = _feeGrowthGlobalX128Map[baseToken];
                uint256 feeGrowthInsideClearingHouseX128 =
                    tickMap.getFeeGrowthInside(
                        order.lowerTick,
                        order.upperTick,
                        TickMath.getTickAtSqrtRatio(sqrtMarkPriceX96),
                        feeGrowthGlobalX128
                    );

                tokenAmount = tokenAmount.add(
                    _calcOwedFee(
                        order.liquidity,
                        feeGrowthInsideClearingHouseX128,
                        order.feeGrowthInsideClearingHouseLastX128
                    )
                );
            }
        }
    }

<<<<<<< HEAD
=======
    function getMaxTickCrossedWithinBlock(address baseToken) external view returns (uint24) {
        return _maxTickCrossedWithinBlockMap[baseToken];
    }

    function getTickFundingGrowthRangeInfo(
        address baseToken,
        int24 lowerTick,
        int24 upperTick,
        int256 twPremiumX96,
        int256 twPremiumDivBySqrtPriceX96
    ) external view returns (Tick.FundingGrowthRangeInfo memory fundingGrowthRangeInfo) {
        mapping(int24 => Tick.GrowthInfo) storage tickMap = _growthOutsideTickMap[baseToken];
        fundingGrowthRangeInfo = tickMap.getAllFundingGrowth(
            lowerTick,
            upperTick,
            UniswapV3Broker.getTick(_poolMap[baseToken]),
            twPremiumX96,
            twPremiumDivBySqrtPriceX96
        );
    }

    function getSqrtMarkTwapX96(address baseToken, uint32 twapInterval) external view returns (uint256) {
        return UniswapV3Broker.getSqrtMarkTwapX96(_poolMap[baseToken], twapInterval).formatSqrtPriceX96ToPriceX96();
    }

    function getSqrtMarkPriceX96(address baseToken) external view returns (uint160) {
        return UniswapV3Broker.getSqrtMarkPriceX96(_poolMap[baseToken]);
    }

    function getAmount0ForLiquidity(
        uint160 sqrtRatioAX96,
        uint160 sqrtRatioBX96,
        uint128 liquidity
    ) external pure returns (uint256 amount0) {
        return UniswapV3Broker.getAmount0ForLiquidity(sqrtRatioAX96, sqrtRatioBX96, liquidity);
    }

    //
    // internal VIEW
    //

>>>>>>> 1635204e
    function _getLiquidityCoefficientInFundingPayment(
        OpenOrder memory order,
        Tick.FundingGrowthRangeInfo memory fundingGrowthRangeInfo
    ) internal pure returns (int256) {
        uint160 sqrtPriceX96AtUpperTick = TickMath.getSqrtRatioAtTick(order.upperTick);

        // base amount below the range
        uint256 baseAmountBelow =
            UniswapV3Broker.getAmount0ForLiquidity(
                TickMath.getSqrtRatioAtTick(order.lowerTick),
                sqrtPriceX96AtUpperTick,
                order.liquidity
            );
        int256 fundingBelowX96 =
            baseAmountBelow.toInt256().mul(
                fundingGrowthRangeInfo.twPremiumGrowthBelowX96.sub(order.lastTwPremiumGrowthBelowX96)
            );

        // funding inside the range =
        // liquidity * (ΔtwPremiumDivBySqrtPriceGrowthInsideX96 - ΔtwPremiumGrowthInsideX96 / sqrtPriceAtUpperTick)
        int256 fundingInsideX96 =
            order.liquidity.toInt256().mul(
                // ΔtwPremiumDivBySqrtPriceGrowthInsideX96
                fundingGrowthRangeInfo
                    .twPremiumDivBySqrtPriceGrowthInsideX96
                    .sub(order.lastTwPremiumDivBySqrtPriceGrowthInsideX96)
                    .sub(
                    // ΔtwPremiumGrowthInsideX96
                    (
                        fundingGrowthRangeInfo.twPremiumGrowthInsideX96.sub(order.lastTwPremiumGrowthInsideX96).mul(
                            PerpFixedPoint96.IQ96
                        )
                    )
                        .div(sqrtPriceX96AtUpperTick)
                )
            );

        return fundingBelowX96.add(fundingInsideX96).div(PerpFixedPoint96.IQ96);
    }

    function _calcOwedFee(
        uint128 liquidity,
        uint256 feeGrowthInsideNew,
        uint256 feeGrowthInsideOld
    ) internal pure returns (uint256) {
        // can NOT use safeMath, feeGrowthInside could be a very large value(a negative value)
        // which causes underflow but what we want is the difference only
        return FullMath.mulDiv(feeGrowthInsideNew - feeGrowthInsideOld, liquidity, FixedPoint128.Q128);
    }

    function _getAccountMarketId(address account, address baseToken) internal pure returns (bytes32) {
        return keccak256(abi.encodePacked(account, baseToken));
    }

    /// @return scaledAmountForUniswapV3PoolSwap the unsigned scaled amount for UniswapV3Pool.swap()
    /// @return signedScaledAmountForReplaySwap the signed scaled amount for _replaySwap()
    /// @dev for UniswapV3Pool.swap(), scaling the amount is necessary to achieve the custom fee effect
    /// @dev for _replaySwap(), however, as we can input ClearingHouseFeeRatio directly in SwapMath.computeSwapStep(),
    ///      there is no need to stick to the scaled amount
    function _getScaledAmountForSwaps(
        bool isBaseToQuote,
        bool isExactInput,
        uint256 amount,
        uint24 clearingHouseFeeRatio,
        uint24 uniswapFeeRatio
    ) internal pure returns (uint256 scaledAmountForUniswapV3PoolSwap, int256 signedScaledAmountForReplaySwap) {
        scaledAmountForUniswapV3PoolSwap = FeeMath.calcScaledAmountForUniswapV3PoolSwap(
            isBaseToQuote,
            isExactInput,
            amount,
            clearingHouseFeeRatio,
            uniswapFeeRatio
        );

        // x : uniswapFeeRatio, y : clearingHouseFeeRatio
        // since we can input ClearingHouseFeeRatio directly in SwapMath.computeSwapStep() in _replaySwap(),
        // when !isBaseToQuote, we can use the original amount directly
        // ex: when x(uniswapFeeRatio) = 1%, y(clearingHouseFeeRatio) = 3%, input == 1 quote
        // our target is to get fee == 0.03 quote
        // if scaling the input as 1 * 0.97 / 0.99, the fee calculated in `_replaySwap()` won't be 0.03
        signedScaledAmountForReplaySwap = isBaseToQuote
            ? scaledAmountForUniswapV3PoolSwap.toInt256()
            : amount.toInt256();
        signedScaledAmountForReplaySwap = isExactInput
            ? signedScaledAmountForReplaySwap
            : -signedScaledAmountForReplaySwap;
    }
}<|MERGE_RESOLUTION|>--- conflicted
+++ resolved
@@ -21,11 +21,8 @@
 import { Funding } from "./lib/Funding.sol";
 import { PerpMath } from "./lib/PerpMath.sol";
 import { IERC20Metadata } from "./interface/IERC20Metadata.sol";
-<<<<<<< HEAD
 import { OrderKey } from "./lib/OrderKey.sol";
-=======
 import { SafeOwnable } from "./base/SafeOwnable.sol";
->>>>>>> 1635204e
 
 contract Exchange is IUniswapV3MintCallback, IUniswapV3SwapCallback, SafeOwnable, ArbBlockContext {
     using SafeMath for uint256;
@@ -1108,50 +1105,6 @@
         }
     }
 
-<<<<<<< HEAD
-=======
-    function getMaxTickCrossedWithinBlock(address baseToken) external view returns (uint24) {
-        return _maxTickCrossedWithinBlockMap[baseToken];
-    }
-
-    function getTickFundingGrowthRangeInfo(
-        address baseToken,
-        int24 lowerTick,
-        int24 upperTick,
-        int256 twPremiumX96,
-        int256 twPremiumDivBySqrtPriceX96
-    ) external view returns (Tick.FundingGrowthRangeInfo memory fundingGrowthRangeInfo) {
-        mapping(int24 => Tick.GrowthInfo) storage tickMap = _growthOutsideTickMap[baseToken];
-        fundingGrowthRangeInfo = tickMap.getAllFundingGrowth(
-            lowerTick,
-            upperTick,
-            UniswapV3Broker.getTick(_poolMap[baseToken]),
-            twPremiumX96,
-            twPremiumDivBySqrtPriceX96
-        );
-    }
-
-    function getSqrtMarkTwapX96(address baseToken, uint32 twapInterval) external view returns (uint256) {
-        return UniswapV3Broker.getSqrtMarkTwapX96(_poolMap[baseToken], twapInterval).formatSqrtPriceX96ToPriceX96();
-    }
-
-    function getSqrtMarkPriceX96(address baseToken) external view returns (uint160) {
-        return UniswapV3Broker.getSqrtMarkPriceX96(_poolMap[baseToken]);
-    }
-
-    function getAmount0ForLiquidity(
-        uint160 sqrtRatioAX96,
-        uint160 sqrtRatioBX96,
-        uint128 liquidity
-    ) external pure returns (uint256 amount0) {
-        return UniswapV3Broker.getAmount0ForLiquidity(sqrtRatioAX96, sqrtRatioBX96, liquidity);
-    }
-
-    //
-    // internal VIEW
-    //
-
->>>>>>> 1635204e
     function _getLiquidityCoefficientInFundingPayment(
         OpenOrder memory order,
         Tick.FundingGrowthRangeInfo memory fundingGrowthRangeInfo
