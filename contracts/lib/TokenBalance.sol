--- conflicted
+++ resolved
@@ -27,16 +27,6 @@
     //
     // VIEW
     //
-<<<<<<< HEAD
-=======
-    function getNet(TokenBalance.Info memory self) internal pure returns (int256) {
-        return self.available.toInt256().sub(self.debt.toInt256());
-    }
-
-    function getBurnable(TokenBalance.Info memory self) internal pure returns (uint256) {
-        return MathUpgradeable.min(self.debt, self.available);
-    }
->>>>>>> f3a5f97d
 
     // TODO : not sure remove or not
     // function getBurnable(TokenBalance.Info memory self) internal pure returns (uint256) {
