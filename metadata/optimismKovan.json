--- conflicted
+++ resolved
@@ -46,14 +46,11 @@
       "createdBlockNumber": 151717,
       "name": "contracts/OrderBook.sol:OrderBook"
     },
-<<<<<<< HEAD
     "PERPUSDBandPriceFeed": {
       "address": "0x6C4aa21601F1aEd80F89c26eD75b3169bB5cF5Ff",
       "createdBlockNumber": 550681,
       "name": "contracts/BandPriceFeed.sol:BandPriceFeed"
     },
-=======
->>>>>>> 93f49a6b
     "QuoteToken": {
       "address": "0xd52d4175F937B965dE49E6C24E081eEe6DaE5645",
       "createdBlockNumber": 151702,
@@ -73,14 +70,11 @@
       "address": "0x7cE531e940B24EE760e5dDBF8A2E0E359fA04400",
       "createdBlockNumber": 151758,
       "name": "contracts/BaseToken.sol:BaseToken"
-<<<<<<< HEAD
     },
     "vPERP": {
       "address": "0x60DbcBf010Cc1B6f190D2954C1e0d28d3Dc0FD0C",
       "createdBlockNumber": 550690,
       "name": "contracts/BaseToken.sol:BaseToken"
-=======
->>>>>>> 93f49a6b
     }
   },
   "externalContracts": {
@@ -103,7 +97,6 @@
       "baseSymbol": "vBTC",
       "quoteAddress": "0xd52d4175F937B965dE49E6C24E081eEe6DaE5645",
       "quoteSymbol": "vUSD"
-<<<<<<< HEAD
     },
     {
       "address": "0x747636BB0193064a169E00B9C47819F073E06D39",
@@ -111,8 +104,6 @@
       "baseSymbol": "vPERP",
       "quoteAddress": "0xd52d4175F937B965dE49E6C24E081eEe6DaE5645",
       "quoteSymbol": "vUSD"
-=======
->>>>>>> 93f49a6b
     }
   ]
 }